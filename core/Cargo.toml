--- conflicted
+++ resolved
@@ -1,10 +1,6 @@
 [package]
 name = "core"
-<<<<<<< HEAD
-version = "1.15.1-enterprise"
-=======
 version = "1.14.2"
->>>>>>> 7ee60882
 edition = "2021"
 default-run = "core"
 
