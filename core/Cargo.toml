[package]
name = "core"
<<<<<<< HEAD
version = "1.15.0-enterprise"
=======
version = "1.14.1"
>>>>>>> 99bc8168
edition = "2021"
default-run = "core"

[features]
azure = []
memory_profiling = ["memtrack"]
rate_monitor = ["limit-lens", "rand"]

[dependencies]
actix-cors = "0.7.0"
actix-multipart = "0.7.2"
actix-web = "4.8.0"
async-stripe = { version = "0.41.0", features = ["runtime-tokio-hyper"] }
aws-credential-types = { version = "1.2.0", features = ["hardcoded-credentials"] }
aws-sdk-s3 = { version = "1.29.0", features = ["behavior-version-latest"] }
base64 = "0.22.1"
bytes = "1.4.0"
chrono = { version = "0.4.31", features = ["serde"] }
config = "0.15.4"
dashmap = { version = "=6.1.0", features = ["rayon"] }
deadpool-postgres = { version = "0.14.0", features = ["serde"] }
deadpool-redis = { version = "0.18.0", features = ["serde"] }
diesel = { version = "2.2.3", features = [
  "uuid",
  "chrono",
  "serde_json",
  "postgres",
] }
diesel_migrations = { version = "2.2.0", features = ["postgres"] }
dotenvy = "=0.15.7"
env_logger = "0.11.5"
flate2 = "1.0.34"
futures = "0.3.31"
futures-util = "0.3.30"
image = { version = "0.25.4", features = ["png"] }
itertools = "0.14.0"
jsonwebtoken = "9.3.0"
lazy_static = "1.5.0"
log = "0.4.22"
memtrack = { version = "0.3.0", optional = true }
mime = "0.3.17"
once_cell = "1.19.0"
openssl = "0.10.66"
pdfium-render = "=0.8.31"
postgres-openssl = "0.5.0"
postgres-types = { version = "0.2.7", features = ["derive", "with-serde_json-1"] }
prefixed-api-key = { version = "0.3.0", features = ["sha2"] }
rayon = "1.10.0"
regex = "1.10.5"
redis = "0.27.5"
reqwest = { version = "0.12.5", features = ["blocking", "json", "multipart"] }
serde = { version = "1.0.204", features = ["derive"] }
serde_json = "1.0.68"
strum = "0.27.1"
strum_macros = "0.27.1"
tar = "0.4.42"
tempdir = "0.3.7"
tempfile = "3.10.1"
thiserror = "2.0.9"
tokio = { version = "1.28.0", features = ["full"] }
tokio-postgres = { version = "0.7", features = ["with-chrono-0_4"] }
utoipa = { version = "5.3.0", features = [
  "actix_extras",
  "uuid",
  "chrono",
  "debug",
] }
utoipa-redoc = { version = "6.0.0", features = ["actix-web"] }
utoipa-swagger-ui = { version = "9.0.0", features = ["actix-web", "vendored"] }
uuid = { version = "1.8.0", features = ["v4", "v5"] }
url = "2.5.4"
urlencoding = "2.1.3"
libc = "0.2.171"
tokenizers = { version = "0.21.1", features = ["http"] }
tiktoken-rs = "0.6.0"
lru = "0.14.0"
serde_yaml = "0.9.34"
limit-lens = { version = "0.6.1", optional = true }
rand = { version = "0.9.0", optional = true }
actix-web-opentelemetry = "0.22.0"
opentelemetry = { version = "0.29.1", features = ["metrics", "trace"] }
opentelemetry-otlp = { version = "0.29.0", features = ["trace", "metrics", "grpc-tonic"] }
opentelemetry_sdk = { version = "0.29.0", features = ["rt-tokio"] }
opentelemetry-semantic-conventions = { version = "0.29.0" }
opentelemetry-proto = { version = "0.29.0"}
tonic = { version = "0.13.1", features = ["tls-webpki-roots"] }

[dev-dependencies]
rand = "0.9.0"
imageproc = "0.25.0"
limit-lens = "0.6.1"

[build-dependencies]
pkg-config = "0.3.19"

[[bin]]
name = "task"
path = "src/workers/task.rs"
<|MERGE_RESOLUTION|>--- conflicted
+++ resolved
@@ -1,10 +1,6 @@
 [package]
 name = "core"
-<<<<<<< HEAD
-version = "1.15.0-enterprise"
-=======
 version = "1.14.1"
->>>>>>> 99bc8168
 edition = "2021"
 default-run = "core"
 
