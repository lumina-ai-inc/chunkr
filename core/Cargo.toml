[package]
name = "core"
<<<<<<< HEAD
version = "1.3.0-enterprise"
=======
version = "1.3.0"
>>>>>>> 9cdfee28
edition = "2021"
default-run = "core"

[features]
azure = []

[dependencies]
actix-cors = "0.7.0"
actix-multipart = "0.7.2"
actix-web = "4.8.0"
async-stripe = { version = "0.39.1", features = ["runtime-tokio-hyper"] }
aws-credential-types = { version = "1.2.0", features = ["hardcoded-credentials"] }
aws-sdk-s3 = { version = "1.29.0", features = ["behavior-version-latest"] }
base64 = "0.22.1"
bytes = "1.4.0"
chrono = { version = "0.4.31", features = ["serde"] }
config = "0.15.4"
dashmap = { version = "=6.1.0", features = ["rayon"] }
deadpool-postgres = { version = "0.14.0", features = ["serde"] }
deadpool-redis = { version = "0.18.0", features = ["serde"] }
diesel = { version = "2.2.3", features = [
  "uuid",
  "chrono",
  "serde_json",
  "postgres",
] }
diesel_migrations = { version = "2.2.0", features = ["postgres"] }
dotenvy = "=0.15.7"
env_logger = "0.11.5"
flate2 = "1.0.34"
futures = "0.3.31"
futures-util = "0.3.30"
image = { version = "0.25.4", features = ["png"] }
itertools = "0.14.0"
jsonwebtoken = "9.3.0"
lazy_static = "1.5.0"
log = "0.4.22"
mime = "0.3.17"
once_cell = "1.19.0"
openssl = "0.10.66"
pdfium-render = "=0.8.27"
postgres-openssl = "0.5.0"
postgres-types = { version = "0.2.7", features = ["derive", "with-serde_json-1"] }
prefixed-api-key = { version = "0.3.0", features = ["sha2"] }
rayon = "1.10.0"
regex = "1.10.5"
redis = "0.27.5"
reqwest = { version = "0.12.5", features = ["blocking", "json", "multipart"] }
serde = { version = "1.0.204", features = ["derive"] }
serde_json = "1.0.68"
strum = "0.26.3"
strum_macros = "0.26.4"
tar = "0.4.42"
tempdir = "0.3.7"
tempfile = "3.10.1"
thiserror = "2.0.9"
tokio = { version = "1.28.0", features = ["full"] }
tokio-postgres = { version = "0.7", features = ["with-chrono-0_4"] }
utoipa = { version = "5.3.0", features = [
  "actix_extras",
  "uuid",
  "chrono",
  "debug",
] }
utoipa-redoc = { version = "6.0.0", features = ["actix-web"] }
utoipa-swagger-ui = { version = "9.0.0", features = ["actix-web", "vendored"] }
uuid = { version = "1.8.0", features = ["v4", "v5"] }
url = "2.5.4"
urlencoding = "2.1.3"

[dev-dependencies]
rand = "0.8.5"
imageproc = "0.25.0"


[build-dependencies]
pkg-config = "0.3.19"

[package.metadata.pkg-config]
postgresql = { version = "14", lib_dir = "/opt/homebrew/opt/postgresql@14/lib" }

[[bin]]
name = "task"
path = "src/workers/task.rs"
<|MERGE_RESOLUTION|>--- conflicted
+++ resolved
@@ -1,10 +1,6 @@
 [package]
 name = "core"
-<<<<<<< HEAD
-version = "1.3.0-enterprise"
-=======
 version = "1.3.0"
->>>>>>> 9cdfee28
 edition = "2021"
 default-run = "core"
 
