[package]
name = "core"
<<<<<<< HEAD
version = "1.16.0-enterprise"
=======
version = "1.15.1"
>>>>>>> d57379f8
edition = "2021"
default-run = "core"

[features]
azure = []
memory_profiling = ["memtrack"]
rate_monitor = ["limit-lens", "rand"]

[dependencies]
actix-cors = "0.7.0"
actix-multipart = "0.7.2"
actix-web = "4.8.0"
async-stripe = { version = "0.41.0", features = ["runtime-tokio-hyper"] }
aws-credential-types = { version = "1.2.0", features = ["hardcoded-credentials"] }
aws-sdk-s3 = { version = "1.29.0", features = ["behavior-version-latest"] }
base64 = "0.22.1"
bytes = "1.4.0"
chrono = { version = "0.4.31", features = ["serde"] }
config = "0.15.4"
dashmap = { version = "=6.1.0", features = ["rayon"] }
deadpool-postgres = { version = "0.14.0", features = ["serde"] }
deadpool-redis = { version = "0.18.0", features = ["serde"] }
diesel = { version = "2.2.3", features = [
  "uuid",
  "chrono",
  "serde_json",
  "postgres",
] }
diesel_migrations = { version = "2.2.0", features = ["postgres"] }
dotenvy = "=0.15.7"
env_logger = "0.11.5"
flate2 = "1.0.34"
futures = "0.3.31"
futures-util = "0.3.30"
image = { version = "0.25.4", features = ["png"] }
itertools = "0.14.0"
jsonwebtoken = "9.3.0"
lazy_static = "1.5.0"
log = "0.4.22"
memtrack = { version = "0.3.0", optional = true }
mime = "0.3.17"
once_cell = "1.19.0"
openssl = "0.10.66"
pdfium-render = "=0.8.31"
postgres-openssl = "0.5.0"
postgres-types = { version = "0.2.7", features = ["derive", "with-serde_json-1"] }
prefixed-api-key = { version = "0.3.0", features = ["sha2"] }
rayon = "1.10.0"
regex = "1.10.5"
redis = "0.27.5"
reqwest = { version = "0.12.5", features = ["blocking", "json", "multipart"] }
serde = { version = "1.0.204", features = ["derive"] }
serde_json = "1.0.68"
strum = "0.27.1"
strum_macros = "0.27.1"
tar = "0.4.42"
tempdir = "0.3.7"
tempfile = "3.10.1"
thiserror = "2.0.9"
tokio = { version = "1.28.0", features = ["full"] }
tokio-postgres = { version = "0.7", features = ["with-chrono-0_4"] }
utoipa = { version = "5.3.0", features = [
  "actix_extras",
  "uuid",
  "chrono",
  "debug",
] }
utoipa-redoc = { version = "6.0.0", features = ["actix-web"] }
utoipa-swagger-ui = { version = "9.0.0", features = ["actix-web", "vendored"] }
uuid = { version = "1.8.0", features = ["v4", "v5"] }
url = "2.5.4"
urlencoding = "2.1.3"
libc = "0.2.171"
tokenizers = { version = "0.21.1", features = ["http"] }
tiktoken-rs = "0.6.0"
lru = "0.14.0"
serde_yaml = "0.9.34"
limit-lens = { version = "0.6.1", optional = true }
rand = { version = "0.9.0", optional = true }
actix-web-opentelemetry = "0.22.0"
opentelemetry = { version = "0.29.1", features = ["metrics", "trace"] }
opentelemetry-otlp = { version = "0.29.0", features = ["trace", "metrics", "grpc-tonic"] }
opentelemetry_sdk = { version = "0.29.0", features = ["rt-tokio"] }
opentelemetry-semantic-conventions = { version = "0.29.0" }
opentelemetry-proto = { version = "0.29.0"}
tonic = { version = "0.13.1", features = ["tls-webpki-roots"] }

[dev-dependencies]
rand = "0.9.0"
imageproc = "0.25.0"
limit-lens = "0.6.1"

[build-dependencies]
pkg-config = "0.3.19"

[[bin]]
name = "task"
path = "src/workers/task.rs"
<|MERGE_RESOLUTION|>--- conflicted
+++ resolved
@@ -1,10 +1,6 @@
 [package]
 name = "core"
-<<<<<<< HEAD
-version = "1.16.0-enterprise"
-=======
 version = "1.15.1"
->>>>>>> d57379f8
 edition = "2021"
 default-run = "core"
 
