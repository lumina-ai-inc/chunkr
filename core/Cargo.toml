[package]
name = "core"
<<<<<<< HEAD
version = "1.16.1-enterprise"
=======
version = "2.0.0"
>>>>>>> ebea7511
edition = "2021"
default-run = "core"

[features]
azure = []
memory_profiling = ["memtrack"]
rate_monitor = ["limit-lens", "rand"]

[dependencies]
actix-cors = "0.7.0"
actix-multipart = "0.7.2"
actix-web = "4.8.0"
async-stripe = { version = "0.41.0", features = ["runtime-tokio-hyper"] }
aws-credential-types = { version = "1.2.0", features = ["hardcoded-credentials"] }
aws-sdk-s3 = { version = "1.29.0", features = ["behavior-version-latest"] }
base64 = "0.22.1"
bytes = "1.4.0"
chrono = { version = "0.4.31", features = ["serde"] }
config = "0.15.4"
dashmap = { version = "=6.1.0", features = ["rayon"] }
deadpool-postgres = { version = "0.14.0", features = ["serde"] }
deadpool-redis = { version = "0.18.0", features = ["serde"] }
diesel = { version = "2.2.3", features = [
  "uuid",
  "chrono",
  "serde_json",
  "postgres",
] }
diesel_migrations = { version = "2.2.0", features = ["postgres"] }
dotenvy = "=0.15.7"
env_logger = "0.11.5"
flate2 = "1.0.34"
futures = "0.3.31"
futures-util = "0.3.30"
image = { version = "0.25.4", features = ["png"] }
itertools = "0.14.0"
jsonwebtoken = "9.3.0"
lazy_static = "1.5.0"
log = "0.4.22"
memtrack = { version = "0.3.0", optional = true }
mime = "0.3.17"
once_cell = "1.19.0"
openssl = "0.10.66"
pdfium-render = "=0.8.31"
postgres-openssl = "0.5.0"
postgres-types = { version = "0.2.7", features = ["derive", "with-serde_json-1"] }
prefixed-api-key = { version = "0.3.0", features = ["sha2"] }
rayon = "1.10.0"
regex = "1.10.5"
redis = "0.27.5"
reqwest = { version = "0.12.5", features = ["blocking", "json", "multipart"] }
serde = { version = "1.0.204", features = ["derive"] }
serde_json = "1.0.68"
strum = "0.27.1"
strum_macros = "0.27.1"
tar = "0.4.42"
tempdir = "0.3.7"
tempfile = "3.10.1"
thiserror = "2.0.9"
tokio = { version = "1.28.0", features = ["full"] }
tokio-postgres = { version = "0.7", features = ["with-chrono-0_4"] }
utoipa = { version = "5.3.0", features = [
  "actix_extras",
  "uuid",
  "chrono",
  "debug",
] }
utoipa-redoc = { version = "6.0.0", features = ["actix-web"] }
utoipa-swagger-ui = { version = "9.0.0", features = ["actix-web", "vendored"] }
uuid = { version = "1.8.0", features = ["v4", "v5"] }
url = "2.5.4"
urlencoding = "2.1.3"
libc = "0.2.171"
tokenizers = { version = "0.21.1", features = ["http"] }
tiktoken-rs = "0.6.0"
lru = "0.14.0"
serde_yaml = "0.9.34"
limit-lens = { version = "0.6.1", optional = true }
rand = { version = "0.9.0", optional = true }
actix-web-opentelemetry = "0.22.0"
opentelemetry = { version = "0.29.1", features = ["metrics", "trace"] }
opentelemetry-otlp = { version = "0.29.0", features = ["trace", "metrics", "grpc-tonic"] }
opentelemetry_sdk = { version = "0.29.0", features = ["rt-tokio"] }
opentelemetry-semantic-conventions = { version = "0.29.0" }
opentelemetry-proto = { version = "0.29.0"}
tonic = { version = "0.13.1", features = ["tls-webpki-roots"] }

[dev-dependencies]
rand = "0.9.0"
imageproc = "0.25.0"
limit-lens = "0.6.1"

[build-dependencies]
pkg-config = "0.3.19"

[[bin]]
name = "task"
path = "src/workers/task.rs"
<|MERGE_RESOLUTION|>--- conflicted
+++ resolved
@@ -1,10 +1,6 @@
 [package]
 name = "core"
-<<<<<<< HEAD
-version = "1.16.1-enterprise"
-=======
 version = "2.0.0"
->>>>>>> ebea7511
 edition = "2021"
 default-run = "core"
 
