[package]
name = "core"
<<<<<<< HEAD
version = "1.11.1-enterprise"
=======
version = "1.11.0"
>>>>>>> 74859b82
edition = "2021"
default-run = "core"

[features]
azure = []
memory_profiling = ["memtrack"]
rate_monitor = ["limit-lens", "rand"]

[dependencies]
actix-cors = "0.7.0"
actix-multipart = "0.7.2"
actix-web = "4.8.0"
async-stripe = { version = "0.39.1", features = ["runtime-tokio-hyper"] }
aws-credential-types = { version = "1.2.0", features = ["hardcoded-credentials"] }
aws-sdk-s3 = { version = "1.29.0", features = ["behavior-version-latest"] }
base64 = "0.22.1"
bytes = "1.4.0"
chrono = { version = "0.4.31", features = ["serde"] }
config = "0.15.4"
dashmap = { version = "=6.1.0", features = ["rayon"] }
deadpool-postgres = { version = "0.14.0", features = ["serde"] }
deadpool-redis = { version = "0.18.0", features = ["serde"] }
diesel = { version = "2.2.3", features = [
  "uuid",
  "chrono",
  "serde_json",
  "postgres",
] }
diesel_migrations = { version = "2.2.0", features = ["postgres"] }
dotenvy = "=0.15.7"
env_logger = "0.11.5"
flate2 = "1.0.34"
futures = "0.3.31"
futures-util = "0.3.30"
image = { version = "0.25.4", features = ["png"] }
itertools = "0.14.0"
jsonwebtoken = "9.3.0"
lazy_static = "1.5.0"
log = "0.4.22"
memtrack = { version = "0.3.0", optional = true }
mime = "0.3.17"
once_cell = "1.19.0"
openssl = "0.10.66"
pdfium-render = "=0.8.27"
postgres-openssl = "0.5.0"
postgres-types = { version = "0.2.7", features = ["derive", "with-serde_json-1"] }
prefixed-api-key = { version = "0.3.0", features = ["sha2"] }
rayon = "1.10.0"
regex = "1.10.5"
redis = "0.27.5"
reqwest = { version = "0.12.5", features = ["blocking", "json", "multipart"] }
serde = { version = "1.0.204", features = ["derive"] }
serde_json = "1.0.68"
strum = "0.26.3"
strum_macros = "0.26.4"
tar = "0.4.42"
tempdir = "0.3.7"
tempfile = "3.10.1"
thiserror = "2.0.9"
tokio = { version = "1.28.0", features = ["full"] }
tokio-postgres = { version = "0.7", features = ["with-chrono-0_4"] }
utoipa = { version = "5.3.0", features = [
  "actix_extras",
  "uuid",
  "chrono",
  "debug",
] }
utoipa-redoc = { version = "6.0.0", features = ["actix-web"] }
utoipa-swagger-ui = { version = "9.0.0", features = ["actix-web", "vendored"] }
uuid = { version = "1.8.0", features = ["v4", "v5"] }
url = "2.5.4"
urlencoding = "2.1.3"
libc = "0.2.171"
tokenizers = { version = "0.21.1", features = ["http"] }
tiktoken-rs = "0.6.0"
lru = "0.13.0"
serde_yaml = "0.9.34"
limit-lens = { version = "0.4.0", optional = true }
rand = { version = "0.9.0", optional = true }


[dev-dependencies]
rand = "0.9.0"
imageproc = "0.25.0"
limit-lens = "0.4.0"

[build-dependencies]
pkg-config = "0.3.19"

[[bin]]
name = "task"
path = "src/workers/task.rs"
<|MERGE_RESOLUTION|>--- conflicted
+++ resolved
@@ -1,10 +1,6 @@
 [package]
 name = "core"
-<<<<<<< HEAD
-version = "1.11.1-enterprise"
-=======
 version = "1.11.0"
->>>>>>> 74859b82
 edition = "2021"
 default-run = "core"
 
