[package]
name = "core"
<<<<<<< HEAD
version = "1.6.0-enterprise"
=======
version = "1.6.0"
>>>>>>> 9c47b5e0
edition = "2021"
default-run = "core"

[features]
azure = []
memory_profiling = ["memtrack"]

[dependencies]
actix-cors = "0.7.0"
actix-multipart = "0.7.2"
actix-web = "4.8.0"
async-stripe = { version = "0.39.1", features = ["runtime-tokio-hyper"] }
aws-credential-types = { version = "1.2.0", features = ["hardcoded-credentials"] }
aws-sdk-s3 = { version = "1.29.0", features = ["behavior-version-latest"] }
base64 = "0.22.1"
bytes = "1.4.0"
chrono = { version = "0.4.31", features = ["serde"] }
config = "0.15.4"
dashmap = { version = "=6.1.0", features = ["rayon"] }
deadpool-postgres = { version = "0.14.0", features = ["serde"] }
deadpool-redis = { version = "0.18.0", features = ["serde"] }
diesel = { version = "2.2.3", features = [
  "uuid",
  "chrono",
  "serde_json",
  "postgres",
] }
diesel_migrations = { version = "2.2.0", features = ["postgres"] }
dotenvy = "=0.15.7"
env_logger = "0.11.5"
flate2 = "1.0.34"
futures = "0.3.31"
futures-util = "0.3.30"
image = { version = "0.25.4", features = ["png"] }
itertools = "0.14.0"
jsonwebtoken = "9.3.0"
lazy_static = "1.5.0"
log = "0.4.22"
memtrack = { version = "0.3.0", optional = true }
mime = "0.3.17"
once_cell = "1.19.0"
openssl = "0.10.66"
pdfium-render = "=0.8.27"
postgres-openssl = "0.5.0"
postgres-types = { version = "0.2.7", features = ["derive", "with-serde_json-1"] }
prefixed-api-key = { version = "0.3.0", features = ["sha2"] }
rayon = "1.10.0"
regex = "1.10.5"
redis = "0.27.5"
reqwest = { version = "0.12.5", features = ["blocking", "json", "multipart"] }
serde = { version = "1.0.204", features = ["derive"] }
serde_json = "1.0.68"
strum = "0.26.3"
strum_macros = "0.26.4"
tar = "0.4.42"
tempdir = "0.3.7"
tempfile = "3.10.1"
thiserror = "2.0.9"
tokio = { version = "1.28.0", features = ["full"] }
tokio-postgres = { version = "0.7", features = ["with-chrono-0_4"] }
utoipa = { version = "5.3.0", features = [
  "actix_extras",
  "uuid",
  "chrono",
  "debug",
] }
utoipa-redoc = { version = "6.0.0", features = ["actix-web"] }
utoipa-swagger-ui = { version = "9.0.0", features = ["actix-web", "vendored"] }
uuid = { version = "1.8.0", features = ["v4", "v5"] }
url = "2.5.4"
urlencoding = "2.1.3"
libc = "0.2.171"
tokenizers = { version = "0.21.1", features = ["http"] }
tiktoken-rs = "0.6.0"
lru = "0.13.0"

[dev-dependencies]
rand = "0.9.0"
imageproc = "0.25.0"

[build-dependencies]
pkg-config = "0.3.19"

[package.metadata.pkg-config]
postgresql = { version = "14", lib_dir = "/opt/homebrew/opt/postgresql@14/lib" }

[[bin]]
name = "task"
path = "src/workers/task.rs"
<|MERGE_RESOLUTION|>--- conflicted
+++ resolved
@@ -1,10 +1,6 @@
 [package]
 name = "core"
-<<<<<<< HEAD
-version = "1.6.0-enterprise"
-=======
 version = "1.6.0"
->>>>>>> 9c47b5e0
 edition = "2021"
 default-run = "core"
 
