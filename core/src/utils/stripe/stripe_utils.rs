--- conflicted
+++ resolved
@@ -241,15 +241,11 @@
 ) -> Result<serde_json::Value, Box<dyn std::error::Error>> {
     let client = ReqwestClient::new();
 
-    let return_url = format!("{}/dashboard", stripe_config.return_url.trim_end_matches('/'));
-    let form_data = vec![
-        ("customer", customer_id),
-<<<<<<< HEAD
-        ("return_url", &stripe_config.return_url),
-=======
-        ("return_url", &return_url),
->>>>>>> 82f98b80
-    ];
+    let return_url = format!(
+        "{}/dashboard",
+        stripe_config.return_url.trim_end_matches('/')
+    );
+    let form_data = vec![("customer", customer_id), ("return_url", &return_url)];
 
     let stripe_response = client
         .post("https://api.stripe.com/v1/billing_portal/sessions")
