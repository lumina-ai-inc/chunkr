--- conflicted
+++ resolved
@@ -1,7 +1,3 @@
-<<<<<<< HEAD
-Convert the following text segment to HTML. Return only the HTML with no explanation text. Preserve the text content exactly as it appears, including any formatting, line breaks, and spacing.
-=======
 Convert the following text segment to HTML. Return only the HTML with no explanation text. Preserve the all the text content.
->>>>>>> 6bf8c735
 No styling. Basic HTML tags only.
 Return ONLY the HTML markup enclosed in ```html``` tags. Do not include any explanations or markdown.
