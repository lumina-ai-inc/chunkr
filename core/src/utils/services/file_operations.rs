use crate::configs::worker_config::{Config as WorkerConfig, FileUrlFormat};
use crate::utils::clients;
use crate::utils::services::pdf::count_pages;
use crate::utils::storage::services::{generate_presigned_url, upload_to_s3};
use base64::{engine::general_purpose::STANDARD, Engine as _};
use std::error::Error;
use std::io::Read;
use std::process::Command;
use tempfile::NamedTempFile;
use url;
use urlencoding;

pub fn check_file_type(
    file: &NamedTempFile,
    original_file_extension: Option<String>,
) -> Result<(String, String), Box<dyn Error>> {
    let output = Command::new("file")
        .arg("--mime-type")
        .arg("-b")
        .arg(file.path().to_str().unwrap())
        .output()?;

    let mime_type = String::from_utf8(output.stdout)?.trim().to_string();
    match mime_type.as_str() {
        "application/pdf" => Ok((mime_type, "pdf".to_string())),
        "application/octet-stream" => {
            if let Some(ext) = original_file_extension {
                if ext == "pdf" {
                    println!("Detected PDF file by extension");
                    match count_pages(file) {
                        Ok(pages) => {
                            println!("Detected {} pages in PDF file", pages);
                            return Ok(("application/pdf".to_string(), "pdf".to_string()));
                        }
                        Err(e) => {
                            println!("Error counting pages in PDF file: {}", e);
                            return Err(Box::new(std::io::Error::other(format!(
                                "Unsupported file type: {}",
                                mime_type
                            ))));
                        }
                    }
                }
            }

            Err(Box::new(std::io::Error::other(format!(
                "Unsupported file type: {}",
                mime_type
            ))))
        }
        "application/vnd.openxmlformats-officedocument.wordprocessingml.document" => {
            Ok((mime_type, "docx".to_string()))
        }
        "application/msword" => Ok((mime_type, "doc".to_string())),
        "application/vnd.openxmlformats-officedocument.presentationml.presentation" => {
            Ok((mime_type, "pptx".to_string()))
        }
        "application/vnd.ms-powerpoint" => Ok((mime_type, "ppt".to_string())),
        "application/vnd.openxmlformats-officedocument.spreadsheetml.sheet" => {
            Ok((mime_type, "xlsx".to_string()))
        }
        "application/vnd.ms-excel" => Ok((mime_type, "xls".to_string())),
        "image/jpeg" | "image/jpg" => Ok((mime_type, "jpg".to_string())),
        "image/png" => Ok((mime_type, "png".to_string())),
        _ => Err(Box::new(std::io::Error::other(format!(
            "Unsupported file type: {}",
            mime_type
        )))),
    }
}

pub fn convert_to_pdf(
    input_file: &NamedTempFile,
    original_file_extension: Option<String>,
) -> Result<NamedTempFile, Box<dyn Error>> {
    let output_dir = input_file.path().parent().unwrap();

    let (mime_type, _) = check_file_type(input_file, original_file_extension)?;

    if mime_type.starts_with("image/") {
        // Use ImageMagick for image conversion
        let output_path = output_dir.join(
            input_file
                .path()
                .file_stem()
                .unwrap()
                .to_str()
                .unwrap()
                .to_string()
                + ".pdf",
        );

        let output = Command::new("convert")
            .arg(input_file.path().to_str().unwrap())
            .arg(output_path.to_str().unwrap())
            .output()?;

        if !output.status.success() {
            return Err(Box::new(std::io::Error::other(format!(
                "ImageMagick conversion failed: {:?}",
                output
            ))));
        }

        if output_path.exists() {
            let temp_file = NamedTempFile::new()?;
            std::fs::copy(&output_path, temp_file.path())?;
            std::fs::remove_file(output_path)?; // Clean up the temporary file
            Ok(temp_file)
        } else {
            Err(Box::new(std::io::Error::new(
                std::io::ErrorKind::NotFound,
                "Converted PDF file not found in output directory",
            )))
        }
    } else {
        // Use LibreOffice for document conversion
        let output = Command::new("libreoffice")
            .args([
                "--headless",
                "--convert-to",
                "pdf",
                "--outdir",
                output_dir.to_str().unwrap(),
                input_file.path().to_str().unwrap(),
            ])
            .output()?;

        if !output.status.success() {
            return Err(Box::new(std::io::Error::other(format!(
                "LibreOffice conversion failed: {:?}",
                output
            ))));
        }

        let pdf_file_name = input_file
            .path()
            .file_stem()
            .unwrap()
            .to_str()
            .unwrap()
            .to_string()
            + ".pdf";

        let pdf_file_path = output_dir.join(pdf_file_name);

        if pdf_file_path.exists() {
            let temp_file = NamedTempFile::new()?;
            std::fs::copy(&pdf_file_path, temp_file.path())?;
            std::fs::remove_file(&pdf_file_path)?; // Clean up the temporary file
            Ok(temp_file)
        } else {
            Err(Box::new(std::io::Error::new(
                std::io::ErrorKind::NotFound,
                "Converted PDF file not found in output directory",
            )))
        }
    }
}

pub async fn get_base64(input: String) -> Result<(Vec<u8>, Option<String>), Box<dyn Error>> {
    if input.starts_with("http://") || input.starts_with("https://") {
        let client = clients::get_reqwest_client();
        let response = client.get(&input)
            .header("User-Agent", "Mozilla/5.0 (Windows NT 10.0; Win64; x64) AppleWebKit/537.36 (KHTML, like Gecko) Chrome/122.0.0.0 Safari/537.36")
            .header("Accept", "application/pdf,text/html,application/xhtml+xml,application/xml;q=0.9,image/webp,*/*;q=0.8")
            .header("Accept-Language", "en-US,en;q=0.5")
            .header("Connection", "keep-alive")
            .header("Upgrade-Insecure-Requests", "1")
            .send()
            .await?;

        let mut filename = None;
        if let Some(content_disposition) = response.headers().get("content-disposition") {
            if let Ok(header_value) = content_disposition.to_str() {
                if header_value.contains("filename=") {
                    filename = header_value
                        .split("filename=")
                        .nth(1)
                        .map(|f| f.trim_matches(|c| c == '"' || c == '\'').to_string());
                }
            }
        }

        if filename.is_none() {
            if let Ok(url) = url::Url::parse(&input) {
<<<<<<< HEAD
                if let Some(path_segments) = url.path_segments() {
                    let segments: Vec<_> = path_segments.collect();
                    if let Some(last_segment) = segments.last() {
=======
                if let Some(mut path_segments) = url.path_segments() {
                    if let Some(last_segment) = path_segments.next_back() {
>>>>>>> 435969c8
                        if !last_segment.is_empty() {
                            filename = Some(
                                urlencoding::decode(last_segment)
                                    .unwrap_or(std::borrow::Cow::Borrowed(last_segment))
                                    .into_owned(),
                            );
                        }
                    }
                }
            }
        }

        Ok((response.bytes().await?.to_vec(), filename))
    } else if input.starts_with("data:") && input.contains(";base64,") {
        let base64_content = input.split(";base64,").nth(1).ok_or_else(|| {
            std::io::Error::new(
                std::io::ErrorKind::InvalidData,
                "Invalid base64 data URL format",
            )
        })?;

        let decoded = STANDARD.decode(base64_content)?;
        Ok((decoded, None))
    } else {
        let decoded = STANDARD.decode(&input)?;
        Ok((decoded, None))
    }
}

pub async fn get_file_url(
    temp_file: &NamedTempFile,
    s3_location: &str,
) -> Result<String, Box<dyn Error + Send + Sync>> {
    let config = WorkerConfig::from_env()?;
    let (mime_type, _) = check_file_type(temp_file, None)
        .map_err(|e| -> Box<dyn Error + Send + Sync> { e.to_string().into() })?;
    match config.file_url_format {
        FileUrlFormat::Base64 => {
            let mut buffer = Vec::new();
            let mut file = temp_file.reopen()?;
            file.read_to_end(&mut buffer)?;
            let base64_data = STANDARD.encode(&buffer);
            Ok(format!("data:{};base64,{}", mime_type, base64_data))
        }
        FileUrlFormat::Url => {
            upload_to_s3(s3_location, temp_file.path())
                .await
                .map_err(|e| -> Box<dyn Error + Send + Sync> { e.to_string().into() })?;

            let presigned_url = generate_presigned_url(s3_location, true, None, false, &mime_type)
                .await
                .map_err(|e| -> Box<dyn Error + Send + Sync> { e.to_string().into() })?;

            Ok(presigned_url)
        }
    }
}<|MERGE_RESOLUTION|>--- conflicted
+++ resolved
@@ -184,14 +184,8 @@
 
         if filename.is_none() {
             if let Ok(url) = url::Url::parse(&input) {
-<<<<<<< HEAD
-                if let Some(path_segments) = url.path_segments() {
-                    let segments: Vec<_> = path_segments.collect();
-                    if let Some(last_segment) = segments.last() {
-=======
                 if let Some(mut path_segments) = url.path_segments() {
                     if let Some(last_segment) = path_segments.next_back() {
->>>>>>> 435969c8
                         if !last_segment.is_empty() {
                             filename = Some(
                                 urlencoding::decode(last_segment)
