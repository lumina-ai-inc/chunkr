use crate::configs::worker_config::Config as WorkerConfig;
use crate::models::general_ocr::DoctrResponse;
use crate::models::output::OCRResult;
use crate::utils::rate_limit::{GENERAL_OCR_RATE_LIMITER, GENERAL_OCR_TIMEOUT};
use crate::utils::retry::retry_with_backoff;
use std::error::Error;
use std::fmt;
use tempfile::NamedTempFile;

#[derive(Debug)]
struct OcrError(String);

impl fmt::Display for OcrError {
    fn fmt(&self, f: &mut fmt::Formatter) -> fmt::Result {
        write!(f, "{}", self.0)
    }
}

impl Error for OcrError {}

pub async fn perform_general_ocr(
    temp_files: Vec<&NamedTempFile>,
) -> Result<Vec<Vec<OCRResult>>, Box<dyn Error + Send + Sync>> {
    retry_with_backoff(|| async {
        GENERAL_OCR_RATE_LIMITER
            .get()
            .unwrap()
            .acquire_token()
            .await?;
        doctr_ocr(&temp_files).await
    })
    .await
}

pub async fn doctr_ocr(
    temp_files: &[&NamedTempFile],
) -> Result<Vec<Vec<OCRResult>>, Box<dyn Error + Send + Sync>> {
    let client = reqwest::Client::new();
    let worker_config = WorkerConfig::from_env()
        .map_err(|e| Box::new(OcrError(e.to_string())) as Box<dyn Error + Send + Sync>)?;

    let general_ocr_url = worker_config.general_ocr_url.unwrap();
    let url = format!("{}/batch", &general_ocr_url);

    let mut form = reqwest::multipart::Form::new();
    for temp_file in temp_files.iter() {
        let file_content = tokio::fs::read(temp_file.path()).await?;
        form = form.part(
            "files",
            reqwest::multipart::Part::bytes(file_content)
                .file_name(
                    temp_file
                        .path()
                        .file_name()
                        .unwrap_or_default()
                        .to_string_lossy()
                        .into_owned(),
                )
                .mime_str("image/jpeg")?,
        );
    }

    let mut request = client.post(&url).multipart(form);

    if let Some(Some(timeout_value)) = GENERAL_OCR_TIMEOUT.get() {
        request = request.timeout(std::time::Duration::from_secs(*timeout_value));
    }

    let response = request.send().await?.error_for_status()?;
    let doctr_response: Vec<DoctrResponse> = response.json().await?;
    Ok(doctr_response.into_iter().map(Vec::from).collect())
}

<<<<<<< HEAD
// #[cfg(test)]
// mod tests {
//     use super::*;
//     use crate::configs::throttle_config::Config as ThrottleConfig;
//     use std::path::Path;

//     #[tokio::test]
//     async fn test_doctr_ocr() -> Result<(), Box<dyn Error + Send + Sync>> {
//         let temp_file = NamedTempFile::new()?;
//         std::fs::copy("input/test.jpg", temp_file.path())?;
//         doctr_ocr(&vec![&temp_file]).await?;
//         Ok(())
//     }

//     #[tokio::test]
//     async fn test_general_ocr() -> Result<(), Box<dyn Error + Send + Sync>> {
//         let input_dir = Path::new("input");
//         let first_image = std::fs::read_dir(input_dir)?
//             .filter_map(|entry| {
//                 entry.ok().and_then(|e| {
//                     let path = e.path();
//                     if let Some(ext) = path.extension() {
//                         if ext == "jpg" || ext == "jpeg" || ext == "png" {
//                             Some(path)
//                         } else {
//                             None
//                         }
//                     } else {
//                         None
//                     }
//                 })
//             })
//             .next()
//             .ok_or("No image files found in input directory")?;

//         let mut tasks = Vec::new();
//         let count = 1000;
//         for _ in 0..count {
//             let input_file = first_image.clone();
//             let temp_file = NamedTempFile::new()?;
//             std::fs::copy(&input_file, temp_file.path())?;
//             let task = tokio::spawn(async move {
//                 match perform_general_ocr(vec![&temp_file]).await {
//                     Ok(_) => Ok(()),
//                     Err(e) => {
//                         println!("Error processing {:?}: {:?}", input_file, e);
//                         Err(e)
//                     }
//                 }
//             });
//             tasks.push(task);
//         }

//         let start = std::time::Instant::now();
//         let mut error_count = 0;
//         for task in tasks {
//             if let Err(e) = task.await? {
//                 println!("Error processing: {:?}", e);
//                 error_count += 1;
//             }
//         }
//         let duration = start.elapsed();
//         let images_per_second = count as f64 / duration.as_secs_f64();
//         let throttle_config = ThrottleConfig::from_env().unwrap();
//         println!(
//             "General OCR rate limit: {:?}",
//             throttle_config.general_ocr_rate_limit
//         );
//         println!("Time taken: {:?}", duration);
//         println!("Images per second: {:?}", images_per_second);
//         println!("Error count: {:?}", error_count);

//         if error_count > 0 {
//             Err(format!("Error count {} > 0", error_count).into())
//         } else {
//             Ok(())
//         }
//     }
// }
=======
#[cfg(test)]
mod tests {
    use super::*;
    use crate::configs::throttle_config::Config as ThrottleConfig;
    use std::path::Path;

    #[tokio::test]
    async fn test_doctr_ocr() -> Result<(), Box<dyn Error + Send + Sync>> {
        let temp_file = NamedTempFile::new()?;
        std::fs::copy("input/test.jpg", temp_file.path())?;
        doctr_ocr(&[&temp_file]).await?;
        Ok(())
    }

    #[tokio::test]
    async fn test_general_ocr() -> Result<(), Box<dyn Error + Send + Sync>> {
        let input_dir = Path::new("input");
        let first_image = std::fs::read_dir(input_dir)?
            .filter_map(|entry| {
                entry.ok().and_then(|e| {
                    let path = e.path();
                    if let Some(ext) = path.extension() {
                        if ext == "jpg" || ext == "jpeg" || ext == "png" {
                            Some(path)
                        } else {
                            None
                        }
                    } else {
                        None
                    }
                })
            })
            .next()
            .ok_or("No image files found in input directory")?;

        let mut tasks = Vec::new();
        let count = 1000;
        for _ in 0..count {
            let input_file = first_image.clone();
            let temp_file = NamedTempFile::new()?;
            std::fs::copy(&input_file, temp_file.path())?;
            let task = tokio::spawn(async move {
                match perform_general_ocr(vec![&temp_file]).await {
                    Ok(_) => Ok(()),
                    Err(e) => {
                        println!("Error processing {:?}: {:?}", input_file, e);
                        Err(e)
                    }
                }
            });
            tasks.push(task);
        }

        let start = std::time::Instant::now();
        let mut error_count = 0;
        for task in tasks {
            if let Err(e) = task.await? {
                println!("Error processing: {:?}", e);
                error_count += 1;
            }
        }
        let duration = start.elapsed();
        let images_per_second = count as f64 / duration.as_secs_f64();
        let throttle_config = ThrottleConfig::from_env().unwrap();
        println!(
            "General OCR rate limit: {:?}",
            throttle_config.general_ocr_rate_limit
        );
        println!("Time taken: {:?}", duration);
        println!("Images per second: {:?}", images_per_second);
        println!("Error count: {:?}", error_count);

        if error_count > 0 {
            Err(format!("Error count {} > 0", error_count).into())
        } else {
            Ok(())
        }
    }
}
>>>>>>> 99bc8168
<|MERGE_RESOLUTION|>--- conflicted
+++ resolved
@@ -71,20 +71,19 @@
     Ok(doctr_response.into_iter().map(Vec::from).collect())
 }
 
-<<<<<<< HEAD
 // #[cfg(test)]
 // mod tests {
 //     use super::*;
 //     use crate::configs::throttle_config::Config as ThrottleConfig;
 //     use std::path::Path;
 
-//     #[tokio::test]
-//     async fn test_doctr_ocr() -> Result<(), Box<dyn Error + Send + Sync>> {
-//         let temp_file = NamedTempFile::new()?;
-//         std::fs::copy("input/test.jpg", temp_file.path())?;
-//         doctr_ocr(&vec![&temp_file]).await?;
-//         Ok(())
-//     }
+// #[tokio::test]
+// async fn test_doctr_ocr() -> Result<(), Box<dyn Error + Send + Sync>> {
+//     let temp_file = NamedTempFile::new()?;
+//     std::fs::copy("input/test.jpg", temp_file.path())?;
+//     doctr_ocr(&[&temp_file]).await?;
+//     Ok(())
+// }
 
 //     #[tokio::test]
 //     async fn test_general_ocr() -> Result<(), Box<dyn Error + Send + Sync>> {
@@ -150,85 +149,4 @@
 //             Ok(())
 //         }
 //     }
-// }
-=======
-#[cfg(test)]
-mod tests {
-    use super::*;
-    use crate::configs::throttle_config::Config as ThrottleConfig;
-    use std::path::Path;
-
-    #[tokio::test]
-    async fn test_doctr_ocr() -> Result<(), Box<dyn Error + Send + Sync>> {
-        let temp_file = NamedTempFile::new()?;
-        std::fs::copy("input/test.jpg", temp_file.path())?;
-        doctr_ocr(&[&temp_file]).await?;
-        Ok(())
-    }
-
-    #[tokio::test]
-    async fn test_general_ocr() -> Result<(), Box<dyn Error + Send + Sync>> {
-        let input_dir = Path::new("input");
-        let first_image = std::fs::read_dir(input_dir)?
-            .filter_map(|entry| {
-                entry.ok().and_then(|e| {
-                    let path = e.path();
-                    if let Some(ext) = path.extension() {
-                        if ext == "jpg" || ext == "jpeg" || ext == "png" {
-                            Some(path)
-                        } else {
-                            None
-                        }
-                    } else {
-                        None
-                    }
-                })
-            })
-            .next()
-            .ok_or("No image files found in input directory")?;
-
-        let mut tasks = Vec::new();
-        let count = 1000;
-        for _ in 0..count {
-            let input_file = first_image.clone();
-            let temp_file = NamedTempFile::new()?;
-            std::fs::copy(&input_file, temp_file.path())?;
-            let task = tokio::spawn(async move {
-                match perform_general_ocr(vec![&temp_file]).await {
-                    Ok(_) => Ok(()),
-                    Err(e) => {
-                        println!("Error processing {:?}: {:?}", input_file, e);
-                        Err(e)
-                    }
-                }
-            });
-            tasks.push(task);
-        }
-
-        let start = std::time::Instant::now();
-        let mut error_count = 0;
-        for task in tasks {
-            if let Err(e) = task.await? {
-                println!("Error processing: {:?}", e);
-                error_count += 1;
-            }
-        }
-        let duration = start.elapsed();
-        let images_per_second = count as f64 / duration.as_secs_f64();
-        let throttle_config = ThrottleConfig::from_env().unwrap();
-        println!(
-            "General OCR rate limit: {:?}",
-            throttle_config.general_ocr_rate_limit
-        );
-        println!("Time taken: {:?}", duration);
-        println!("Images per second: {:?}", images_per_second);
-        println!("Error count: {:?}", error_count);
-
-        if error_count > 0 {
-            Err(format!("Error count {} > 0", error_count).into())
-        } else {
-            Ok(())
-        }
-    }
-}
->>>>>>> 99bc8168
+// }