--- conflicted
+++ resolved
@@ -316,12 +316,7 @@
                 info!("Found user_id: {:?}", user_id_opt);
 
                 if let Some(user_id) = user_id_opt {
-<<<<<<< HEAD
-                    if let Some(item) = sub.items.data.get(0) {
-                        info!("Found subscription item: {:?}", item);
-=======
                     if let Some(item) = sub.items.data.first() {
->>>>>>> cf02a10b
                         if let Some(price) = &item.price {
                             info!("Price ID: {:?}", price.id);
                             let new_tier = match price.id.as_str() {
