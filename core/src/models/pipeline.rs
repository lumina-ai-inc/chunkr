--- conflicted
+++ resolved
@@ -97,10 +97,6 @@
     }
 
     pub async fn init(&mut self, task_payload: TaskPayload) -> Result<(), Box<dyn Error>> {
-<<<<<<< HEAD
-        println!("Initializing pipeline for task: {}", task_payload.task_id);
-        let mut task = Task::get(&task_payload.task_id, &task_payload.user_id).await?;
-=======
         let mut task = Task::get(&task_payload.task_id, &task_payload.user_info.user_id).await?;
         task.update(
             Some(Status::Processing),
@@ -112,7 +108,6 @@
             None,
         )
         .await?;
->>>>>>> 0fe42d3d
         if task.status == Status::Cancelled {
             println!("Task was cancelled, checking for previous configuration");
             if task_payload.previous_configuration.is_some() {
