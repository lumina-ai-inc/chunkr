services:
  server:
    image: luminainc/server:1.10.0
    ports:
      - "8000:8000"
    depends_on:
      - postgres
      - redis
      - minio
    env_file:
      - .env
    deploy:
      replicas: 1
    restart: always
    volumes:
      - ./models.yaml:/app/models.yaml:ro

  task:
    image: luminainc/task:1.10.0
    depends_on:
      - postgres
      - redis
      - minio
    env_file:
      - .env
    deploy:
      replicas: 10
    restart: always
    volumes:
      - ./models.yaml:/app/models.yaml:ro

  web:
    image: luminainc/web:1.10.0
    ports:
      - "5173:8000"
    env_file:
      - .env
    environment:
      - VITE_FEATURE_FLAG_PIPELINE=true
    deploy:
      replicas: 1
    restart: always

  segmentation:
    image: nginx:latest
    ports:
      - "8001:8000"
    volumes:
      - ./nginx/segmentation.conf:/etc/nginx/nginx.conf:ro
      - ./certs:/etc/nginx/certs:ro
    depends_on:
      - segmentation-backend
    restart: always

  segmentation-backend:
    image: luminainc/segmentation-yolo-cpu:1.10.0-enterprise
    expose:
      - "8000"
    deploy:
      replicas: 6
    volumes:
      - /dev/shm:/dev/shm
    environment:
      - MAX_BATCH_SIZE=64
      - BATCH_WAIT_TIME=0.2
      - OVERLAP_THRESHOLD=0.2
      - SCORE_THRESHOLD=0.14
      - OMP_NUM_THREADS=12
      - MKL_NUM_THREADS=12
      - NUMEXPR_NUM_THREADS=12
    restart: always

  ocr:
    image: nginx:latest
    ports:
      - "8002:8000"
    volumes:
      - ./nginx/ocr.conf:/etc/nginx/nginx.conf:ro
      - ./certs:/etc/nginx/certs:ro
    depends_on:
      - ocr-backend
    restart: always

  ocr-backend:
    image: luminainc/doctr-small:1.10.0
    expose:
      - "8000"
    deploy:
      replicas: 3
    volumes:
      - /dev/shm:/dev/shm
    restart: always
  postgres:
    build:
      context: ./docker/postgres
      dockerfile: Dockerfile
    environment:
      POSTGRES_USER: postgres
      POSTGRES_PASSWORD: postgres
      POSTGRES_DB: postgres
    ports:
      - "5432:5432"
    volumes:
      - postgres_data:/var/lib/postgresql/data
    healthcheck:
      test: ["CMD-SHELL", "pg_isready -U postgres"]
      interval: 10s
      timeout: 5s
      retries: 5
    deploy:
      replicas: 1

  adminer:
    image: adminer:latest
    ports:
      - "8082:8080"
    depends_on:
      - postgres
    restart: always

  redis:
    image: redis:latest
    ports:
      - "6379:6379"
    volumes:
      - redis_data:/data
    command: redis-server --appendonly yes
    healthcheck:
      test: ["CMD", "redis-cli", "ping"]
      interval: 10s
      timeout: 5s
      retries: 5
    deploy:
      replicas: 1

  minio:
    image: minio/minio:latest
    ports:
      - "9000:9000"
      - "9001:9001"
    environment:
      MINIO_ROOT_USER: minioadmin
      MINIO_ROOT_PASSWORD: minioadmin
    volumes:
      - minio_data:/data
    command: server /data --console-address ":9001"
    healthcheck:
      test: ["CMD", "curl", "-f", "http://localhost:9000/minio/health/live"]
      interval: 30s
      timeout: 20s
      retries: 1

  minio-init:
    image: minio/mc
    depends_on:
      minio:
        condition: service_healthy
    entrypoint: >
      /bin/sh -c "
        /usr/bin/mc alias set myminio http://minio:9000 minioadmin minioadmin &&
        /usr/bin/mc mb myminio/chunkr --ignore-existing &&
        /usr/bin/mc anonymous set public myminio/chunkr
      "

  emails:
    image: luminainc/emails:e0d6fe8f
    platform: linux/amd64
    ports:
      - "8009:8000"
    env_file:
      - .env
    deploy:
      replicas: 1

  keycloak:
    image: quay.io/keycloak/keycloak:25.0.2
    ports:
      - "8080:8080"
    environment:
      - KEYCLOAK_ADMIN=admin
      - KEYCLOAK_ADMIN_PASSWORD=admin
      - KC_PROXY=edge
      - KC_HTTP_ENABLED=true
      - KC_DB=postgres
      - KC_DB_URL=jdbc:postgresql://postgres:5432/keycloak
      - KC_DB_USERNAME=postgres
      - KC_DB_PASSWORD=postgres
      - KC_HEALTH_ENABLED=true
      - KC_TRANSACTION_XA_ENABLED=false
    volumes:
      - ./realm-export.json:/opt/keycloak/data/import/realm-export.json
    command: ["start-dev", "--import-realm"]
    healthcheck:
      test: ["CMD", "curl", "-f", "http://localhost:8080/health"]
      interval: 30s
      timeout: 10s
      retries: 10
      start_period: 600s
    depends_on:
      postgres:
        condition: service_healthy
    restart: always

  keycloak-proxy:
    image: nginx:latest
    ports:
<<<<<<< HEAD
      - "8090:8090"   # HTTP port
      - "8443:8443"  # HTTPS port
=======
      - "8090:8090" # HTTP port
      - "8443:8443" # HTTPS port
>>>>>>> b71af61d
    volumes:
      - ./nginx/keycloak.conf:/etc/nginx/nginx.conf:ro
      - ./certs:/etc/nginx/certs:ro
    restart: always
    profiles:
      - proxy

  web-proxy:
    image: nginx:latest
    ports:
<<<<<<< HEAD
      - "80:80"    # HTTP port
      - "443:443"  # HTTPS port
=======
      - "80:80" # HTTP port
      - "443:443" # HTTPS port
>>>>>>> b71af61d
    volumes:
      - ./nginx/web.conf:/etc/nginx/nginx.conf:ro
      - ./certs:/etc/nginx/certs:ro
    depends_on:
      - web
    restart: always
    profiles:
      - proxy

  server-proxy:
    image: nginx:latest
    ports:
<<<<<<< HEAD
      - "8010:8010"   # HTTP port
      - "8444:8444"  # HTTPS port
=======
      - "8010:8010" # HTTP port
      - "8444:8444" # HTTPS port
>>>>>>> b71af61d
    volumes:
      - ./nginx/server.conf:/etc/nginx/nginx.conf:ro
      - ./certs:/etc/nginx/certs:ro
    depends_on:
      - server
    restart: always
    profiles:
      - proxy

  minio-proxy:
    image: nginx:latest
    ports:
      - "9100:9100" # MinIO API
      - "9101:9101" # MinIO Console
    volumes:
      - ./nginx/minio.conf:/etc/nginx/nginx.conf:ro
      - ./certs:/etc/nginx/certs:ro
    depends_on:
      - minio
    restart: always
    profiles:
      - proxy

volumes:
  postgres_data:
  redis_data:
  minio_data:<|MERGE_RESOLUTION|>--- conflicted
+++ resolved
@@ -204,13 +204,8 @@
   keycloak-proxy:
     image: nginx:latest
     ports:
-<<<<<<< HEAD
-      - "8090:8090"   # HTTP port
-      - "8443:8443"  # HTTPS port
-=======
       - "8090:8090" # HTTP port
       - "8443:8443" # HTTPS port
->>>>>>> b71af61d
     volumes:
       - ./nginx/keycloak.conf:/etc/nginx/nginx.conf:ro
       - ./certs:/etc/nginx/certs:ro
@@ -221,13 +216,8 @@
   web-proxy:
     image: nginx:latest
     ports:
-<<<<<<< HEAD
-      - "80:80"    # HTTP port
-      - "443:443"  # HTTPS port
-=======
       - "80:80" # HTTP port
       - "443:443" # HTTPS port
->>>>>>> b71af61d
     volumes:
       - ./nginx/web.conf:/etc/nginx/nginx.conf:ro
       - ./certs:/etc/nginx/certs:ro
@@ -240,13 +230,8 @@
   server-proxy:
     image: nginx:latest
     ports:
-<<<<<<< HEAD
-      - "8010:8010"   # HTTP port
-      - "8444:8444"  # HTTPS port
-=======
       - "8010:8010" # HTTP port
       - "8444:8444" # HTTPS port
->>>>>>> b71af61d
     volumes:
       - ./nginx/server.conf:/etc/nginx/nginx.conf:ro
       - ./certs:/etc/nginx/certs:ro
