--- conflicted
+++ resolved
@@ -362,11 +362,7 @@
                       help='Maximum number of PDFs to download (default: 100)')
     parser.add_argument('--bucket', type=str, default=None,
                       help='S3 bucket name (defaults to environment variable)')
-<<<<<<< HEAD
-    parser.add_argument('--dataset', type=str, default="tables-vlm-azure-distill-v1",
-=======
     parser.add_argument('--dataset', type=str, default="sophris-datasheet-table-extraction-azure-distill-v1",
->>>>>>> 04265976
                       help='Dataset name/path in the bucket')
     parser.add_argument('--threads', type=int, default=8,
                       help='Number of parallel download threads (default: 4)')
