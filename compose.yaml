services:
  server:
    image: luminainc/server:c2a9a16f
    platform: linux/amd64
    ports:
      - "8000:8000"
    depends_on:
      - postgres
      - redis
      - minio
    env_file:
      - .env
    deploy:
<<<<<<< HEAD
      replicas: 1
=======
      replicas: 0
>>>>>>> 8406f5e3
    restart: always

  task:
    image: luminainc/task:c2a9a16f
    platform: linux/amd64
    depends_on:
      - postgres
      - redis
      - minio
    env_file:
      - .env
    deploy:
      replicas: 5
    restart: always

  web:
    image: luminainc/web:952c273a
    platform: linux/amd64
    ports:
      - "5173:8000"
    env_file:
      - .env
    deploy:
<<<<<<< HEAD
      replicas: 1
=======
      replicas: 0
>>>>>>> 8406f5e3
    restart: always

  segmentation:
    image: luminainc/segmentation:df6e5375
    ports:
      - "8001:8000"
    deploy:
      replicas: 1
      resources:
        reservations:
          devices:
            - driver: nvidia
              count: all
<<<<<<< HEAD
              capabilities: [ gpu ]
=======
              capabilities: [gpu]
>>>>>>> 8406f5e3
    volumes:
      - /dev/shm:/dev/shm
    environment:
      - MAX_BATCH_SIZE=4
      - BATCH_WAIT_TIME=0.2
      - OVERLAP_THRESHOLD=0.025
      - SCORE_THRESHOLD=0.2
    restart: always

  ocr:
    image: luminainc/doctr:f1f4891b
    platform: linux/amd64
    ports:
      - "8002:8000"
    deploy:
      replicas: 1
      resources:
        reservations:
          devices:
            - driver: nvidia
              count: all
<<<<<<< HEAD
              capabilities: [ gpu ]
=======
              capabilities: [gpu]
>>>>>>> 8406f5e3
    volumes:
      - /dev/shm:/dev/shm
    restart: always
  postgres:
    build:
      context: ./docker/postgres
      dockerfile: Dockerfile
    environment:
      POSTGRES_USER: postgres
      POSTGRES_PASSWORD: postgres
      POSTGRES_DB: postgres
    ports:
      - "5432:5432"
    volumes:
      - postgres_data:/var/lib/postgresql/data
    healthcheck:
      test: ["CMD-SHELL", "pg_isready -U postgres"]
      interval: 10s
      timeout: 5s
      retries: 5
    deploy:
      replicas: 1

  adminer:
    image: adminer:latest
    ports:
      - "8082:8080"
    depends_on:
      - postgres
    restart: always

  redis:
    image: redis:latest
    ports:
      - "6379:6379"
    volumes:
      - redis_data:/data
    command: redis-server --appendonly yes
    healthcheck:
      test: ["CMD", "redis-cli", "ping"]
      interval: 10s
      timeout: 5s
      retries: 5
    deploy:
      replicas: 1

  minio:
    image: minio/minio:latest
    ports:
      - "9000:9000"
      - "9001:9001"
    environment:
      MINIO_ROOT_USER: minioadmin
      MINIO_ROOT_PASSWORD: minioadmin
    volumes:
      - minio_data:/data
    command: server /data --console-address ":9001"
    healthcheck:
      test: ["CMD", "curl", "-f", "http://localhost:9000/minio/health/live"]
      interval: 30s
      timeout: 20s
      retries: 1

  minio-init:
    image: minio/mc
    depends_on:
      minio:
        condition: service_healthy
    entrypoint: >
      /bin/sh -c "
        /usr/bin/mc alias set myminio http://minio:9000 minioadmin minioadmin &&
        /usr/bin/mc mb myminio/chunkr --ignore-existing &&
        /usr/bin/mc anonymous set public myminio/chunkr
      "

  keycloak:
    image: quay.io/keycloak/keycloak:25.0.2
    platform: linux/amd64
    ports:
      - "8080:8080"
    environment:
      - KEYCLOAK_ADMIN=admin
      - KEYCLOAK_ADMIN_PASSWORD=admin
      - KC_PROXY=edge
      - KC_DB=postgres
      - KC_DB_URL=jdbc:postgresql://postgres:5432/keycloak
      - KC_DB_USERNAME=postgres
      - KC_DB_PASSWORD=postgres
    volumes:
      - ./realm-export.json:/opt/keycloak/data/import/realm-export.json
    command: ["start-dev", "--import-realm"]
    healthcheck:
      test: ["CMD", "curl", "-f", "http://localhost:8080/realms/master"]
      interval: 30s
      timeout: 10s
      retries: 3
    depends_on:
      - postgres
    restart: always

<<<<<<< HEAD
<<<<<<< HEAD
  server:
    image: luminainc/server:9ec0e76d
    platform: linux/amd64
    ports:
      - "8000:8000"
    depends_on:
      - postgres
      - redis
      - minio
    env_file:
      - .env
    deploy:
      replicas: 0
    restart: always

  task:
    image: luminainc/task:e8141cb9
    platform: linux/amd64
    depends_on:
      - postgres
      - redis
      - minio
    env_file:
      - .env
    deploy:
      replicas: 4
    restart: always

  web:
    image: luminainc/web:952c273a
    platform: linux/amd64
    ports:
      - "5173:8000"
    env_file:
      - .env
    deploy:
      replicas: 1
    restart: always

  segmentation:
    image: luminainc/segmentation:df6e5375
    ports:
      - "8001:8000"
    deploy:
      replicas: 1
      resources:
        reservations:
          devices:
            - driver: nvidia
              count: all
              capabilities: [ gpu ]
    volumes:
      - /dev/shm:/dev/shm
    environment:
      - MAX_BATCH_SIZE=4
      - BATCH_WAIT_TIME=0.2
      - OVERLAP_THRESHOLD=0.025
      - SCORE_THRESHOLD=0.2
    restart: always

  ocr:
    image: luminainc/doctr:f1f4891b
    platform: linux/amd64
    ports:
      - "8002:8000"
    deploy:
      replicas: 1
      resources:
        reservations:
          devices:
            - driver: nvidia
              count: all
              capabilities: [ gpu ]
    volumes:
      - /dev/shm:/dev/shm
    restart: always

=======
>>>>>>> public/ak/migration-bugs
=======
>>>>>>> 8406f5e3
  rrq:
    image: luminainc/rrq:33cd165
    platform: linux/amd64
    depends_on:
      - redis
    ports:
      - "8005:8000"
    environment:
      - REDIS__URL=redis://redis:6379
    healthcheck:
      test: ["CMD", "curl", "-f", "http://localhost:8000"]
      interval: 30s
      timeout: 10s
      retries: 3
    deploy:
      replicas: 1
    restart: always

  embeddings:
    image: ghcr.io/huggingface/text-embeddings-inference:1.5
    platform: linux/amd64
    ports:
      - "8003:80"
    command:
      [
        "--model-id",
        "BAAI/bge-m3",
        "--max-client-batch-size",
        "51",
        "--max-batch-tokens",
        "5120",
        "--payload-limit",
        "1000000",
        "--auto-truncate",
      ]
    deploy:
      replicas: 1
      resources:
        reservations:
          devices:
            - driver: nvidia
              count: all
              capabilities: [gpu]
    restart: always

volumes:
  postgres_data:
  redis_data:
  minio_data:<|MERGE_RESOLUTION|>--- conflicted
+++ resolved
@@ -11,11 +11,7 @@
     env_file:
       - .env
     deploy:
-<<<<<<< HEAD
-      replicas: 1
-=======
-      replicas: 0
->>>>>>> 8406f5e3
+      replicas: 1
     restart: always
 
   task:
@@ -39,11 +35,7 @@
     env_file:
       - .env
     deploy:
-<<<<<<< HEAD
-      replicas: 1
-=======
-      replicas: 0
->>>>>>> 8406f5e3
+      replicas: 1
     restart: always
 
   segmentation:
@@ -57,11 +49,7 @@
           devices:
             - driver: nvidia
               count: all
-<<<<<<< HEAD
               capabilities: [ gpu ]
-=======
-              capabilities: [gpu]
->>>>>>> 8406f5e3
     volumes:
       - /dev/shm:/dev/shm
     environment:
@@ -83,11 +71,7 @@
           devices:
             - driver: nvidia
               count: all
-<<<<<<< HEAD
               capabilities: [ gpu ]
-=======
-              capabilities: [gpu]
->>>>>>> 8406f5e3
     volumes:
       - /dev/shm:/dev/shm
     restart: always
@@ -187,90 +171,6 @@
     depends_on:
       - postgres
     restart: always
-
-<<<<<<< HEAD
-<<<<<<< HEAD
-  server:
-    image: luminainc/server:9ec0e76d
-    platform: linux/amd64
-    ports:
-      - "8000:8000"
-    depends_on:
-      - postgres
-      - redis
-      - minio
-    env_file:
-      - .env
-    deploy:
-      replicas: 0
-    restart: always
-
-  task:
-    image: luminainc/task:e8141cb9
-    platform: linux/amd64
-    depends_on:
-      - postgres
-      - redis
-      - minio
-    env_file:
-      - .env
-    deploy:
-      replicas: 4
-    restart: always
-
-  web:
-    image: luminainc/web:952c273a
-    platform: linux/amd64
-    ports:
-      - "5173:8000"
-    env_file:
-      - .env
-    deploy:
-      replicas: 1
-    restart: always
-
-  segmentation:
-    image: luminainc/segmentation:df6e5375
-    ports:
-      - "8001:8000"
-    deploy:
-      replicas: 1
-      resources:
-        reservations:
-          devices:
-            - driver: nvidia
-              count: all
-              capabilities: [ gpu ]
-    volumes:
-      - /dev/shm:/dev/shm
-    environment:
-      - MAX_BATCH_SIZE=4
-      - BATCH_WAIT_TIME=0.2
-      - OVERLAP_THRESHOLD=0.025
-      - SCORE_THRESHOLD=0.2
-    restart: always
-
-  ocr:
-    image: luminainc/doctr:f1f4891b
-    platform: linux/amd64
-    ports:
-      - "8002:8000"
-    deploy:
-      replicas: 1
-      resources:
-        reservations:
-          devices:
-            - driver: nvidia
-              count: all
-              capabilities: [ gpu ]
-    volumes:
-      - /dev/shm:/dev/shm
-    restart: always
-
-=======
->>>>>>> public/ak/migration-bugs
-=======
->>>>>>> 8406f5e3
   rrq:
     image: luminainc/rrq:33cd165
     platform: linux/amd64
