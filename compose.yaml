services:
  server:
<<<<<<< HEAD
    image: luminainc/server:3fed6150
=======
    image: luminainc/server:1.4.1
>>>>>>> 41fd2c9f
    platform: linux/amd64
    ports:
      - "8000:8000"
    depends_on:
      - postgres
      - redis
      - minio
    env_file:
      - .env
    deploy:
      replicas: 1
    restart: always

  task:
<<<<<<< HEAD
    image: luminainc/task:fb17c8f1
=======
    image: luminainc/task:1.4.1
>>>>>>> 41fd2c9f
    platform: linux/amd64
    depends_on:
      - postgres
      - redis
      - minio
    env_file:
      - .env
    deploy:
      replicas: 0
    restart: always

  web:
    image: luminainc/web:1.4.1
    platform: linux/amd64
    ports:
      - "5173:8000"
    env_file:
      - .env
    deploy:
      replicas: 1
    restart: always

  segmentation:
<<<<<<< HEAD
    image: luminainc/segmentation:bb950d8d
=======
    image: luminainc/segmentation:1.4.1
>>>>>>> 41fd2c9f
    ports:
      - "8001:8000"
    deploy:
      replicas: 1
      resources:
        reservations:
          devices:
            - driver: nvidia
              count: all
              capabilities: [ gpu ]
    volumes:
      - /dev/shm:/dev/shm
    environment:
      - MAX_BATCH_SIZE=4
      - BATCH_WAIT_TIME=0.2
      - OVERLAP_THRESHOLD=0.025
      - SCORE_THRESHOLD=0.2
    restart: always

  ocr:
    image: luminainc/doctr:1.4.1
    platform: linux/amd64
    ports:
      - "8002:8000"
    deploy:
      replicas: 1
      resources:
        reservations:
          devices:
            - driver: nvidia
              count: all
              capabilities: [ gpu ]
    volumes:
      - /dev/shm:/dev/shm
    restart: always
  postgres:
    build:
      context: ./docker/postgres
      dockerfile: Dockerfile
    environment:
      POSTGRES_USER: postgres
      POSTGRES_PASSWORD: postgres
      POSTGRES_DB: postgres
    ports:
      - "5432:5432"
    volumes:
      - postgres_data:/var/lib/postgresql/data
    healthcheck:
      test: [ "CMD-SHELL", "pg_isready -U postgres" ]
      interval: 10s
      timeout: 5s
      retries: 5
    deploy:
      replicas: 1

  adminer:
    image: adminer:latest
    ports:
      - "8082:8080"
    depends_on:
      - postgres
    restart: always

  redis:
    image: redis:latest
    ports:
      - "6379:6379"
    volumes:
      - redis_data:/data
    command: redis-server --appendonly yes
    healthcheck:
      test: [ "CMD", "redis-cli", "ping" ]
      interval: 10s
      timeout: 5s
      retries: 5
    deploy:
      replicas: 1

  minio:
    image: minio/minio:latest
    ports:
      - "9000:9000"
      - "9001:9001"
    environment:
      MINIO_ROOT_USER: minioadmin
      MINIO_ROOT_PASSWORD: minioadmin
    volumes:
      - minio_data:/data
    command: server /data --console-address ":9001"
    healthcheck:
      test: [ "CMD", "curl", "-f", "http://localhost:9000/minio/health/live" ]
      interval: 30s
      timeout: 20s
      retries: 1

  minio-init:
    image: minio/mc
    depends_on:
      minio:
        condition: service_healthy
    entrypoint: >
      /bin/sh -c "
        /usr/bin/mc alias set myminio http://minio:9000 minioadmin minioadmin &&
        /usr/bin/mc mb myminio/chunkr --ignore-existing &&
        /usr/bin/mc anonymous set public myminio/chunkr
      "

  emails:
    image: luminainc/emails:fb17c8f1
    platform: linux/amd64
    ports:
      - "8009:8000"
    env_file:
      - .env
    deploy:
      replicas: 1

  keycloak:
    image: quay.io/keycloak/keycloak:25.0.2
    platform: linux/amd64
    ports:
      - "8080:8080"
    environment:
      - KEYCLOAK_ADMIN=admin
      - KEYCLOAK_ADMIN_PASSWORD=admin
      - KC_PROXY=edge
      - KC_DB=postgres
      - KC_DB_URL=jdbc:postgresql://postgres:5432/keycloak
      - KC_DB_USERNAME=postgres
      - KC_DB_PASSWORD=postgres
    volumes:
      - ./realm-export.json:/opt/keycloak/data/import/realm-export.json
    command: [ "start-dev", "--import-realm" ]
    healthcheck:
      test: [ "CMD", "curl", "-f", "http://localhost:8080/realms/master" ]
      interval: 30s
      timeout: 10s
      retries: 3
    depends_on:
      - postgres
    restart: always
  rrq:
    image: luminainc/rrq:1.4.1
    platform: linux/amd64
    depends_on:
      - redis
    ports:
      - "8005:8000"
    environment:
      - REDIS__URL=redis://redis:6379
    healthcheck:
      test: [ "CMD", "curl", "-f", "http://localhost:8000" ]
      interval: 30s
      timeout: 10s
      retries: 3
    deploy:
      replicas: 1
    restart: always

  embeddings:
    image: ghcr.io/huggingface/text-embeddings-inference:1.5
    platform: linux/amd64
    ports:
      - "8003:80"
    command: [ "--model-id", "BAAI/bge-m3", "--max-client-batch-size", "51", "--max-batch-tokens", "5120", "--payload-limit", "1000000", "--auto-truncate" ]
    deploy:
      replicas: 1
      resources:
        reservations:
          devices:
            - driver: nvidia
              count: all
              capabilities: [ gpu ]
    restart: always

volumes:
  postgres_data:
  redis_data:
  minio_data:<|MERGE_RESOLUTION|>--- conflicted
+++ resolved
@@ -1,10 +1,6 @@
 services:
   server:
-<<<<<<< HEAD
-    image: luminainc/server:3fed6150
-=======
     image: luminainc/server:1.4.1
->>>>>>> 41fd2c9f
     platform: linux/amd64
     ports:
       - "8000:8000"
@@ -19,11 +15,7 @@
     restart: always
 
   task:
-<<<<<<< HEAD
-    image: luminainc/task:fb17c8f1
-=======
     image: luminainc/task:1.4.1
->>>>>>> 41fd2c9f
     platform: linux/amd64
     depends_on:
       - postgres
@@ -47,11 +39,7 @@
     restart: always
 
   segmentation:
-<<<<<<< HEAD
-    image: luminainc/segmentation:bb950d8d
-=======
     image: luminainc/segmentation:1.4.1
->>>>>>> 41fd2c9f
     ports:
       - "8001:8000"
     deploy:
