services:
  server:
    image: luminainc/server:a43e8956
    platform: linux/amd64
    ports:
      - "8000:8000"
    depends_on:
      - postgres
      - redis
      - minio
    env_file:
      - .env
    deploy:
      replicas: 0
    restart: always

  task:
    image: luminainc/task:72f523df
    platform: linux/amd64
    depends_on:
      - postgres
      - redis
      - minio
    env_file:
      - .env
    deploy:
      replicas: 3
    restart: always

  web:
<<<<<<< HEAD
    image: luminainc/web:a43e8956
=======
    image: luminainc/web:e470bdf7
>>>>>>> b0e0f5fd
    platform: linux/amd64
    ports:
      - "5173:8000"
    env_file:
      - .env
    deploy:
      replicas: 1
    restart: always

  segmentation:
    image: luminainc/segmentation:bb950d8d
    ports:
      - "8001:8000"
    deploy:
      replicas: 1
      resources:
        reservations:
          devices:
            - driver: nvidia
              count: all
              capabilities: [ gpu ]
    volumes:
      - /dev/shm:/dev/shm
    environment:
      - MAX_BATCH_SIZE=4
      - BATCH_WAIT_TIME=0.2
      - OVERLAP_THRESHOLD=0.025
      - SCORE_THRESHOLD=0.2
    restart: always

  ocr:
    image: luminainc/doctr:bbacfb97
    platform: linux/amd64
    ports:
      - "8002:8000"
    deploy:
      replicas: 1
      resources:
        reservations:
          devices:
            - driver: nvidia
              count: all
              capabilities: [ gpu ]
    volumes:
      - /dev/shm:/dev/shm
    restart: always
  postgres:
    build:
      context: ./docker/postgres
      dockerfile: Dockerfile
    environment:
      POSTGRES_USER: postgres
      POSTGRES_PASSWORD: postgres
      POSTGRES_DB: postgres
    ports:
      - "5432:5432"
    volumes:
      - postgres_data:/var/lib/postgresql/data
    healthcheck:
      test: [ "CMD-SHELL", "pg_isready -U postgres" ]
      interval: 10s
      timeout: 5s
      retries: 5
    deploy:
      replicas: 1

  adminer:
    image: adminer:latest
    ports:
      - "8082:8080"
    depends_on:
      - postgres
    restart: always

  redis:
    image: redis:latest
    ports:
      - "6379:6379"
    volumes:
      - redis_data:/data
    command: redis-server --appendonly yes
    healthcheck:
      test: [ "CMD", "redis-cli", "ping" ]
      interval: 10s
      timeout: 5s
      retries: 5
    deploy:
      replicas: 1

  minio:
    image: minio/minio:latest
    ports:
      - "9000:9000"
      - "9001:9001"
    environment:
      MINIO_ROOT_USER: minioadmin
      MINIO_ROOT_PASSWORD: minioadmin
    volumes:
      - minio_data:/data
    command: server /data --console-address ":9001"
    healthcheck:
      test: [ "CMD", "curl", "-f", "http://localhost:9000/minio/health/live" ]
      interval: 30s
      timeout: 20s
      retries: 1

  minio-init:
    image: minio/mc
    depends_on:
      minio:
        condition: service_healthy
    entrypoint: >
      /bin/sh -c "
        /usr/bin/mc alias set myminio http://minio:9000 minioadmin minioadmin &&
        /usr/bin/mc mb myminio/chunkr --ignore-existing &&
        /usr/bin/mc anonymous set public myminio/chunkr
      "

  keycloak:
    image: quay.io/keycloak/keycloak:25.0.2
    platform: linux/amd64
    ports:
      - "8080:8080"
    environment:
      - KEYCLOAK_ADMIN=admin
      - KEYCLOAK_ADMIN_PASSWORD=admin
      - KC_PROXY=edge
      - KC_DB=postgres
      - KC_DB_URL=jdbc:postgresql://postgres:5432/keycloak
      - KC_DB_USERNAME=postgres
      - KC_DB_PASSWORD=postgres
    volumes:
      - ./realm-export.json:/opt/keycloak/data/import/realm-export.json
    command: [ "start-dev", "--import-realm" ]
    healthcheck:
      test: [ "CMD", "curl", "-f", "http://localhost:8080/realms/master" ]
      interval: 30s
      timeout: 10s
      retries: 3
    depends_on:
      - postgres
    restart: always
  rrq:
    image: luminainc/rrq:33cd165
    platform: linux/amd64
    depends_on:
      - redis
    ports:
      - "8005:8000"
    environment:
      - REDIS__URL=redis://redis:6379
    healthcheck:
      test: [ "CMD", "curl", "-f", "http://localhost:8000" ]
      interval: 30s
      timeout: 10s
      retries: 3
    deploy:
      replicas: 1
    restart: always

  embeddings:
    image: ghcr.io/huggingface/text-embeddings-inference:1.5
    platform: linux/amd64
    ports:
      - "8003:80"
    command: [ "--model-id", "BAAI/bge-m3", "--max-client-batch-size", "51", "--max-batch-tokens", "5120", "--payload-limit", "1000000", "--auto-truncate" ]
    deploy:
      replicas: 1
      resources:
        reservations:
          devices:
            - driver: nvidia
              count: all
              capabilities: [ gpu ]
    restart: always

volumes:
  postgres_data:
  redis_data:
  minio_data:<|MERGE_RESOLUTION|>--- conflicted
+++ resolved
@@ -28,11 +28,7 @@
     restart: always
 
   web:
-<<<<<<< HEAD
-    image: luminainc/web:a43e8956
-=======
     image: luminainc/web:e470bdf7
->>>>>>> b0e0f5fd
     platform: linux/amd64
     ports:
       - "5173:8000"
