services:
  postgres:
    build:
      context: ./docker/postgres
      dockerfile: Dockerfile
    environment:
      POSTGRES_USER: postgres
      POSTGRES_PASSWORD: postgres
      POSTGRES_DB: postgres
    ports:
      - "5432:5432"
    volumes:
      - postgres_data:/var/lib/postgresql/data
    healthcheck:
      test: [ "CMD-SHELL", "pg_isready -U postgres" ]
      interval: 10s
      timeout: 5s
      retries: 5
    deploy:
      replicas: 1

  adminer:
    image: adminer:latest
    ports:
      - "8082:8080"
    depends_on:
      - postgres
    restart: always

  redis:
    image: redis:latest
    ports:
      - "6379:6379"
    volumes:
      - redis_data:/data
    command: redis-server --appendonly yes
    healthcheck:
      test: [ "CMD", "redis-cli", "ping" ]
      interval: 10s
      timeout: 5s
      retries: 5
    deploy:
      replicas: 1

  minio:
    image: minio/minio:latest
    ports:
      - "9000:9000"
      - "9001:9001"
    environment:
      MINIO_ROOT_USER: minioadmin
      MINIO_ROOT_PASSWORD: minioadmin
    volumes:
      - minio_data:/data
    command: server /data --console-address ":9001"
    healthcheck:
      test: [ "CMD", "curl", "-f", "http://localhost:9000/minio/health/live" ]
      interval: 30s
      timeout: 20s
      retries: 1

  minio-init:
    image: minio/mc
    depends_on:
      minio:
        condition: service_healthy
    entrypoint: >
      /bin/sh -c "
        /usr/bin/mc alias set myminio http://minio:9000 minioadmin minioadmin &&
        /usr/bin/mc mb myminio/chunkr --ignore-existing &&
        /usr/bin/mc anonymous set public myminio/chunkr
      "

  keycloak:
    image: quay.io/keycloak/keycloak:25.0.2
    platform: linux/amd64
    ports:
      - "8080:8080"
    environment:
      - KEYCLOAK_ADMIN=admin
      - KEYCLOAK_ADMIN_PASSWORD=admin
      - KC_PROXY=edge
      - KC_DB=postgres
      - KC_DB_URL=jdbc:postgresql://postgres:5432/keycloak
      - KC_DB_USERNAME=postgres
      - KC_DB_PASSWORD=postgres
    volumes:
      - ./realm-export.json:/opt/keycloak/data/import/realm-export.json
    command: [ "start-dev", "--import-realm" ]
    healthcheck:
      test: [ "CMD", "curl", "-f", "http://localhost:8080/realms/master" ]
      interval: 30s
      timeout: 10s
      retries: 3
    depends_on:
      - postgres
    restart: always

  server:
<<<<<<< HEAD
    image: luminainc/server:d73455ba
=======
    image: luminainc/server:7fa7ddf0
>>>>>>> 4adfbbc1
    platform: linux/amd64
    ports:
      - "8000:8000"
    depends_on:
      - postgres
      - redis
      - minio
    env_file:
      - .env
    deploy:
      replicas: 1
    restart: always

  task:
<<<<<<< HEAD
    image: luminainc/task:d73455ba
=======
    image: luminainc/task:7fa7ddf0
>>>>>>> 4adfbbc1
    platform: linux/amd64
    depends_on:
      - postgres
      - redis
      - minio
    env_file:
      - .env
    deploy:
      replicas: 1
    restart: always

  web:
    image: luminainc/web:952c273a
    platform: linux/amd64
    ports:
      - "5173:8000"
    env_file:
      - .env
    deploy:
      replicas: 1
    restart: always

  segmentation:
    image: luminainc/segmentation:df6e5375
    ports:
      - "8001:8000"
    deploy:
      replicas: 1
      resources:
        reservations:
          devices:
            - driver: nvidia
              count: all
              capabilities: [ gpu ]
    volumes:
      - /dev/shm:/dev/shm
    environment:
      - MAX_BATCH_SIZE=4
      - BATCH_WAIT_TIME=0.2
      - OVERLAP_THRESHOLD=0.025
      - SCORE_THRESHOLD=0.2
    restart: always

  ocr:
    image: luminainc/doctr:f1f4891b
    platform: linux/amd64
    ports:
      - "8002:8000"
    deploy:
      replicas: 1
      resources:
        reservations:
          devices:
            - driver: nvidia
              count: all
              capabilities: [ gpu ]
    volumes:
      - /dev/shm:/dev/shm
    restart: always

  rrq:
    image: luminainc/rrq:33cd165
    platform: linux/amd64
    depends_on:
      - redis
    ports:
      - "8005:8000"
    environment:
      - REDIS__URL=redis://redis:6379
    healthcheck:
      test: [ "CMD", "curl", "-f", "http://localhost:8000" ]
      interval: 30s
      timeout: 10s
      retries: 3
    deploy:
      replicas: 1
    restart: always

  embeddings:
    image: ghcr.io/huggingface/text-embeddings-inference:1.5
    platform: linux/amd64
    ports:
      - "8003:80"
    command: [ "--model-id", "BAAI/bge-m3", "--max-client-batch-size", "51", "--max-batch-tokens", "5120", "--payload-limit", "1000000", "--auto-truncate" ]
    deploy:
      replicas: 1
      resources:
        reservations:
          devices:
            - driver: nvidia
              count: all
              capabilities: [ gpu ]
    restart: always

volumes:
  postgres_data:
  redis_data:
  minio_data:<|MERGE_RESOLUTION|>--- conflicted
+++ resolved
@@ -97,11 +97,7 @@
     restart: always
 
   server:
-<<<<<<< HEAD
-    image: luminainc/server:d73455ba
-=======
     image: luminainc/server:7fa7ddf0
->>>>>>> 4adfbbc1
     platform: linux/amd64
     ports:
       - "8000:8000"
@@ -116,11 +112,7 @@
     restart: always
 
   task:
-<<<<<<< HEAD
-    image: luminainc/task:d73455ba
-=======
     image: luminainc/task:7fa7ddf0
->>>>>>> 4adfbbc1
     platform: linux/amd64
     depends_on:
       - postgres
