lockfileVersion: '9.0'

settings:
  autoInstallPeers: true
  excludeLinksFromLockfile: false

importers:

  .:
    dependencies:
      '@emotion/react':
        specifier: ^11.13.3
        version: 11.14.0(@types/react@18.3.18)(react@18.3.1)
      '@emotion/styled':
        specifier: ^11.13.0
        version: 11.14.0(@emotion/react@11.14.0(@types/react@18.3.18)(react@18.3.1))(@types/react@18.3.18)(react@18.3.1)
      '@mui/icons-material':
        specifier: ^6.3.0
        version: 6.4.1(@mui/material@6.4.1(@emotion/react@11.14.0(@types/react@18.3.18)(react@18.3.1))(@emotion/styled@11.14.0(@emotion/react@11.14.0(@types/react@18.3.18)(react@18.3.1))(@types/react@18.3.18)(react@18.3.1))(@types/react@18.3.18)(react-dom@18.3.1(react@18.3.1))(react@18.3.1))(@types/react@18.3.18)(react@18.3.1)
      '@mui/material':
        specifier: ^6.1.5
        version: 6.4.1(@emotion/react@11.14.0(@types/react@18.3.18)(react@18.3.1))(@emotion/styled@11.14.0(@emotion/react@11.14.0(@types/react@18.3.18)(react@18.3.1))(@types/react@18.3.18)(react@18.3.1))(@types/react@18.3.18)(react-dom@18.3.1(react@18.3.1))(react@18.3.1)
      '@mui/x-charts':
        specifier: ^7.14.0
        version: 7.24.1(@emotion/react@11.14.0(@types/react@18.3.18)(react@18.3.1))(@emotion/styled@11.14.0(@emotion/react@11.14.0(@types/react@18.3.18)(react@18.3.1))(@types/react@18.3.18)(react@18.3.1))(@mui/material@6.4.1(@emotion/react@11.14.0(@types/react@18.3.18)(react@18.3.1))(@emotion/styled@11.14.0(@emotion/react@11.14.0(@types/react@18.3.18)(react@18.3.1))(@types/react@18.3.18)(react@18.3.1))(@types/react@18.3.18)(react-dom@18.3.1(react@18.3.1))(react@18.3.1))(@mui/system@6.4.1(@emotion/react@11.14.0(@types/react@18.3.18)(react@18.3.1))(@emotion/styled@11.14.0(@emotion/react@11.14.0(@types/react@18.3.18)(react@18.3.1))(@types/react@18.3.18)(react@18.3.1))(@types/react@18.3.18)(react@18.3.1))(@types/react@18.3.18)(react-dom@18.3.1(react@18.3.1))(react@18.3.1)
      '@mui/x-date-pickers':
        specifier: ^7.23.3
        version: 7.24.1(@emotion/react@11.14.0(@types/react@18.3.18)(react@18.3.1))(@emotion/styled@11.14.0(@emotion/react@11.14.0(@types/react@18.3.18)(react@18.3.1))(@types/react@18.3.18)(react@18.3.1))(@mui/material@6.4.1(@emotion/react@11.14.0(@types/react@18.3.18)(react@18.3.1))(@emotion/styled@11.14.0(@emotion/react@11.14.0(@types/react@18.3.18)(react@18.3.1))(@types/react@18.3.18)(react@18.3.1))(@types/react@18.3.18)(react-dom@18.3.1(react@18.3.1))(react@18.3.1))(@mui/system@6.4.1(@emotion/react@11.14.0(@types/react@18.3.18)(react@18.3.1))(@emotion/styled@11.14.0(@emotion/react@11.14.0(@types/react@18.3.18)(react@18.3.1))(@types/react@18.3.18)(react@18.3.1))(@types/react@18.3.18)(react@18.3.1))(@types/react@18.3.18)(date-fns@4.1.0)(react-dom@18.3.1(react@18.3.1))(react@18.3.1)
      '@nivo/calendar':
        specifier: ^0.88.0
        version: 0.88.0(react-dom@18.3.1(react@18.3.1))(react@18.3.1)
      '@radix-ui/react-accordion':
        specifier: ^1.2.0
        version: 1.2.2(@types/react-dom@18.3.5(@types/react@18.3.18))(@types/react@18.3.18)(react-dom@18.3.1(react@18.3.1))(react@18.3.1)
      '@radix-ui/react-dropdown-menu':
        specifier: ^2.1.1
        version: 2.1.5(@types/react-dom@18.3.5(@types/react@18.3.18))(@types/react@18.3.18)(react-dom@18.3.1(react@18.3.1))(react@18.3.1)
      '@radix-ui/react-icons':
        specifier: ^1.3.0
        version: 1.3.2(react@18.3.1)
      '@radix-ui/react-label':
        specifier: ^2.1.0
        version: 2.1.1(@types/react-dom@18.3.5(@types/react@18.3.18))(@types/react@18.3.18)(react-dom@18.3.1(react@18.3.1))(react@18.3.1)
      '@radix-ui/react-select':
        specifier: ^2.1.5
        version: 2.1.5(@types/react-dom@18.3.5(@types/react@18.3.18))(@types/react@18.3.18)(react-dom@18.3.1(react@18.3.1))(react@18.3.1)
      '@radix-ui/react-slot':
        specifier: ^1.1.0
        version: 1.1.1(@types/react@18.3.18)(react@18.3.1)
      '@radix-ui/react-switch':
        specifier: ^1.1.0
        version: 1.1.2(@types/react-dom@18.3.5(@types/react@18.3.18))(@types/react@18.3.18)(react-dom@18.3.1(react@18.3.1))(react@18.3.1)
      '@radix-ui/themes':
        specifier: ^3.2.0
        version: 3.2.0(@types/react-dom@18.3.5(@types/react@18.3.18))(@types/react@18.3.18)(react-dom@18.3.1(react@18.3.1))(react@18.3.1)
      '@react-pdf/renderer':
        specifier: ^3.4.4
        version: 3.4.5(react@18.3.1)
      '@reduxjs/toolkit':
        specifier: ^2.2.7
        version: 2.5.0(react-redux@9.2.0(@types/react@18.3.18)(react@18.3.1)(redux@5.0.1))(react@18.3.1)
      '@stripe/react-stripe-js':
        specifier: ^2.9.0
        version: 2.9.0(@stripe/stripe-js@4.10.0)(react-dom@18.3.1(react@18.3.1))(react@18.3.1)
      '@stripe/stripe-js':
        specifier: ^4.10.0
        version: 4.10.0
      '@tanstack/react-query':
        specifier: ^5.59.16
        version: 5.64.2(react@18.3.1)
      '@tanstack/react-query-devtools':
        specifier: ^5.62.11
        version: 5.64.2(@tanstack/react-query@5.64.2(react@18.3.1))(react@18.3.1)
      '@tanstack/react-virtual':
        specifier: ^3.11.2
        version: 3.11.2(react-dom@18.3.1(react@18.3.1))(react@18.3.1)
      '@tremor/react':
        specifier: ^3.18.7
        version: 3.18.7(react-dom@18.3.1(react@18.3.1))(react@18.3.1)
      '@tsparticles/engine':
        specifier: ^3.8.0
        version: 3.8.0
      '@types/katex':
        specifier: ^0.16.7
        version: 0.16.7
      '@types/prismjs':
        specifier: ^1.26.5
        version: 1.26.5
      '@wojtekmaj/react-hooks':
        specifier: ^1.21.0
        version: 1.22.0(@types/react@18.3.18)(react@18.3.1)
      autoprefixer:
        specifier: ^10.4.20
        version: 10.4.20(postcss@8.5.3)
      axios:
        specifier: ^1.8.2
        version: 1.8.2
      class-variance-authority:
        specifier: ^0.7.1
        version: 0.7.1
      clsx:
        specifier: ^2.1.1
        version: 2.1.1
      date-fns:
        specifier: ^4.1.0
        version: 4.1.0
      framer-motion:
        specifier: ^11.15.0
        version: 11.18.2(@emotion/is-prop-valid@1.3.1)(react-dom@18.3.1(react@18.3.1))(react@18.3.1)
      i:
        specifier: ^0.3.7
        version: 0.3.7
      install:
        specifier: ^0.13.0
        version: 0.13.0
      katex:
        specifier: ^0.16.19
        version: 0.16.21
      keycloak-js:
        specifier: ^25.0.4
        version: 25.0.6
      lenis:
        specifier: ^1.1.20
        version: 1.1.20(react@18.3.1)
      lodash:
        specifier: ^4.17.21
        version: 4.17.21
      lottie-react:
        specifier: ^2.4.0
        version: 2.4.1(react-dom@18.3.1(react@18.3.1))(react@18.3.1)
      lucide-react:
        specifier: ^0.474.0
        version: 0.474.0(react@18.3.1)
      material-react-table:
        specifier: ^3.1.0
        version: 3.1.0(rvyvvablkfpsgrz763btc6phhi)
      npm:
        specifier: ^10.8.2
        version: 10.9.2
      oidc-client-ts:
        specifier: ^3.0.1
        version: 3.1.0
      pdfjs-dist:
        specifier: ^4.2.67
        version: 4.8.69
      prism-react-renderer:
        specifier: ^2.4.1
        version: 2.4.1(react@18.3.1)
      prismjs:
        specifier: ^1.30.0
        version: 1.30.0
      react:
        specifier: ^18.3.1
        version: 18.3.1
      react-dom:
        specifier: ^18.3.1
        version: 18.3.1(react@18.3.1)
      react-dropzone:
        specifier: ^14.2.6
        version: 14.3.5(react@18.3.1)
      react-hot-toast:
        specifier: ^2.4.1
        version: 2.5.1(react-dom@18.3.1(react@18.3.1))(react@18.3.1)
      react-json-view:
        specifier: ^1.21.3
        version: 1.21.3(@types/react@18.3.18)(react-dom@18.3.1(react@18.3.1))(react@18.3.1)
      react-markdown:
        specifier: ^9.0.1
        version: 9.0.3(@types/react@18.3.18)(react@18.3.1)
      react-oidc-context:
        specifier: ^3.1.0
        version: 3.2.0(oidc-client-ts@3.1.0)(react@18.3.1)
      react-pdf:
        specifier: ^9.1.0
        version: 9.2.1(@types/react@18.3.18)(react-dom@18.3.1(react@18.3.1))(react@18.3.1)
      react-query:
        specifier: ^3.39.3
        version: 3.39.3(react-dom@18.3.1(react@18.3.1))(react@18.3.1)
      react-redux:
        specifier: ^9.1.2
        version: 9.2.0(@types/react@18.3.18)(react@18.3.1)(redux@5.0.1)
      react-resizable-panels:
        specifier: ^2.1.7
        version: 2.1.7(react-dom@18.3.1(react@18.3.1))(react@18.3.1)
      react-router:
        specifier: ^6.26.1
        version: 6.28.2(react@18.3.1)
      react-router-dom:
        specifier: ^6.26.1
        version: 6.28.2(react-dom@18.3.1(react@18.3.1))(react@18.3.1)
      recharts:
        specifier: ^2.15.0
        version: 2.15.0(react-dom@18.3.1(react@18.3.1))(react@18.3.1)
      rehype-katex:
        specifier: ^7.0.1
        version: 7.0.1
      remark-gfm:
        specifier: ^4.0.0
        version: 4.0.0
      remark-math:
        specifier: ^6.0.0
        version: 6.0.0
      resize-observer-polyfill:
        specifier: ^1.5.1
        version: 1.5.1
      sanitize-html:
        specifier: ^2.14.0
        version: 2.14.0
      styled-components:
        specifier: ^6.1.12
        version: 6.1.14(react-dom@18.3.1(react@18.3.1))(react@18.3.1)
      tailwind-merge:
        specifier: ^2.6.0
        version: 2.6.0
      tailwindcss-animate:
        specifier: ^1.0.7
        version: 1.0.7(tailwindcss@3.4.17)
    devDependencies:
      '@eslint/js':
        specifier: ^9.9.0
        version: 9.19.0
      '@types/lodash':
        specifier: ^4.17.14
        version: 4.17.14
      '@types/node':
        specifier: ^22.10.5
        version: 22.10.10
      '@types/pdfjs-dist':
        specifier: ^2.10.378
        version: 2.10.378
      '@types/react':
        specifier: ^18.3.3
        version: 18.3.18
      '@types/react-dom':
        specifier: ^18.3.0
        version: 18.3.5(@types/react@18.3.18)
      '@types/react-dropzone':
        specifier: ^5.1.0
        version: 5.1.0(react@18.3.1)
      '@types/react-window':
        specifier: ^1.8.8
        version: 1.8.8
      '@types/sanitize-html':
        specifier: ^2.13.0
        version: 2.13.0
      '@vitejs/plugin-react':
        specifier: ^4.3.1
<<<<<<< HEAD
        version: 4.3.4(vite@5.4.18(@types/node@22.10.10))
=======
        version: 4.3.4(vite@5.4.14(@types/node@22.10.10))
      env-cmd:
        specifier: ^10.1.0
        version: 10.1.0
>>>>>>> d735e328
      eslint:
        specifier: ^9.9.0
        version: 9.19.0(jiti@1.21.7)
      eslint-plugin-react-hooks:
        specifier: ^5.1.0-rc.0
        version: 5.1.0(eslint@9.19.0(jiti@1.21.7))
      eslint-plugin-react-refresh:
        specifier: ^0.4.9
        version: 0.4.18(eslint@9.19.0(jiti@1.21.7))
      globals:
        specifier: ^15.9.0
        version: 15.14.0
      tailwindcss:
        specifier: ^3.4.10
        version: 3.4.17
      typescript:
        specifier: ^5.5.3
        version: 5.7.3
      typescript-eslint:
        specifier: ^8.0.1
        version: 8.21.0(eslint@9.19.0(jiti@1.21.7))(typescript@5.7.3)
      vite:
        specifier: ^5.4.18
        version: 5.4.18(@types/node@22.10.10)
      vite-plugin-runtime-env:
        specifier: ^0.1.1
        version: 0.1.1(vite@5.4.18(@types/node@22.10.10))

packages:

  '@alloc/quick-lru@5.2.0':
    resolution: {integrity: sha512-UrcABB+4bUrFABwbluTIBErXwvbsU/V7TZWfmbgJfbkwiBuziS9gxdODUyuiecfdGQ85jglMW6juS3+z5TsKLw==}
    engines: {node: '>=10'}

  '@ampproject/remapping@2.3.0':
    resolution: {integrity: sha512-30iZtAPgz+LTIYoeivqYo853f02jBYSd5uGnGpkFV0M3xOt9aN73erkgYAmZU43x4VfqcnLxW9Kpg3R5LC4YYw==}
    engines: {node: '>=6.0.0'}

  '@babel/code-frame@7.26.2':
    resolution: {integrity: sha512-RJlIHRueQgwWitWgF8OdFYGZX328Ax5BCemNGlqHfplnRT9ESi8JkFlvaVYbS+UubVY6dpv87Fs2u5M29iNFVQ==}
    engines: {node: '>=6.9.0'}

  '@babel/compat-data@7.26.5':
    resolution: {integrity: sha512-XvcZi1KWf88RVbF9wn8MN6tYFloU5qX8KjuF3E1PVBmJ9eypXfs4GRiJwLuTZL0iSnJUKn1BFPa5BPZZJyFzPg==}
    engines: {node: '>=6.9.0'}

  '@babel/core@7.26.7':
    resolution: {integrity: sha512-SRijHmF0PSPgLIBYlWnG0hyeJLwXE2CgpsXaMOrtt2yp9/86ALw6oUlj9KYuZ0JN07T4eBMVIW4li/9S1j2BGA==}
    engines: {node: '>=6.9.0'}

  '@babel/generator@7.26.5':
    resolution: {integrity: sha512-2caSP6fN9I7HOe6nqhtft7V4g7/V/gfDsC3Ag4W7kEzzvRGKqiv0pu0HogPiZ3KaVSoNDhUws6IJjDjpfmYIXw==}
    engines: {node: '>=6.9.0'}

  '@babel/helper-compilation-targets@7.26.5':
    resolution: {integrity: sha512-IXuyn5EkouFJscIDuFF5EsiSolseme1s0CZB+QxVugqJLYmKdxI1VfIBOst0SUu4rnk2Z7kqTwmoO1lp3HIfnA==}
    engines: {node: '>=6.9.0'}

  '@babel/helper-module-imports@7.25.9':
    resolution: {integrity: sha512-tnUA4RsrmflIM6W6RFTLFSXITtl0wKjgpnLgXyowocVPrbYrLUXSBXDgTs8BlbmIzIdlBySRQjINYs2BAkiLtw==}
    engines: {node: '>=6.9.0'}

  '@babel/helper-module-transforms@7.26.0':
    resolution: {integrity: sha512-xO+xu6B5K2czEnQye6BHA7DolFFmS3LB7stHZFaOLb1pAwO1HWLS8fXA+eh0A2yIvltPVmx3eNNDBJA2SLHXFw==}
    engines: {node: '>=6.9.0'}
    peerDependencies:
      '@babel/core': ^7.0.0

  '@babel/helper-plugin-utils@7.26.5':
    resolution: {integrity: sha512-RS+jZcRdZdRFzMyr+wcsaqOmld1/EqTghfaBGQQd/WnRdzdlvSZ//kF7U8VQTxf1ynZ4cjUcYgjVGx13ewNPMg==}
    engines: {node: '>=6.9.0'}

  '@babel/helper-string-parser@7.25.9':
    resolution: {integrity: sha512-4A/SCr/2KLd5jrtOMFzaKjVtAei3+2r/NChoBNoZ3EyP/+GlhoaEGoWOZUmFmoITP7zOJyHIMm+DYRd8o3PvHA==}
    engines: {node: '>=6.9.0'}

  '@babel/helper-validator-identifier@7.25.9':
    resolution: {integrity: sha512-Ed61U6XJc3CVRfkERJWDz4dJwKe7iLmmJsbOGu9wSloNSFttHV0I8g6UAgb7qnK5ly5bGLPd4oXZlxCdANBOWQ==}
    engines: {node: '>=6.9.0'}

  '@babel/helper-validator-option@7.25.9':
    resolution: {integrity: sha512-e/zv1co8pp55dNdEcCynfj9X7nyUKUXoUEwfXqaZt0omVOmDe9oOTdKStH4GmAw6zxMFs50ZayuMfHDKlO7Tfw==}
    engines: {node: '>=6.9.0'}

  '@babel/helpers@7.27.0':
    resolution: {integrity: sha512-U5eyP/CTFPuNE3qk+WZMxFkp/4zUzdceQlfzf7DdGdhp+Fezd7HD+i8Y24ZuTMKX3wQBld449jijbGq6OdGNQg==}
    engines: {node: '>=6.9.0'}

  '@babel/parser@7.27.0':
    resolution: {integrity: sha512-iaepho73/2Pz7w2eMS0Q5f83+0RKI7i4xmiYeBmDzfRVbQtTOG7Ts0S4HzJVsTMGI9keU8rNfuZr8DKfSt7Yyg==}
    engines: {node: '>=6.0.0'}
    hasBin: true

  '@babel/plugin-transform-react-jsx-self@7.25.9':
    resolution: {integrity: sha512-y8quW6p0WHkEhmErnfe58r7x0A70uKphQm8Sp8cV7tjNQwK56sNVK0M73LK3WuYmsuyrftut4xAkjjgU0twaMg==}
    engines: {node: '>=6.9.0'}
    peerDependencies:
      '@babel/core': ^7.0.0-0

  '@babel/plugin-transform-react-jsx-source@7.25.9':
    resolution: {integrity: sha512-+iqjT8xmXhhYv4/uiYd8FNQsraMFZIfxVSqxxVSZP0WbbSAWvBXAul0m/zu+7Vv4O/3WtApy9pmaTMiumEZgfg==}
    engines: {node: '>=6.9.0'}
    peerDependencies:
      '@babel/core': ^7.0.0-0

  '@babel/runtime@7.27.0':
    resolution: {integrity: sha512-VtPOkrdPHZsKc/clNqyi9WUA8TINkZ4cGk63UUE3u4pmB2k+ZMQRDuIOagv8UVd6j7k0T3+RRIb7beKTebNbcw==}
    engines: {node: '>=6.9.0'}

  '@babel/template@7.27.0':
    resolution: {integrity: sha512-2ncevenBqXI6qRMukPlXwHKHchC7RyMuu4xv5JBXRfOGVcTy1mXCD12qrp7Jsoxll1EV3+9sE4GugBVRjT2jFA==}
    engines: {node: '>=6.9.0'}

  '@babel/traverse@7.26.7':
    resolution: {integrity: sha512-1x1sgeyRLC3r5fQOM0/xtQKsYjyxmFjaOrLJNtZ81inNjyJHGIolTULPiSc/2qe1/qfpFLisLQYFnnZl7QoedA==}
    engines: {node: '>=6.9.0'}

  '@babel/types@7.27.0':
    resolution: {integrity: sha512-H45s8fVLYjbhFH62dIJ3WtmJ6RSPt/3DRO0ZcT2SUiYiQyz3BLVb9ADEnLl91m74aQPS3AzzeajZHYOalWe3bg==}
    engines: {node: '>=6.9.0'}

  '@emotion/babel-plugin@11.13.5':
    resolution: {integrity: sha512-pxHCpT2ex+0q+HH91/zsdHkw/lXd468DIN2zvfvLtPKLLMo6gQj7oLObq8PhkrxOZb/gGCq03S3Z7PDhS8pduQ==}

  '@emotion/cache@11.14.0':
    resolution: {integrity: sha512-L/B1lc/TViYk4DcpGxtAVbx0ZyiKM5ktoIyafGkH6zg/tj+mA+NE//aPYKG0k8kCHSHVJrpLpcAlOBEXQ3SavA==}

  '@emotion/hash@0.9.2':
    resolution: {integrity: sha512-MyqliTZGuOm3+5ZRSaaBGP3USLw6+EGykkwZns2EPC5g8jJ4z9OrdZY9apkl3+UP9+sdz76YYkwCKP5gh8iY3g==}

  '@emotion/is-prop-valid@1.2.2':
    resolution: {integrity: sha512-uNsoYd37AFmaCdXlg6EYD1KaPOaRWRByMCYzbKUX4+hhMfrxdVSelShywL4JVaAeM/eHUOSprYBQls+/neX3pw==}

  '@emotion/is-prop-valid@1.3.1':
    resolution: {integrity: sha512-/ACwoqx7XQi9knQs/G0qKvv5teDMhD7bXYns9N/wM8ah8iNb8jZ2uNO0YOgiq2o2poIvVtJS2YALasQuMSQ7Kw==}

  '@emotion/memoize@0.8.1':
    resolution: {integrity: sha512-W2P2c/VRW1/1tLox0mVUalvnWXxavmv/Oum2aPsRcoDJuob75FC3Y8FbpfLwUegRcxINtGUMPq0tFCvYNTBXNA==}

  '@emotion/memoize@0.9.0':
    resolution: {integrity: sha512-30FAj7/EoJ5mwVPOWhAyCX+FPfMDrVecJAM+Iw9NRoSl4BBAQeqj4cApHHUXOVvIPgLVDsCFoz/hGD+5QQD1GQ==}

  '@emotion/react@11.14.0':
    resolution: {integrity: sha512-O000MLDBDdk/EohJPFUqvnp4qnHeYkVP5B0xEG0D/L7cOKP9kefu2DXn8dj74cQfsEzUqh+sr1RzFqiL1o+PpA==}
    peerDependencies:
      '@types/react': '*'
      react: '>=16.8.0'
    peerDependenciesMeta:
      '@types/react':
        optional: true

  '@emotion/serialize@1.3.3':
    resolution: {integrity: sha512-EISGqt7sSNWHGI76hC7x1CksiXPahbxEOrC5RjmFRJTqLyEK9/9hZvBbiYn70dw4wuwMKiEMCUlR6ZXTSWQqxA==}

  '@emotion/sheet@1.4.0':
    resolution: {integrity: sha512-fTBW9/8r2w3dXWYM4HCB1Rdp8NLibOw2+XELH5m5+AkWiL/KqYX6dc0kKYlaYyKjrQ6ds33MCdMPEwgs2z1rqg==}

  '@emotion/styled@11.14.0':
    resolution: {integrity: sha512-XxfOnXFffatap2IyCeJyNov3kiDQWoR08gPUQxvbL7fxKryGBKUZUkG6Hz48DZwVrJSVh9sJboyV1Ds4OW6SgA==}
    peerDependencies:
      '@emotion/react': ^11.0.0-rc.0
      '@types/react': '*'
      react: '>=16.8.0'
    peerDependenciesMeta:
      '@types/react':
        optional: true

  '@emotion/unitless@0.10.0':
    resolution: {integrity: sha512-dFoMUuQA20zvtVTuxZww6OHoJYgrzfKM1t52mVySDJnMSEa08ruEvdYQbhvyu6soU+NeLVd3yKfTfT0NeV6qGg==}

  '@emotion/unitless@0.8.1':
    resolution: {integrity: sha512-KOEGMu6dmJZtpadb476IsZBclKvILjopjUii3V+7MnXIQCYh8W3NgNcgwo21n9LXZX6EDIKvqfjYxXebDwxKmQ==}

  '@emotion/use-insertion-effect-with-fallbacks@1.2.0':
    resolution: {integrity: sha512-yJMtVdH59sxi/aVJBpk9FQq+OR8ll5GT8oWd57UpeaKEVGab41JWaCFA7FRLoMLloOZF/c/wsPoe+bfGmRKgDg==}
    peerDependencies:
      react: '>=16.8.0'

  '@emotion/utils@1.4.2':
    resolution: {integrity: sha512-3vLclRofFziIa3J2wDh9jjbkUz9qk5Vi3IZ/FSTKViB0k+ef0fPV7dYrUIugbgupYDx7v9ud/SjrtEP8Y4xLoA==}

  '@emotion/weak-memoize@0.4.0':
    resolution: {integrity: sha512-snKqtPW01tN0ui7yu9rGv69aJXr/a/Ywvl11sUjNtEcRc+ng/mQriFL0wLXMef74iHa/EkftbDzU9F8iFbH+zg==}

  '@esbuild/aix-ppc64@0.21.5':
    resolution: {integrity: sha512-1SDgH6ZSPTlggy1yI6+Dbkiz8xzpHJEVAlF/AM1tHPLsf5STom9rwtjE4hKAF20FfXXNTFqEYXyJNWh1GiZedQ==}
    engines: {node: '>=12'}
    cpu: [ppc64]
    os: [aix]

  '@esbuild/android-arm64@0.21.5':
    resolution: {integrity: sha512-c0uX9VAUBQ7dTDCjq+wdyGLowMdtR/GoC2U5IYk/7D1H1JYC0qseD7+11iMP2mRLN9RcCMRcjC4YMclCzGwS/A==}
    engines: {node: '>=12'}
    cpu: [arm64]
    os: [android]

  '@esbuild/android-arm@0.21.5':
    resolution: {integrity: sha512-vCPvzSjpPHEi1siZdlvAlsPxXl7WbOVUBBAowWug4rJHb68Ox8KualB+1ocNvT5fjv6wpkX6o/iEpbDrf68zcg==}
    engines: {node: '>=12'}
    cpu: [arm]
    os: [android]

  '@esbuild/android-x64@0.21.5':
    resolution: {integrity: sha512-D7aPRUUNHRBwHxzxRvp856rjUHRFW1SdQATKXH2hqA0kAZb1hKmi02OpYRacl0TxIGz/ZmXWlbZgjwWYaCakTA==}
    engines: {node: '>=12'}
    cpu: [x64]
    os: [android]

  '@esbuild/darwin-arm64@0.21.5':
    resolution: {integrity: sha512-DwqXqZyuk5AiWWf3UfLiRDJ5EDd49zg6O9wclZ7kUMv2WRFr4HKjXp/5t8JZ11QbQfUS6/cRCKGwYhtNAY88kQ==}
    engines: {node: '>=12'}
    cpu: [arm64]
    os: [darwin]

  '@esbuild/darwin-x64@0.21.5':
    resolution: {integrity: sha512-se/JjF8NlmKVG4kNIuyWMV/22ZaerB+qaSi5MdrXtd6R08kvs2qCN4C09miupktDitvh8jRFflwGFBQcxZRjbw==}
    engines: {node: '>=12'}
    cpu: [x64]
    os: [darwin]

  '@esbuild/freebsd-arm64@0.21.5':
    resolution: {integrity: sha512-5JcRxxRDUJLX8JXp/wcBCy3pENnCgBR9bN6JsY4OmhfUtIHe3ZW0mawA7+RDAcMLrMIZaf03NlQiX9DGyB8h4g==}
    engines: {node: '>=12'}
    cpu: [arm64]
    os: [freebsd]

  '@esbuild/freebsd-x64@0.21.5':
    resolution: {integrity: sha512-J95kNBj1zkbMXtHVH29bBriQygMXqoVQOQYA+ISs0/2l3T9/kj42ow2mpqerRBxDJnmkUDCaQT/dfNXWX/ZZCQ==}
    engines: {node: '>=12'}
    cpu: [x64]
    os: [freebsd]

  '@esbuild/linux-arm64@0.21.5':
    resolution: {integrity: sha512-ibKvmyYzKsBeX8d8I7MH/TMfWDXBF3db4qM6sy+7re0YXya+K1cem3on9XgdT2EQGMu4hQyZhan7TeQ8XkGp4Q==}
    engines: {node: '>=12'}
    cpu: [arm64]
    os: [linux]

  '@esbuild/linux-arm@0.21.5':
    resolution: {integrity: sha512-bPb5AHZtbeNGjCKVZ9UGqGwo8EUu4cLq68E95A53KlxAPRmUyYv2D6F0uUI65XisGOL1hBP5mTronbgo+0bFcA==}
    engines: {node: '>=12'}
    cpu: [arm]
    os: [linux]

  '@esbuild/linux-ia32@0.21.5':
    resolution: {integrity: sha512-YvjXDqLRqPDl2dvRODYmmhz4rPeVKYvppfGYKSNGdyZkA01046pLWyRKKI3ax8fbJoK5QbxblURkwK/MWY18Tg==}
    engines: {node: '>=12'}
    cpu: [ia32]
    os: [linux]

  '@esbuild/linux-loong64@0.21.5':
    resolution: {integrity: sha512-uHf1BmMG8qEvzdrzAqg2SIG/02+4/DHB6a9Kbya0XDvwDEKCoC8ZRWI5JJvNdUjtciBGFQ5PuBlpEOXQj+JQSg==}
    engines: {node: '>=12'}
    cpu: [loong64]
    os: [linux]

  '@esbuild/linux-mips64el@0.21.5':
    resolution: {integrity: sha512-IajOmO+KJK23bj52dFSNCMsz1QP1DqM6cwLUv3W1QwyxkyIWecfafnI555fvSGqEKwjMXVLokcV5ygHW5b3Jbg==}
    engines: {node: '>=12'}
    cpu: [mips64el]
    os: [linux]

  '@esbuild/linux-ppc64@0.21.5':
    resolution: {integrity: sha512-1hHV/Z4OEfMwpLO8rp7CvlhBDnjsC3CttJXIhBi+5Aj5r+MBvy4egg7wCbe//hSsT+RvDAG7s81tAvpL2XAE4w==}
    engines: {node: '>=12'}
    cpu: [ppc64]
    os: [linux]

  '@esbuild/linux-riscv64@0.21.5':
    resolution: {integrity: sha512-2HdXDMd9GMgTGrPWnJzP2ALSokE/0O5HhTUvWIbD3YdjME8JwvSCnNGBnTThKGEB91OZhzrJ4qIIxk/SBmyDDA==}
    engines: {node: '>=12'}
    cpu: [riscv64]
    os: [linux]

  '@esbuild/linux-s390x@0.21.5':
    resolution: {integrity: sha512-zus5sxzqBJD3eXxwvjN1yQkRepANgxE9lgOW2qLnmr8ikMTphkjgXu1HR01K4FJg8h1kEEDAqDcZQtbrRnB41A==}
    engines: {node: '>=12'}
    cpu: [s390x]
    os: [linux]

  '@esbuild/linux-x64@0.21.5':
    resolution: {integrity: sha512-1rYdTpyv03iycF1+BhzrzQJCdOuAOtaqHTWJZCWvijKD2N5Xu0TtVC8/+1faWqcP9iBCWOmjmhoH94dH82BxPQ==}
    engines: {node: '>=12'}
    cpu: [x64]
    os: [linux]

  '@esbuild/netbsd-x64@0.21.5':
    resolution: {integrity: sha512-Woi2MXzXjMULccIwMnLciyZH4nCIMpWQAs049KEeMvOcNADVxo0UBIQPfSmxB3CWKedngg7sWZdLvLczpe0tLg==}
    engines: {node: '>=12'}
    cpu: [x64]
    os: [netbsd]

  '@esbuild/openbsd-x64@0.21.5':
    resolution: {integrity: sha512-HLNNw99xsvx12lFBUwoT8EVCsSvRNDVxNpjZ7bPn947b8gJPzeHWyNVhFsaerc0n3TsbOINvRP2byTZ5LKezow==}
    engines: {node: '>=12'}
    cpu: [x64]
    os: [openbsd]

  '@esbuild/sunos-x64@0.21.5':
    resolution: {integrity: sha512-6+gjmFpfy0BHU5Tpptkuh8+uw3mnrvgs+dSPQXQOv3ekbordwnzTVEb4qnIvQcYXq6gzkyTnoZ9dZG+D4garKg==}
    engines: {node: '>=12'}
    cpu: [x64]
    os: [sunos]

  '@esbuild/win32-arm64@0.21.5':
    resolution: {integrity: sha512-Z0gOTd75VvXqyq7nsl93zwahcTROgqvuAcYDUr+vOv8uHhNSKROyU961kgtCD1e95IqPKSQKH7tBTslnS3tA8A==}
    engines: {node: '>=12'}
    cpu: [arm64]
    os: [win32]

  '@esbuild/win32-ia32@0.21.5':
    resolution: {integrity: sha512-SWXFF1CL2RVNMaVs+BBClwtfZSvDgtL//G/smwAc5oVK/UPu2Gu9tIaRgFmYFFKrmg3SyAjSrElf0TiJ1v8fYA==}
    engines: {node: '>=12'}
    cpu: [ia32]
    os: [win32]

  '@esbuild/win32-x64@0.21.5':
    resolution: {integrity: sha512-tQd/1efJuzPC6rCFwEvLtci/xNFcTZknmXs98FYDfGE4wP9ClFV98nyKrzJKVPMhdDnjzLhdUyMX4PsQAPjwIw==}
    engines: {node: '>=12'}
    cpu: [x64]
    os: [win32]

  '@eslint-community/eslint-utils@4.4.1':
    resolution: {integrity: sha512-s3O3waFUrMV8P/XaF/+ZTp1X9XBZW1a4B97ZnjQF2KYWaFD2A8KyFBsrsfSjEmjn3RGWAIuvlneuZm3CUK3jbA==}
    engines: {node: ^12.22.0 || ^14.17.0 || >=16.0.0}
    peerDependencies:
      eslint: ^6.0.0 || ^7.0.0 || >=8.0.0

  '@eslint-community/regexpp@4.12.1':
    resolution: {integrity: sha512-CCZCDJuduB9OUkFkY2IgppNZMi2lBQgD2qzwXkEia16cge2pijY/aXi96CJMquDMn3nJdlPV1A5KrJEXwfLNzQ==}
    engines: {node: ^12.0.0 || ^14.0.0 || >=16.0.0}

  '@eslint/config-array@0.19.1':
    resolution: {integrity: sha512-fo6Mtm5mWyKjA/Chy1BYTdn5mGJoDNjC7C64ug20ADsRDGrA85bN3uK3MaKbeRkRuuIEAR5N33Jr1pbm411/PA==}
    engines: {node: ^18.18.0 || ^20.9.0 || >=21.1.0}

  '@eslint/core@0.10.0':
    resolution: {integrity: sha512-gFHJ+xBOo4G3WRlR1e/3G8A6/KZAH6zcE/hkLRCZTi/B9avAG365QhFA8uOGzTMqgTghpn7/fSnscW++dpMSAw==}
    engines: {node: ^18.18.0 || ^20.9.0 || >=21.1.0}

  '@eslint/eslintrc@3.2.0':
    resolution: {integrity: sha512-grOjVNN8P3hjJn/eIETF1wwd12DdnwFDoyceUJLYYdkpbwq3nLi+4fqrTAONx7XDALqlL220wC/RHSC/QTI/0w==}
    engines: {node: ^18.18.0 || ^20.9.0 || >=21.1.0}

  '@eslint/js@9.19.0':
    resolution: {integrity: sha512-rbq9/g38qjfqFLOVPvwjIvFFdNziEC5S65jmjPw5r6A//QH+W91akh9irMwjDN8zKUTak6W9EsAv4m/7Wnw0UQ==}
    engines: {node: ^18.18.0 || ^20.9.0 || >=21.1.0}

  '@eslint/object-schema@2.1.5':
    resolution: {integrity: sha512-o0bhxnL89h5Bae5T318nFoFzGy+YE5i/gGkoPAgkmTVdRKTiv3p8JHevPiPaMwoloKfEiiaHlawCqaZMqRm+XQ==}
    engines: {node: ^18.18.0 || ^20.9.0 || >=21.1.0}

  '@eslint/plugin-kit@0.2.5':
    resolution: {integrity: sha512-lB05FkqEdUg2AA0xEbUz0SnkXT1LcCTa438W4IWTUh4hdOnVbQyOJ81OrDXsJk/LSiJHubgGEFoR5EHq1NsH1A==}
    engines: {node: ^18.18.0 || ^20.9.0 || >=21.1.0}

  '@floating-ui/core@1.6.9':
    resolution: {integrity: sha512-uMXCuQ3BItDUbAMhIXw7UPXRfAlOAvZzdK9BWpE60MCn+Svt3aLn9jsPTi/WNGlRUu2uI0v5S7JiIUsbsvh3fw==}

  '@floating-ui/dom@1.6.13':
    resolution: {integrity: sha512-umqzocjDgNRGTuO7Q8CU32dkHkECqI8ZdMZ5Swb6QAM0t5rnlrN3lGo1hdpscRd3WS8T6DKYK4ephgIH9iRh3w==}

  '@floating-ui/react-dom@1.3.0':
    resolution: {integrity: sha512-htwHm67Ji5E/pROEAr7f8IKFShuiCKHwUC/UY4vC3I5jiSvGFAYnSYiZO5MlGmads+QqvUkR9ANHEguGrDv72g==}
    peerDependencies:
      react: '>=16.8.0'
      react-dom: '>=16.8.0'

  '@floating-ui/react-dom@2.1.2':
    resolution: {integrity: sha512-06okr5cgPzMNBy+Ycse2A6udMi4bqwW/zgBF/rwjcNqWkyr82Mcg8b0vjX8OJpZFy/FKjJmw6wV7t44kK6kW7A==}
    peerDependencies:
      react: '>=16.8.0'
      react-dom: '>=16.8.0'

  '@floating-ui/react@0.19.2':
    resolution: {integrity: sha512-JyNk4A0Ezirq8FlXECvRtQOX/iBe5Ize0W/pLkrZjfHW9GUV7Xnq6zm6fyZuQzaHHqEnVizmvlA96e1/CkZv+w==}
    peerDependencies:
      react: '>=16.8.0'
      react-dom: '>=16.8.0'

  '@floating-ui/react@0.26.28':
    resolution: {integrity: sha512-yORQuuAtVpiRjpMhdc0wJj06b9JFjrYF4qp96j++v2NBpbi6SEGF7donUJ3TMieerQ6qVkAv1tgr7L4r5roTqw==}
    peerDependencies:
      react: '>=16.8.0'
      react-dom: '>=16.8.0'

  '@floating-ui/utils@0.2.9':
    resolution: {integrity: sha512-MDWhGtE+eHw5JW7lq4qhc5yRLS11ERl1c7Z6Xd0a58DozHES6EnNNwUWbMiG4J9Cgj053Bhk8zvlhFYKVhULwg==}

  '@headlessui/react@2.2.0':
    resolution: {integrity: sha512-RzCEg+LXsuI7mHiSomsu/gBJSjpupm6A1qIZ5sWjd7JhARNlMiSA4kKfJpCKwU9tE+zMRterhhrP74PvfJrpXQ==}
    engines: {node: '>=10'}
    peerDependencies:
      react: ^18 || ^19 || ^19.0.0-rc
      react-dom: ^18 || ^19 || ^19.0.0-rc

  '@humanfs/core@0.19.1':
    resolution: {integrity: sha512-5DyQ4+1JEUzejeK1JGICcideyfUbGixgS9jNgex5nqkW+cY7WZhxBigmieN5Qnw9ZosSNVC9KQKyb+GUaGyKUA==}
    engines: {node: '>=18.18.0'}

  '@humanfs/node@0.16.6':
    resolution: {integrity: sha512-YuI2ZHQL78Q5HbhDiBA1X4LmYdXCKCMQIfw0pw7piHJwyREFebJUvrQN4cMssyES6x+vfUbx1CIpaQUKYdQZOw==}
    engines: {node: '>=18.18.0'}

  '@humanwhocodes/module-importer@1.0.1':
    resolution: {integrity: sha512-bxveV4V8v5Yb4ncFTT3rPSgZBOpCkjfK0y4oVVVJwIuDVBRMDXrPyXRL988i5ap9m9bnyEEjWfm5WkBmtffLfA==}
    engines: {node: '>=12.22'}

  '@humanwhocodes/retry@0.3.1':
    resolution: {integrity: sha512-JBxkERygn7Bv/GbN5Rv8Ul6LVknS+5Bp6RgDC/O8gEBU/yeH5Ui5C/OlWrTb6qct7LjjfT6Re2NxB0ln0yYybA==}
    engines: {node: '>=18.18'}

  '@humanwhocodes/retry@0.4.1':
    resolution: {integrity: sha512-c7hNEllBlenFTHBky65mhq8WD2kbN9Q6gk0bTk8lSBvc554jpXSkST1iePudpt7+A/AQvuHs9EMqjHDXMY1lrA==}
    engines: {node: '>=18.18'}

  '@isaacs/cliui@8.0.2':
    resolution: {integrity: sha512-O8jcjabXaleOG9DQ0+ARXWZBTfnP4WNAqzuiJK7ll44AmxGKv/J2M4TPjxjY3znBCfvBXFzucm1twdyFybFqEA==}
    engines: {node: '>=12'}

  '@jridgewell/gen-mapping@0.3.8':
    resolution: {integrity: sha512-imAbBGkb+ebQyxKgzv5Hu2nmROxoDOXHh80evxdoXNOrvAnVx7zimzc1Oo5h9RlfV4vPXaE2iM5pOFbvOCClWA==}
    engines: {node: '>=6.0.0'}

  '@jridgewell/resolve-uri@3.1.2':
    resolution: {integrity: sha512-bRISgCIjP20/tbWSPWMEi54QVPRZExkuD9lJL+UIxUKtwVJA8wW1Trb1jMs1RFXo1CBTNZ/5hpC9QvmKWdopKw==}
    engines: {node: '>=6.0.0'}

  '@jridgewell/set-array@1.2.1':
    resolution: {integrity: sha512-R8gLRTZeyp03ymzP/6Lil/28tGeGEzhx1q2k703KGWRAI1VdvPIXdG70VJc2pAMw3NA6JKL5hhFu1sJX0Mnn/A==}
    engines: {node: '>=6.0.0'}

  '@jridgewell/sourcemap-codec@1.5.0':
    resolution: {integrity: sha512-gv3ZRaISU3fjPAgNsriBRqGWQL6quFx04YMPW/zD8XMLsU32mhCCbfbO6KZFLjvYpCZ8zyDEgqsgf+PwPaM7GQ==}

  '@jridgewell/trace-mapping@0.3.25':
    resolution: {integrity: sha512-vNk6aEwybGtawWmy/PzwnGDOjCkLWSD2wqvjGGAgOAwCGWySYXfYoxt00IJkTF+8Lb57DwOb3Aa0o9CApepiYQ==}

  '@mui/core-downloads-tracker@6.4.1':
    resolution: {integrity: sha512-SfDLWMV5b5oXgDf3NTa2hCTPC1d2defhDH2WgFKmAiejC4mSfXYbyi+AFCLzpizauXhgBm8OaZy9BHKnrSpahQ==}

  '@mui/icons-material@6.4.1':
    resolution: {integrity: sha512-wsxFcUTQxt4s+7Bg4GgobqRjyaHLmZGNOs+HJpbwrwmLbT6mhIJxhpqsKzzWq9aDY8xIe7HCjhpH7XI5UD6teA==}
    engines: {node: '>=14.0.0'}
    peerDependencies:
      '@mui/material': ^6.4.1
      '@types/react': ^17.0.0 || ^18.0.0 || ^19.0.0
      react: ^17.0.0 || ^18.0.0 || ^19.0.0
    peerDependenciesMeta:
      '@types/react':
        optional: true

  '@mui/material@6.4.1':
    resolution: {integrity: sha512-MFBfia6UiKxyoLeGkAh8M15bkeDmfnsUTMRJd/vTQue6YQ8AQ6lw9HqDthyYghzDEWIvZO/lQQzLrZE8XwNJLA==}
    engines: {node: '>=14.0.0'}
    peerDependencies:
      '@emotion/react': ^11.5.0
      '@emotion/styled': ^11.3.0
      '@mui/material-pigment-css': ^6.4.1
      '@types/react': ^17.0.0 || ^18.0.0 || ^19.0.0
      react: ^17.0.0 || ^18.0.0 || ^19.0.0
      react-dom: ^17.0.0 || ^18.0.0 || ^19.0.0
    peerDependenciesMeta:
      '@emotion/react':
        optional: true
      '@emotion/styled':
        optional: true
      '@mui/material-pigment-css':
        optional: true
      '@types/react':
        optional: true

  '@mui/private-theming@6.4.1':
    resolution: {integrity: sha512-DcT7mwK89owwgcEuiE7w458te4CIjHbYWW6Kn6PiR6eLtxBsoBYphA968uqsQAOBQDpbYxvkuFLwhgk4bxoN/Q==}
    engines: {node: '>=14.0.0'}
    peerDependencies:
      '@types/react': ^17.0.0 || ^18.0.0 || ^19.0.0
      react: ^17.0.0 || ^18.0.0 || ^19.0.0
    peerDependenciesMeta:
      '@types/react':
        optional: true

  '@mui/styled-engine@6.4.0':
    resolution: {integrity: sha512-ek/ZrDujrger12P6o4luQIfRd2IziH7jQod2WMbLqGE03Iy0zUwYmckRTVhRQTLPNccpD8KXGcALJF+uaUQlbg==}
    engines: {node: '>=14.0.0'}
    peerDependencies:
      '@emotion/react': ^11.4.1
      '@emotion/styled': ^11.3.0
      react: ^17.0.0 || ^18.0.0 || ^19.0.0
    peerDependenciesMeta:
      '@emotion/react':
        optional: true
      '@emotion/styled':
        optional: true

  '@mui/system@6.4.1':
    resolution: {integrity: sha512-rgQzgcsHCTtzF9MZ+sL0tOhf2ZBLazpjrujClcb4Siju5lTrK0xX4PsiropActzCemNfM+mOu+0jezAVnfRK8g==}
    engines: {node: '>=14.0.0'}
    peerDependencies:
      '@emotion/react': ^11.5.0
      '@emotion/styled': ^11.3.0
      '@types/react': ^17.0.0 || ^18.0.0 || ^19.0.0
      react: ^17.0.0 || ^18.0.0 || ^19.0.0
    peerDependenciesMeta:
      '@emotion/react':
        optional: true
      '@emotion/styled':
        optional: true
      '@types/react':
        optional: true

  '@mui/types@7.2.21':
    resolution: {integrity: sha512-6HstngiUxNqLU+/DPqlUJDIPbzUBxIVHb1MmXP0eTWDIROiCR2viugXpEif0PPe2mLqqakPzzRClWAnK+8UJww==}
    peerDependencies:
      '@types/react': ^17.0.0 || ^18.0.0 || ^19.0.0
    peerDependenciesMeta:
      '@types/react':
        optional: true

  '@mui/utils@6.4.1':
    resolution: {integrity: sha512-iQUDUeYh87SvR4lVojaRaYnQix8BbRV51MxaV6MBmqthecQoxwSbS5e2wnbDJUeFxY2ppV505CiqPLtd0OWkqw==}
    engines: {node: '>=14.0.0'}
    peerDependencies:
      '@types/react': ^17.0.0 || ^18.0.0 || ^19.0.0
      react: ^17.0.0 || ^18.0.0 || ^19.0.0
    peerDependenciesMeta:
      '@types/react':
        optional: true

  '@mui/x-charts-vendor@7.20.0':
    resolution: {integrity: sha512-pzlh7z/7KKs5o0Kk0oPcB+sY0+Dg7Q7RzqQowDQjpy5Slz6qqGsgOB5YUzn0L+2yRmvASc4Pe0914Ao3tMBogg==}

  '@mui/x-charts@7.24.1':
    resolution: {integrity: sha512-OdTS/nXaANPe4AoUFIDD4LlID8kK/00q+uqVOCkVClEvFQeAkj3pBaghdS4hY7rVqsCgsm+yOStQVJa9G2MR+Q==}
    engines: {node: '>=14.0.0'}
    peerDependencies:
      '@emotion/react': ^11.9.0
      '@emotion/styled': ^11.8.1
      '@mui/material': ^5.15.14 || ^6.0.0
      '@mui/system': ^5.15.14 || ^6.0.0
      react: ^17.0.0 || ^18.0.0 || ^19.0.0
      react-dom: ^17.0.0 || ^18.0.0 || ^19.0.0
    peerDependenciesMeta:
      '@emotion/react':
        optional: true
      '@emotion/styled':
        optional: true

  '@mui/x-date-pickers@7.24.1':
    resolution: {integrity: sha512-ykQugMQHuQKBk3kViW/r0PpubtHQOlrd54bgbdafgTMCeM2VpXvv4zimzOu5IGnM6wEN8hupC7EXZbkrT6x46w==}
    engines: {node: '>=14.0.0'}
    peerDependencies:
      '@emotion/react': ^11.9.0
      '@emotion/styled': ^11.8.1
      '@mui/material': ^5.15.14 || ^6.0.0
      '@mui/system': ^5.15.14 || ^6.0.0
      date-fns: ^2.25.0 || ^3.2.0 || ^4.0.0
      date-fns-jalali: ^2.13.0-0 || ^3.2.0-0 || ^4.0.0-0
      dayjs: ^1.10.7
      luxon: ^3.0.2
      moment: ^2.29.4
      moment-hijri: ^2.1.2 || ^3.0.0
      moment-jalaali: ^0.7.4 || ^0.8.0 || ^0.9.0 || ^0.10.0
      react: ^17.0.0 || ^18.0.0 || ^19.0.0
      react-dom: ^17.0.0 || ^18.0.0 || ^19.0.0
    peerDependenciesMeta:
      '@emotion/react':
        optional: true
      '@emotion/styled':
        optional: true
      date-fns:
        optional: true
      date-fns-jalali:
        optional: true
      dayjs:
        optional: true
      luxon:
        optional: true
      moment:
        optional: true
      moment-hijri:
        optional: true
      moment-jalaali:
        optional: true

  '@mui/x-internals@7.24.1':
    resolution: {integrity: sha512-9BvJzpLJnS9BDphvkiv6v0QOLxbnu8jhwcexFjtCQ2ZyxtVuVsWzGZ2npT9sGOil7+eaFDmWnJtea/tgrPvSwQ==}
    engines: {node: '>=14.0.0'}
    peerDependencies:
      react: ^17.0.0 || ^18.0.0 || ^19.0.0

  '@nivo/calendar@0.88.0':
    resolution: {integrity: sha512-sTpoaN5bNRwywRIVKAv7oo+/ZZjX0cjBcpbyFQZqXnEmFX8tEO55Rn/469zWDG776Gk7wHcuwmQfEIqwWM9PfQ==}
    peerDependencies:
      react: '>= 16.14.0 < 19.0.0'

  '@nivo/colors@0.88.0':
    resolution: {integrity: sha512-IZ+leYIqAlo7dyLHmsQwujanfRgXyoQ5H7PU3RWLEn1PP0zxDKLgEjFEDADpDauuslh2Tx0L81GNkWR6QSP0Mw==}
    peerDependencies:
      react: '>= 16.14.0 < 19.0.0'

  '@nivo/core@0.88.0':
    resolution: {integrity: sha512-XjUkA5MmwjLP38bdrJwn36Gj7T5SYMKD55LYQp/1nIJPdxqJ38dUfE4XyBDfIEgfP6yrHOihw3C63cUdnUBoiw==}
    peerDependencies:
      react: '>= 16.14.0 < 19.0.0'

  '@nivo/legends@0.88.0':
    resolution: {integrity: sha512-d4DF9pHbD8LmGJlp/Gp1cF4e8y2wfQTcw3jVhbZj9zkb7ZWB7JfeF60VHRfbXNux9bjQ9U78/SssQqueVDPEmg==}
    peerDependencies:
      react: '>= 16.14.0 < 19.0.0'

  '@nivo/tooltip@0.88.0':
    resolution: {integrity: sha512-iEjVfQA8gumAzg/yUinjTwswygCkE5Iwuo8opwnrbpNIqMrleBV+EAKIgB0PrzepIoW8CFG/SJhoiRfbU8jhOw==}
    peerDependencies:
      react: '>= 16.14.0 < 19.0.0'

  '@nodelib/fs.scandir@2.1.5':
    resolution: {integrity: sha512-vq24Bq3ym5HEQm2NKCr3yXDwjc7vTsEThRDnkp2DK9p1uqLR+DHurm/NOTo0KG7HYHU7eppKZj3MyqYuMBf62g==}
    engines: {node: '>= 8'}

  '@nodelib/fs.stat@2.0.5':
    resolution: {integrity: sha512-RkhPPp2zrqDAQA/2jNhnztcPAlv64XdhIp7a7454A5ovI7Bukxgt7MX7udwAu3zg1DcpPU0rz3VV1SeaqvY4+A==}
    engines: {node: '>= 8'}

  '@nodelib/fs.walk@1.2.8':
    resolution: {integrity: sha512-oGB+UxlgWcgQkgwo8GcEGwemoTFt3FIO9ababBmaGwXIoBKZ+GTy0pP185beGg7Llih/NSHSV2XAs1lnznocSg==}
    engines: {node: '>= 8'}

  '@pkgjs/parseargs@0.11.0':
    resolution: {integrity: sha512-+1VkjdD0QBLPodGrJUeqarH8VAIvQODIbwh9XpP5Syisf7YoQgsJKPNFoqqLQlu+VQ/tVSshMR6loPMn8U+dPg==}
    engines: {node: '>=14'}

  '@popperjs/core@2.11.8':
    resolution: {integrity: sha512-P1st0aksCrn9sGZhp8GMYwBnQsbvAWsZAX44oXNNvLHGqAOcoVxmjZiohstwQ7SqKnbR47akdNi+uleWD8+g6A==}

  '@radix-ui/colors@3.0.0':
    resolution: {integrity: sha512-FUOsGBkHrYJwCSEtWRCIfQbZG7q1e6DgxCIOe1SUQzDe/7rXXeA47s8yCn6fuTNQAj1Zq4oTFi9Yjp3wzElcxg==}

  '@radix-ui/number@1.1.0':
    resolution: {integrity: sha512-V3gRzhVNU1ldS5XhAPTom1fOIo4ccrjjJgmE+LI2h/WaFpHmx0MQApT+KZHnx8abG6Avtfcz4WoEciMnpFT3HQ==}

  '@radix-ui/primitive@1.1.1':
    resolution: {integrity: sha512-SJ31y+Q/zAyShtXJc8x83i9TYdbAfHZ++tUZnvjJJqFjzsdUnKsxPL6IEtBlxKkU7yzer//GQtZSV4GbldL3YA==}

  '@radix-ui/react-accessible-icon@1.1.1':
    resolution: {integrity: sha512-DH8vuU7oqHt9RhO3V9Z1b8ek+bOl4+9VLsh0cgL6t7f2WhbuOChm3ft0EmCCsfd4ORi7Cs3II4aNcTXi+bh+wg==}
    peerDependencies:
      '@types/react': '*'
      '@types/react-dom': '*'
      react: ^16.8 || ^17.0 || ^18.0 || ^19.0 || ^19.0.0-rc
      react-dom: ^16.8 || ^17.0 || ^18.0 || ^19.0 || ^19.0.0-rc
    peerDependenciesMeta:
      '@types/react':
        optional: true
      '@types/react-dom':
        optional: true

  '@radix-ui/react-accordion@1.2.2':
    resolution: {integrity: sha512-b1oh54x4DMCdGsB4/7ahiSrViXxaBwRPotiZNnYXjLha9vfuURSAZErki6qjDoSIV0eXx5v57XnTGVtGwnfp2g==}
    peerDependencies:
      '@types/react': '*'
      '@types/react-dom': '*'
      react: ^16.8 || ^17.0 || ^18.0 || ^19.0 || ^19.0.0-rc
      react-dom: ^16.8 || ^17.0 || ^18.0 || ^19.0 || ^19.0.0-rc
    peerDependenciesMeta:
      '@types/react':
        optional: true
      '@types/react-dom':
        optional: true

  '@radix-ui/react-alert-dialog@1.1.5':
    resolution: {integrity: sha512-1Y2sI17QzSZP58RjGtrklfSGIf3AF7U/HkD3aAcAnhOUJrm7+7GG1wRDFaUlSe0nW5B/t4mYd/+7RNbP2Wexug==}
    peerDependencies:
      '@types/react': '*'
      '@types/react-dom': '*'
      react: ^16.8 || ^17.0 || ^18.0 || ^19.0 || ^19.0.0-rc
      react-dom: ^16.8 || ^17.0 || ^18.0 || ^19.0 || ^19.0.0-rc
    peerDependenciesMeta:
      '@types/react':
        optional: true
      '@types/react-dom':
        optional: true

  '@radix-ui/react-arrow@1.1.1':
    resolution: {integrity: sha512-NaVpZfmv8SKeZbn4ijN2V3jlHA9ngBG16VnIIm22nUR0Yk8KUALyBxT3KYEUnNuch9sTE8UTsS3whzBgKOL30w==}
    peerDependencies:
      '@types/react': '*'
      '@types/react-dom': '*'
      react: ^16.8 || ^17.0 || ^18.0 || ^19.0 || ^19.0.0-rc
      react-dom: ^16.8 || ^17.0 || ^18.0 || ^19.0 || ^19.0.0-rc
    peerDependenciesMeta:
      '@types/react':
        optional: true
      '@types/react-dom':
        optional: true

  '@radix-ui/react-aspect-ratio@1.1.1':
    resolution: {integrity: sha512-kNU4FIpcFMBLkOUcgeIteH06/8JLBcYY6Le1iKenDGCYNYFX3TQqCZjzkOsz37h7r94/99GTb7YhEr98ZBJibw==}
    peerDependencies:
      '@types/react': '*'
      '@types/react-dom': '*'
      react: ^16.8 || ^17.0 || ^18.0 || ^19.0 || ^19.0.0-rc
      react-dom: ^16.8 || ^17.0 || ^18.0 || ^19.0 || ^19.0.0-rc
    peerDependenciesMeta:
      '@types/react':
        optional: true
      '@types/react-dom':
        optional: true

  '@radix-ui/react-avatar@1.1.2':
    resolution: {integrity: sha512-GaC7bXQZ5VgZvVvsJ5mu/AEbjYLnhhkoidOboC50Z6FFlLA03wG2ianUoH+zgDQ31/9gCF59bE4+2bBgTyMiig==}
    peerDependencies:
      '@types/react': '*'
      '@types/react-dom': '*'
      react: ^16.8 || ^17.0 || ^18.0 || ^19.0 || ^19.0.0-rc
      react-dom: ^16.8 || ^17.0 || ^18.0 || ^19.0 || ^19.0.0-rc
    peerDependenciesMeta:
      '@types/react':
        optional: true
      '@types/react-dom':
        optional: true

  '@radix-ui/react-checkbox@1.1.3':
    resolution: {integrity: sha512-HD7/ocp8f1B3e6OHygH0n7ZKjONkhciy1Nh0yuBgObqThc3oyx+vuMfFHKAknXRHHWVE9XvXStxJFyjUmB8PIw==}
    peerDependencies:
      '@types/react': '*'
      '@types/react-dom': '*'
      react: ^16.8 || ^17.0 || ^18.0 || ^19.0 || ^19.0.0-rc
      react-dom: ^16.8 || ^17.0 || ^18.0 || ^19.0 || ^19.0.0-rc
    peerDependenciesMeta:
      '@types/react':
        optional: true
      '@types/react-dom':
        optional: true

  '@radix-ui/react-collapsible@1.1.2':
    resolution: {integrity: sha512-PliMB63vxz7vggcyq0IxNYk8vGDrLXVWw4+W4B8YnwI1s18x7YZYqlG9PLX7XxAJUi0g2DxP4XKJMFHh/iVh9A==}
    peerDependencies:
      '@types/react': '*'
      '@types/react-dom': '*'
      react: ^16.8 || ^17.0 || ^18.0 || ^19.0 || ^19.0.0-rc
      react-dom: ^16.8 || ^17.0 || ^18.0 || ^19.0 || ^19.0.0-rc
    peerDependenciesMeta:
      '@types/react':
        optional: true
      '@types/react-dom':
        optional: true

  '@radix-ui/react-collection@1.1.1':
    resolution: {integrity: sha512-LwT3pSho9Dljg+wY2KN2mrrh6y3qELfftINERIzBUO9e0N+t0oMTyn3k9iv+ZqgrwGkRnLpNJrsMv9BZlt2yuA==}
    peerDependencies:
      '@types/react': '*'
      '@types/react-dom': '*'
      react: ^16.8 || ^17.0 || ^18.0 || ^19.0 || ^19.0.0-rc
      react-dom: ^16.8 || ^17.0 || ^18.0 || ^19.0 || ^19.0.0-rc
    peerDependenciesMeta:
      '@types/react':
        optional: true
      '@types/react-dom':
        optional: true

  '@radix-ui/react-compose-refs@1.1.1':
    resolution: {integrity: sha512-Y9VzoRDSJtgFMUCoiZBDVo084VQ5hfpXxVE+NgkdNsjiDBByiImMZKKhxMwCbdHvhlENG6a833CbFkOQvTricw==}
    peerDependencies:
      '@types/react': '*'
      react: ^16.8 || ^17.0 || ^18.0 || ^19.0 || ^19.0.0-rc
    peerDependenciesMeta:
      '@types/react':
        optional: true

  '@radix-ui/react-context-menu@2.2.5':
    resolution: {integrity: sha512-MY5PFCwo/ICaaQtpQBQ0g19AyjzI0mhz+a2GUWA2pJf4XFkvglAdcgDV2Iqm+lLbXn8hb+6rbLgcmRtc6ImPvg==}
    peerDependencies:
      '@types/react': '*'
      '@types/react-dom': '*'
      react: ^16.8 || ^17.0 || ^18.0 || ^19.0 || ^19.0.0-rc
      react-dom: ^16.8 || ^17.0 || ^18.0 || ^19.0 || ^19.0.0-rc
    peerDependenciesMeta:
      '@types/react':
        optional: true
      '@types/react-dom':
        optional: true

  '@radix-ui/react-context@1.1.1':
    resolution: {integrity: sha512-UASk9zi+crv9WteK/NU4PLvOoL3OuE6BWVKNF6hPRBtYBDXQ2u5iu3O59zUlJiTVvkyuycnqrztsHVJwcK9K+Q==}
    peerDependencies:
      '@types/react': '*'
      react: ^16.8 || ^17.0 || ^18.0 || ^19.0 || ^19.0.0-rc
    peerDependenciesMeta:
      '@types/react':
        optional: true

  '@radix-ui/react-dialog@1.1.5':
    resolution: {integrity: sha512-LaO3e5h/NOEL4OfXjxD43k9Dx+vn+8n+PCFt6uhX/BADFflllyv3WJG6rgvvSVBxpTch938Qq/LGc2MMxipXPw==}
    peerDependencies:
      '@types/react': '*'
      '@types/react-dom': '*'
      react: ^16.8 || ^17.0 || ^18.0 || ^19.0 || ^19.0.0-rc
      react-dom: ^16.8 || ^17.0 || ^18.0 || ^19.0 || ^19.0.0-rc
    peerDependenciesMeta:
      '@types/react':
        optional: true
      '@types/react-dom':
        optional: true

  '@radix-ui/react-direction@1.1.0':
    resolution: {integrity: sha512-BUuBvgThEiAXh2DWu93XsT+a3aWrGqolGlqqw5VU1kG7p/ZH2cuDlM1sRLNnY3QcBS69UIz2mcKhMxDsdewhjg==}
    peerDependencies:
      '@types/react': '*'
      react: ^16.8 || ^17.0 || ^18.0 || ^19.0 || ^19.0.0-rc
    peerDependenciesMeta:
      '@types/react':
        optional: true

  '@radix-ui/react-dismissable-layer@1.1.4':
    resolution: {integrity: sha512-XDUI0IVYVSwjMXxM6P4Dfti7AH+Y4oS/TB+sglZ/EXc7cqLwGAmp1NlMrcUjj7ks6R5WTZuWKv44FBbLpwU3sA==}
    peerDependencies:
      '@types/react': '*'
      '@types/react-dom': '*'
      react: ^16.8 || ^17.0 || ^18.0 || ^19.0 || ^19.0.0-rc
      react-dom: ^16.8 || ^17.0 || ^18.0 || ^19.0 || ^19.0.0-rc
    peerDependenciesMeta:
      '@types/react':
        optional: true
      '@types/react-dom':
        optional: true

  '@radix-ui/react-dropdown-menu@2.1.5':
    resolution: {integrity: sha512-50ZmEFL1kOuLalPKHrLWvPFMons2fGx9TqQCWlPwDVpbAnaUJ1g4XNcKqFNMQymYU0kKWR4MDDi+9vUQBGFgcQ==}
    peerDependencies:
      '@types/react': '*'
      '@types/react-dom': '*'
      react: ^16.8 || ^17.0 || ^18.0 || ^19.0 || ^19.0.0-rc
      react-dom: ^16.8 || ^17.0 || ^18.0 || ^19.0 || ^19.0.0-rc
    peerDependenciesMeta:
      '@types/react':
        optional: true
      '@types/react-dom':
        optional: true

  '@radix-ui/react-focus-guards@1.1.1':
    resolution: {integrity: sha512-pSIwfrT1a6sIoDASCSpFwOasEwKTZWDw/iBdtnqKO7v6FeOzYJ7U53cPzYFVR3geGGXgVHaH+CdngrrAzqUGxg==}
    peerDependencies:
      '@types/react': '*'
      react: ^16.8 || ^17.0 || ^18.0 || ^19.0 || ^19.0.0-rc
    peerDependenciesMeta:
      '@types/react':
        optional: true

  '@radix-ui/react-focus-scope@1.1.1':
    resolution: {integrity: sha512-01omzJAYRxXdG2/he/+xy+c8a8gCydoQ1yOxnWNcRhrrBW5W+RQJ22EK1SaO8tb3WoUsuEw7mJjBozPzihDFjA==}
    peerDependencies:
      '@types/react': '*'
      '@types/react-dom': '*'
      react: ^16.8 || ^17.0 || ^18.0 || ^19.0 || ^19.0.0-rc
      react-dom: ^16.8 || ^17.0 || ^18.0 || ^19.0 || ^19.0.0-rc
    peerDependenciesMeta:
      '@types/react':
        optional: true
      '@types/react-dom':
        optional: true

  '@radix-ui/react-form@0.1.1':
    resolution: {integrity: sha512-Ah2TBvzl2trb4DL9DQtyUJgAUfq/djMN7j5CHzdpbdR3W7OL8N4JcJgE80cXMf3ssCE+8yg0zFQoJ0srxqfsFA==}
    peerDependencies:
      '@types/react': '*'
      '@types/react-dom': '*'
      react: ^16.8 || ^17.0 || ^18.0 || ^19.0 || ^19.0.0-rc
      react-dom: ^16.8 || ^17.0 || ^18.0 || ^19.0 || ^19.0.0-rc
    peerDependenciesMeta:
      '@types/react':
        optional: true
      '@types/react-dom':
        optional: true

  '@radix-ui/react-hover-card@1.1.5':
    resolution: {integrity: sha512-0jPlX3ZrUIhtMAY0m1SBn1koI4Yqsizq2UwdUiQF1GseSZLZBPa6b8tNS+m32K94Yb4wxtWFSQs85wujQvwahg==}
    peerDependencies:
      '@types/react': '*'
      '@types/react-dom': '*'
      react: ^16.8 || ^17.0 || ^18.0 || ^19.0 || ^19.0.0-rc
      react-dom: ^16.8 || ^17.0 || ^18.0 || ^19.0 || ^19.0.0-rc
    peerDependenciesMeta:
      '@types/react':
        optional: true
      '@types/react-dom':
        optional: true

  '@radix-ui/react-icons@1.3.2':
    resolution: {integrity: sha512-fyQIhGDhzfc9pK2kH6Pl9c4BDJGfMkPqkyIgYDthyNYoNg3wVhoJMMh19WS4Up/1KMPFVpNsT2q3WmXn2N1m6g==}
    peerDependencies:
      react: ^16.x || ^17.x || ^18.x || ^19.0.0 || ^19.0.0-rc

  '@radix-ui/react-id@1.1.0':
    resolution: {integrity: sha512-EJUrI8yYh7WOjNOqpoJaf1jlFIH2LvtgAl+YcFqNCa+4hj64ZXmPkAKOFs/ukjz3byN6bdb/AVUqHkI8/uWWMA==}
    peerDependencies:
      '@types/react': '*'
      react: ^16.8 || ^17.0 || ^18.0 || ^19.0 || ^19.0.0-rc
    peerDependenciesMeta:
      '@types/react':
        optional: true

  '@radix-ui/react-label@2.1.1':
    resolution: {integrity: sha512-UUw5E4e/2+4kFMH7+YxORXGWggtY6sM8WIwh5RZchhLuUg2H1hc98Py+pr8HMz6rdaYrK2t296ZEjYLOCO5uUw==}
    peerDependencies:
      '@types/react': '*'
      '@types/react-dom': '*'
      react: ^16.8 || ^17.0 || ^18.0 || ^19.0 || ^19.0.0-rc
      react-dom: ^16.8 || ^17.0 || ^18.0 || ^19.0 || ^19.0.0-rc
    peerDependenciesMeta:
      '@types/react':
        optional: true
      '@types/react-dom':
        optional: true

  '@radix-ui/react-menu@2.1.5':
    resolution: {integrity: sha512-uH+3w5heoMJtqVCgYOtYVMECk1TOrkUn0OG0p5MqXC0W2ppcuVeESbou8PTHoqAjbdTEK19AGXBWcEtR5WpEQg==}
    peerDependencies:
      '@types/react': '*'
      '@types/react-dom': '*'
      react: ^16.8 || ^17.0 || ^18.0 || ^19.0 || ^19.0.0-rc
      react-dom: ^16.8 || ^17.0 || ^18.0 || ^19.0 || ^19.0.0-rc
    peerDependenciesMeta:
      '@types/react':
        optional: true
      '@types/react-dom':
        optional: true

  '@radix-ui/react-menubar@1.1.5':
    resolution: {integrity: sha512-Kzbpcf2bxUmI/G+949+LvSvGkyzIaY7ctb8loydt6YpJR8pQF+j4QbVhYvjs7qxaWK0DEJL3XbP2p46YPRkS3A==}
    peerDependencies:
      '@types/react': '*'
      '@types/react-dom': '*'
      react: ^16.8 || ^17.0 || ^18.0 || ^19.0 || ^19.0.0-rc
      react-dom: ^16.8 || ^17.0 || ^18.0 || ^19.0 || ^19.0.0-rc
    peerDependenciesMeta:
      '@types/react':
        optional: true
      '@types/react-dom':
        optional: true

  '@radix-ui/react-navigation-menu@1.2.4':
    resolution: {integrity: sha512-wUi01RrTDTOoGtjEPHsxlzPtVzVc3R/AZ5wfh0dyqMAqolhHAHvG5iQjBCTi2AjQqa77FWWbA3kE3RkD+bDMgQ==}
    peerDependencies:
      '@types/react': '*'
      '@types/react-dom': '*'
      react: ^16.8 || ^17.0 || ^18.0 || ^19.0 || ^19.0.0-rc
      react-dom: ^16.8 || ^17.0 || ^18.0 || ^19.0 || ^19.0.0-rc
    peerDependenciesMeta:
      '@types/react':
        optional: true
      '@types/react-dom':
        optional: true

  '@radix-ui/react-popover@1.1.5':
    resolution: {integrity: sha512-YXkTAftOIW2Bt3qKH8vYr6n9gCkVrvyvfiTObVjoHVTHnNj26rmvO87IKa3VgtgCjb8FAQ6qOjNViwl+9iIzlg==}
    peerDependencies:
      '@types/react': '*'
      '@types/react-dom': '*'
      react: ^16.8 || ^17.0 || ^18.0 || ^19.0 || ^19.0.0-rc
      react-dom: ^16.8 || ^17.0 || ^18.0 || ^19.0 || ^19.0.0-rc
    peerDependenciesMeta:
      '@types/react':
        optional: true
      '@types/react-dom':
        optional: true

  '@radix-ui/react-popper@1.2.1':
    resolution: {integrity: sha512-3kn5Me69L+jv82EKRuQCXdYyf1DqHwD2U/sxoNgBGCB7K9TRc3bQamQ+5EPM9EvyPdli0W41sROd+ZU1dTCztw==}
    peerDependencies:
      '@types/react': '*'
      '@types/react-dom': '*'
      react: ^16.8 || ^17.0 || ^18.0 || ^19.0 || ^19.0.0-rc
      react-dom: ^16.8 || ^17.0 || ^18.0 || ^19.0 || ^19.0.0-rc
    peerDependenciesMeta:
      '@types/react':
        optional: true
      '@types/react-dom':
        optional: true

  '@radix-ui/react-portal@1.1.3':
    resolution: {integrity: sha512-NciRqhXnGojhT93RPyDaMPfLH3ZSl4jjIFbZQ1b/vxvZEdHsBZ49wP9w8L3HzUQwep01LcWtkUvm0OVB5JAHTw==}
    peerDependencies:
      '@types/react': '*'
      '@types/react-dom': '*'
      react: ^16.8 || ^17.0 || ^18.0 || ^19.0 || ^19.0.0-rc
      react-dom: ^16.8 || ^17.0 || ^18.0 || ^19.0 || ^19.0.0-rc
    peerDependenciesMeta:
      '@types/react':
        optional: true
      '@types/react-dom':
        optional: true

  '@radix-ui/react-presence@1.1.2':
    resolution: {integrity: sha512-18TFr80t5EVgL9x1SwF/YGtfG+l0BS0PRAlCWBDoBEiDQjeKgnNZRVJp/oVBl24sr3Gbfwc/Qpj4OcWTQMsAEg==}
    peerDependencies:
      '@types/react': '*'
      '@types/react-dom': '*'
      react: ^16.8 || ^17.0 || ^18.0 || ^19.0 || ^19.0.0-rc
      react-dom: ^16.8 || ^17.0 || ^18.0 || ^19.0 || ^19.0.0-rc
    peerDependenciesMeta:
      '@types/react':
        optional: true
      '@types/react-dom':
        optional: true

  '@radix-ui/react-primitive@2.0.1':
    resolution: {integrity: sha512-sHCWTtxwNn3L3fH8qAfnF3WbUZycW93SM1j3NFDzXBiz8D6F5UTTy8G1+WFEaiCdvCVRJWj6N2R4Xq6HdiHmDg==}
    peerDependencies:
      '@types/react': '*'
      '@types/react-dom': '*'
      react: ^16.8 || ^17.0 || ^18.0 || ^19.0 || ^19.0.0-rc
      react-dom: ^16.8 || ^17.0 || ^18.0 || ^19.0 || ^19.0.0-rc
    peerDependenciesMeta:
      '@types/react':
        optional: true
      '@types/react-dom':
        optional: true

  '@radix-ui/react-progress@1.1.1':
    resolution: {integrity: sha512-6diOawA84f/eMxFHcWut0aE1C2kyE9dOyCTQOMRR2C/qPiXz/X0SaiA/RLbapQaXUCmy0/hLMf9meSccD1N0pA==}
    peerDependencies:
      '@types/react': '*'
      '@types/react-dom': '*'
      react: ^16.8 || ^17.0 || ^18.0 || ^19.0 || ^19.0.0-rc
      react-dom: ^16.8 || ^17.0 || ^18.0 || ^19.0 || ^19.0.0-rc
    peerDependenciesMeta:
      '@types/react':
        optional: true
      '@types/react-dom':
        optional: true

  '@radix-ui/react-radio-group@1.2.2':
    resolution: {integrity: sha512-E0MLLGfOP0l8P/NxgVzfXJ8w3Ch8cdO6UDzJfDChu4EJDy+/WdO5LqpdY8PYnCErkmZH3gZhDL1K7kQ41fAHuQ==}
    peerDependencies:
      '@types/react': '*'
      '@types/react-dom': '*'
      react: ^16.8 || ^17.0 || ^18.0 || ^19.0 || ^19.0.0-rc
      react-dom: ^16.8 || ^17.0 || ^18.0 || ^19.0 || ^19.0.0-rc
    peerDependenciesMeta:
      '@types/react':
        optional: true
      '@types/react-dom':
        optional: true

  '@radix-ui/react-roving-focus@1.1.1':
    resolution: {integrity: sha512-QE1RoxPGJ/Nm8Qmk0PxP8ojmoaS67i0s7hVssS7KuI2FQoc/uzVlZsqKfQvxPE6D8hICCPHJ4D88zNhT3OOmkw==}
    peerDependencies:
      '@types/react': '*'
      '@types/react-dom': '*'
      react: ^16.8 || ^17.0 || ^18.0 || ^19.0 || ^19.0.0-rc
      react-dom: ^16.8 || ^17.0 || ^18.0 || ^19.0 || ^19.0.0-rc
    peerDependenciesMeta:
      '@types/react':
        optional: true
      '@types/react-dom':
        optional: true

  '@radix-ui/react-scroll-area@1.2.2':
    resolution: {integrity: sha512-EFI1N/S3YxZEW/lJ/H1jY3njlvTd8tBmgKEn4GHi51+aMm94i6NmAJstsm5cu3yJwYqYc93gpCPm21FeAbFk6g==}
    peerDependencies:
      '@types/react': '*'
      '@types/react-dom': '*'
      react: ^16.8 || ^17.0 || ^18.0 || ^19.0 || ^19.0.0-rc
      react-dom: ^16.8 || ^17.0 || ^18.0 || ^19.0 || ^19.0.0-rc
    peerDependenciesMeta:
      '@types/react':
        optional: true
      '@types/react-dom':
        optional: true

  '@radix-ui/react-select@2.1.5':
    resolution: {integrity: sha512-eVV7N8jBXAXnyrc+PsOF89O9AfVgGnbLxUtBb0clJ8y8ENMWLARGMI/1/SBRLz7u4HqxLgN71BJ17eono3wcjA==}
    peerDependencies:
      '@types/react': '*'
      '@types/react-dom': '*'
      react: ^16.8 || ^17.0 || ^18.0 || ^19.0 || ^19.0.0-rc
      react-dom: ^16.8 || ^17.0 || ^18.0 || ^19.0 || ^19.0.0-rc
    peerDependenciesMeta:
      '@types/react':
        optional: true
      '@types/react-dom':
        optional: true

  '@radix-ui/react-separator@1.1.1':
    resolution: {integrity: sha512-RRiNRSrD8iUiXriq/Y5n4/3iE8HzqgLHsusUSg5jVpU2+3tqcUFPJXHDymwEypunc2sWxDUS3UC+rkZRlHedsw==}
    peerDependencies:
      '@types/react': '*'
      '@types/react-dom': '*'
      react: ^16.8 || ^17.0 || ^18.0 || ^19.0 || ^19.0.0-rc
      react-dom: ^16.8 || ^17.0 || ^18.0 || ^19.0 || ^19.0.0-rc
    peerDependenciesMeta:
      '@types/react':
        optional: true
      '@types/react-dom':
        optional: true

  '@radix-ui/react-slider@1.2.2':
    resolution: {integrity: sha512-sNlU06ii1/ZcbHf8I9En54ZPW0Vil/yPVg4vQMcFNjrIx51jsHbFl1HYHQvCIWJSr1q0ZmA+iIs/ZTv8h7HHSA==}
    peerDependencies:
      '@types/react': '*'
      '@types/react-dom': '*'
      react: ^16.8 || ^17.0 || ^18.0 || ^19.0 || ^19.0.0-rc
      react-dom: ^16.8 || ^17.0 || ^18.0 || ^19.0 || ^19.0.0-rc
    peerDependenciesMeta:
      '@types/react':
        optional: true
      '@types/react-dom':
        optional: true

  '@radix-ui/react-slot@1.1.1':
    resolution: {integrity: sha512-RApLLOcINYJA+dMVbOju7MYv1Mb2EBp2nH4HdDzXTSyaR5optlm6Otrz1euW3HbdOR8UmmFK06TD+A9frYWv+g==}
    peerDependencies:
      '@types/react': '*'
      react: ^16.8 || ^17.0 || ^18.0 || ^19.0 || ^19.0.0-rc
    peerDependenciesMeta:
      '@types/react':
        optional: true

  '@radix-ui/react-switch@1.1.2':
    resolution: {integrity: sha512-zGukiWHjEdBCRyXvKR6iXAQG6qXm2esuAD6kDOi9Cn+1X6ev3ASo4+CsYaD6Fov9r/AQFekqnD/7+V0Cs6/98g==}
    peerDependencies:
      '@types/react': '*'
      '@types/react-dom': '*'
      react: ^16.8 || ^17.0 || ^18.0 || ^19.0 || ^19.0.0-rc
      react-dom: ^16.8 || ^17.0 || ^18.0 || ^19.0 || ^19.0.0-rc
    peerDependenciesMeta:
      '@types/react':
        optional: true
      '@types/react-dom':
        optional: true

  '@radix-ui/react-tabs@1.1.2':
    resolution: {integrity: sha512-9u/tQJMcC2aGq7KXpGivMm1mgq7oRJKXphDwdypPd/j21j/2znamPU8WkXgnhUaTrSFNIt8XhOyCAupg8/GbwQ==}
    peerDependencies:
      '@types/react': '*'
      '@types/react-dom': '*'
      react: ^16.8 || ^17.0 || ^18.0 || ^19.0 || ^19.0.0-rc
      react-dom: ^16.8 || ^17.0 || ^18.0 || ^19.0 || ^19.0.0-rc
    peerDependenciesMeta:
      '@types/react':
        optional: true
      '@types/react-dom':
        optional: true

  '@radix-ui/react-toast@1.2.5':
    resolution: {integrity: sha512-ZzUsAaOx8NdXZZKcFNDhbSlbsCUy8qQWmzTdgrlrhhZAOx2ofLtKrBDW9fkqhFvXgmtv560Uj16pkLkqML7SHA==}
    peerDependencies:
      '@types/react': '*'
      '@types/react-dom': '*'
      react: ^16.8 || ^17.0 || ^18.0 || ^19.0 || ^19.0.0-rc
      react-dom: ^16.8 || ^17.0 || ^18.0 || ^19.0 || ^19.0.0-rc
    peerDependenciesMeta:
      '@types/react':
        optional: true
      '@types/react-dom':
        optional: true

  '@radix-ui/react-toggle-group@1.1.1':
    resolution: {integrity: sha512-OgDLZEA30Ylyz8YSXvnGqIHtERqnUt1KUYTKdw/y8u7Ci6zGiJfXc02jahmcSNK3YcErqioj/9flWC9S1ihfwg==}
    peerDependencies:
      '@types/react': '*'
      '@types/react-dom': '*'
      react: ^16.8 || ^17.0 || ^18.0 || ^19.0 || ^19.0.0-rc
      react-dom: ^16.8 || ^17.0 || ^18.0 || ^19.0 || ^19.0.0-rc
    peerDependenciesMeta:
      '@types/react':
        optional: true
      '@types/react-dom':
        optional: true

  '@radix-ui/react-toggle@1.1.1':
    resolution: {integrity: sha512-i77tcgObYr743IonC1hrsnnPmszDRn8p+EGUsUt+5a/JFn28fxaM88Py6V2mc8J5kELMWishI0rLnuGLFD/nnQ==}
    peerDependencies:
      '@types/react': '*'
      '@types/react-dom': '*'
      react: ^16.8 || ^17.0 || ^18.0 || ^19.0 || ^19.0.0-rc
      react-dom: ^16.8 || ^17.0 || ^18.0 || ^19.0 || ^19.0.0-rc
    peerDependenciesMeta:
      '@types/react':
        optional: true
      '@types/react-dom':
        optional: true

  '@radix-ui/react-toolbar@1.1.1':
    resolution: {integrity: sha512-r7T80WOCHc2n3KRzFCbHWGVzkfVTCzDofGU4gqa5ZuIzgnVaLogGsdyifFJXWQDp0lAr5hrf+X9uqQdE0pa6Ww==}
    peerDependencies:
      '@types/react': '*'
      '@types/react-dom': '*'
      react: ^16.8 || ^17.0 || ^18.0 || ^19.0 || ^19.0.0-rc
      react-dom: ^16.8 || ^17.0 || ^18.0 || ^19.0 || ^19.0.0-rc
    peerDependenciesMeta:
      '@types/react':
        optional: true
      '@types/react-dom':
        optional: true

  '@radix-ui/react-tooltip@1.1.7':
    resolution: {integrity: sha512-ss0s80BC0+g0+Zc53MvilcnTYSOi4mSuFWBPYPuTOFGjx+pUU+ZrmamMNwS56t8MTFlniA5ocjd4jYm/CdhbOg==}
    peerDependencies:
      '@types/react': '*'
      '@types/react-dom': '*'
      react: ^16.8 || ^17.0 || ^18.0 || ^19.0 || ^19.0.0-rc
      react-dom: ^16.8 || ^17.0 || ^18.0 || ^19.0 || ^19.0.0-rc
    peerDependenciesMeta:
      '@types/react':
        optional: true
      '@types/react-dom':
        optional: true

  '@radix-ui/react-use-callback-ref@1.1.0':
    resolution: {integrity: sha512-CasTfvsy+frcFkbXtSJ2Zu9JHpN8TYKxkgJGWbjiZhFivxaeW7rMeZt7QELGVLaYVfFMsKHjb7Ak0nMEe+2Vfw==}
    peerDependencies:
      '@types/react': '*'
      react: ^16.8 || ^17.0 || ^18.0 || ^19.0 || ^19.0.0-rc
    peerDependenciesMeta:
      '@types/react':
        optional: true

  '@radix-ui/react-use-controllable-state@1.1.0':
    resolution: {integrity: sha512-MtfMVJiSr2NjzS0Aa90NPTnvTSg6C/JLCV7ma0W6+OMV78vd8OyRpID+Ng9LxzsPbLeuBnWBA1Nq30AtBIDChw==}
    peerDependencies:
      '@types/react': '*'
      react: ^16.8 || ^17.0 || ^18.0 || ^19.0 || ^19.0.0-rc
    peerDependenciesMeta:
      '@types/react':
        optional: true

  '@radix-ui/react-use-escape-keydown@1.1.0':
    resolution: {integrity: sha512-L7vwWlR1kTTQ3oh7g1O0CBF3YCyyTj8NmhLR+phShpyA50HCfBFKVJTpshm9PzLiKmehsrQzTYTpX9HvmC9rhw==}
    peerDependencies:
      '@types/react': '*'
      react: ^16.8 || ^17.0 || ^18.0 || ^19.0 || ^19.0.0-rc
    peerDependenciesMeta:
      '@types/react':
        optional: true

  '@radix-ui/react-use-layout-effect@1.1.0':
    resolution: {integrity: sha512-+FPE0rOdziWSrH9athwI1R0HDVbWlEhd+FR+aSDk4uWGmSJ9Z54sdZVDQPZAinJhJXwfT+qnj969mCsT2gfm5w==}
    peerDependencies:
      '@types/react': '*'
      react: ^16.8 || ^17.0 || ^18.0 || ^19.0 || ^19.0.0-rc
    peerDependenciesMeta:
      '@types/react':
        optional: true

  '@radix-ui/react-use-previous@1.1.0':
    resolution: {integrity: sha512-Z/e78qg2YFnnXcW88A4JmTtm4ADckLno6F7OXotmkQfeuCVaKuYzqAATPhVzl3delXE7CxIV8shofPn3jPc5Og==}
    peerDependencies:
      '@types/react': '*'
      react: ^16.8 || ^17.0 || ^18.0 || ^19.0 || ^19.0.0-rc
    peerDependenciesMeta:
      '@types/react':
        optional: true

  '@radix-ui/react-use-rect@1.1.0':
    resolution: {integrity: sha512-0Fmkebhr6PiseyZlYAOtLS+nb7jLmpqTrJyv61Pe68MKYW6OWdRE2kI70TaYY27u7H0lajqM3hSMMLFq18Z7nQ==}
    peerDependencies:
      '@types/react': '*'
      react: ^16.8 || ^17.0 || ^18.0 || ^19.0 || ^19.0.0-rc
    peerDependenciesMeta:
      '@types/react':
        optional: true

  '@radix-ui/react-use-size@1.1.0':
    resolution: {integrity: sha512-XW3/vWuIXHa+2Uwcc2ABSfcCledmXhhQPlGbfcRXbiUQI5Icjcg19BGCZVKKInYbvUCut/ufbbLLPFC5cbb1hw==}
    peerDependencies:
      '@types/react': '*'
      react: ^16.8 || ^17.0 || ^18.0 || ^19.0 || ^19.0.0-rc
    peerDependenciesMeta:
      '@types/react':
        optional: true

  '@radix-ui/react-visually-hidden@1.1.1':
    resolution: {integrity: sha512-vVfA2IZ9q/J+gEamvj761Oq1FpWgCDaNOOIfbPVp2MVPLEomUr5+Vf7kJGwQ24YxZSlQVar7Bes8kyTo5Dshpg==}
    peerDependencies:
      '@types/react': '*'
      '@types/react-dom': '*'
      react: ^16.8 || ^17.0 || ^18.0 || ^19.0 || ^19.0.0-rc
      react-dom: ^16.8 || ^17.0 || ^18.0 || ^19.0 || ^19.0.0-rc
    peerDependenciesMeta:
      '@types/react':
        optional: true
      '@types/react-dom':
        optional: true

  '@radix-ui/rect@1.1.0':
    resolution: {integrity: sha512-A9+lCBZoaMJlVKcRBz2YByCG+Cp2t6nAnMnNba+XiWxnj6r4JUFqfsgwocMBZU9LPtdxC6wB56ySYpc7LQIoJg==}

  '@radix-ui/themes@3.2.0':
    resolution: {integrity: sha512-cG/47tfHN9FW1ZoAigd3oUeJaIm591vGtQ97PrhfwS22IJgWhE5h6D0w2m+NVbKRVo8qIWCG+hiWN04MlLoW4A==}
    peerDependencies:
      '@types/react': '*'
      '@types/react-dom': '*'
      react: 16.8 || ^17.0 || ^18.0 || ^19.0 || ^19.0.0-rc
      react-dom: 16.8 || ^17.0 || ^18.0 || ^19.0 || ^19.0.0-rc
    peerDependenciesMeta:
      '@types/react':
        optional: true
      '@types/react-dom':
        optional: true

  '@react-aria/focus@3.19.1':
    resolution: {integrity: sha512-bix9Bu1Ue7RPcYmjwcjhB14BMu2qzfJ3tMQLqDc9pweJA66nOw8DThy3IfVr8Z7j2PHktOLf9kcbiZpydKHqzg==}
    peerDependencies:
      react: ^16.8.0 || ^17.0.0-rc.1 || ^18.0.0 || ^19.0.0-rc.1
      react-dom: ^16.8.0 || ^17.0.0-rc.1 || ^18.0.0 || ^19.0.0-rc.1

  '@react-aria/interactions@3.23.0':
    resolution: {integrity: sha512-0qR1atBIWrb7FzQ+Tmr3s8uH5mQdyRH78n0krYaG8tng9+u1JlSi8DGRSaC9ezKyNB84m7vHT207xnHXGeJ3Fg==}
    peerDependencies:
      react: ^16.8.0 || ^17.0.0-rc.1 || ^18.0.0 || ^19.0.0-rc.1
      react-dom: ^16.8.0 || ^17.0.0-rc.1 || ^18.0.0 || ^19.0.0-rc.1

  '@react-aria/ssr@3.9.7':
    resolution: {integrity: sha512-GQygZaGlmYjmYM+tiNBA5C6acmiDWF52Nqd40bBp0Znk4M4hP+LTmI0lpI1BuKMw45T8RIhrAsICIfKwZvi2Gg==}
    engines: {node: '>= 12'}
    peerDependencies:
      react: ^16.8.0 || ^17.0.0-rc.1 || ^18.0.0 || ^19.0.0-rc.1

  '@react-aria/utils@3.27.0':
    resolution: {integrity: sha512-p681OtApnKOdbeN8ITfnnYqfdHS0z7GE+4l8EXlfLnr70Rp/9xicBO6d2rU+V/B3JujDw2gPWxYKEnEeh0CGCw==}
    peerDependencies:
      react: ^16.8.0 || ^17.0.0-rc.1 || ^18.0.0 || ^19.0.0-rc.1
      react-dom: ^16.8.0 || ^17.0.0-rc.1 || ^18.0.0 || ^19.0.0-rc.1

  '@react-pdf/fns@2.2.1':
    resolution: {integrity: sha512-s78aDg0vDYaijU5lLOCsUD+qinQbfOvcNeaoX9AiE7+kZzzCo6B/nX+l48cmt9OosJmvZvE9DWR9cLhrhOi2pA==}

  '@react-pdf/font@2.5.2':
    resolution: {integrity: sha512-Ud0EfZ2FwrbvwAWx8nz+KKLmiqACCH9a/N/xNDOja0e/YgSnqTpuyHegFBgIMKjuBtO5dNvkb4dXkxAhGe/ayw==}

  '@react-pdf/image@2.3.6':
    resolution: {integrity: sha512-7iZDYZrZlJqNzS6huNl2XdMcLFUo68e6mOdzQeJ63d5eApdthhSHBnkGzHfLhH5t8DCpZNtClmklzuLL63ADfw==}

  '@react-pdf/layout@3.13.0':
    resolution: {integrity: sha512-lpPj/EJYHFOc0ALiJwLP09H28B4ADyvTjxOf67xTF+qkWd+dq1vg7dw3wnYESPnWk5T9NN+HlUenJqdYEY9AvA==}

  '@react-pdf/pdfkit@3.2.0':
    resolution: {integrity: sha512-OBfCcnTC6RpD9uv9L2woF60Zj1uQxhLFzTBXTdcYE9URzPE/zqXIyzpXEA4Vf3TFbvBCgFE2RzJ2ZUS0asq7yA==}

  '@react-pdf/png-js@2.3.1':
    resolution: {integrity: sha512-pEZ18I4t1vAUS4lmhvXPmXYP4PHeblpWP/pAlMMRkEyP7tdAeHUN7taQl9sf9OPq7YITMY3lWpYpJU6t4CZgZg==}

  '@react-pdf/primitives@3.1.1':
    resolution: {integrity: sha512-miwjxLwTnO3IjoqkTVeTI+9CdyDggwekmSLhVCw+a/7FoQc+gF3J2dSKwsHvAcVFM0gvU8mzCeTofgw0zPDq0w==}

  '@react-pdf/render@3.5.0':
    resolution: {integrity: sha512-gFOpnyqCgJ6l7VzfJz6rG1i2S7iVSD8bUHDjPW9Mze8TmyksHzN2zBH3y7NbsQOw1wU6hN4NhRmslrsn+BRDPA==}

  '@react-pdf/renderer@3.4.5':
    resolution: {integrity: sha512-O1N8q45bTs7YuC+x9afJSKQWDYQy2RjoCxlxEGdbCwP+WD5G6dWRUWXlc8F0TtzU3uFglYMmDab2YhXTmnVN9g==}
    peerDependencies:
      react: ^16.8.0 || ^17.0.0 || ^18.0.0

  '@react-pdf/stylesheet@4.3.0':
    resolution: {integrity: sha512-x7IVZOqRrUum9quuDeFXBveXwBht+z/6B0M+z4a4XjfSg1vZVvzoTl07Oa1yvQ/4yIC5yIkG2TSMWeKnDB+hrw==}

  '@react-pdf/textkit@4.4.1':
    resolution: {integrity: sha512-Jl9wdTqIvJ5pX+vAGz0EOhP7ut5Two9H6CzTKo/YYPeD79cM2yTXF3JzTERBC28y7LR0Waq9D2LHQjI+b/EYUQ==}

  '@react-pdf/types@2.7.0':
    resolution: {integrity: sha512-7KrPPCpgRPKR+g+T127PE4bpw9Q84ZiY07EYRwXKVtTEVW9wJ5BZiF9smT9IvH19s+MQaDLmYRgjESsnqlyH0Q==}

  '@react-spring/animated@9.7.5':
    resolution: {integrity: sha512-Tqrwz7pIlsSDITzxoLS3n/v/YCUHQdOIKtOJf4yL6kYVSDTSmVK1LI1Q3M/uu2Sx4X3pIWF3xLUhlsA6SPNTNg==}
    peerDependencies:
      react: ^16.8.0 || ^17.0.0 || ^18.0.0

  '@react-spring/core@9.7.5':
    resolution: {integrity: sha512-rmEqcxRcu7dWh7MnCcMXLvrf6/SDlSokLaLTxiPlAYi11nN3B5oiCUAblO72o+9z/87j2uzxa2Inm8UbLjXA+w==}
    peerDependencies:
      react: ^16.8.0 || ^17.0.0 || ^18.0.0

  '@react-spring/rafz@9.7.5':
    resolution: {integrity: sha512-5ZenDQMC48wjUzPAm1EtwQ5Ot3bLIAwwqP2w2owG5KoNdNHpEJV263nGhCeKKmuA3vG2zLLOdu3or6kuDjA6Aw==}

  '@react-spring/shared@9.7.5':
    resolution: {integrity: sha512-wdtoJrhUeeyD/PP/zo+np2s1Z820Ohr/BbuVYv+3dVLW7WctoiN7std8rISoYoHpUXtbkpesSKuPIw/6U1w1Pw==}
    peerDependencies:
      react: ^16.8.0 || ^17.0.0 || ^18.0.0

  '@react-spring/types@9.7.5':
    resolution: {integrity: sha512-HVj7LrZ4ReHWBimBvu2SKND3cDVUPWKLqRTmWe/fNY6o1owGOX0cAHbdPDTMelgBlVbrTKrre6lFkhqGZErK/g==}

  '@react-spring/web@9.7.5':
    resolution: {integrity: sha512-lmvqGwpe+CSttsWNZVr+Dg62adtKhauGwLyGE/RRyZ8AAMLgb9x3NDMA5RMElXo+IMyTkPp7nxTB8ZQlmhb6JQ==}
    peerDependencies:
      react: ^16.8.0 || ^17.0.0 || ^18.0.0
      react-dom: ^16.8.0 || ^17.0.0 || ^18.0.0

  '@react-stately/utils@3.10.5':
    resolution: {integrity: sha512-iMQSGcpaecghDIh3mZEpZfoFH3ExBwTtuBEcvZ2XnGzCgQjeYXcMdIUwAfVQLXFTdHUHGF6Gu6/dFrYsCzySBQ==}
    peerDependencies:
      react: ^16.8.0 || ^17.0.0-rc.1 || ^18.0.0 || ^19.0.0-rc.1

  '@react-types/shared@3.27.0':
    resolution: {integrity: sha512-gvznmLhi6JPEf0bsq7SwRYTHAKKq/wcmKqFez9sRdbED+SPMUmK5omfZ6w3EwUFQHbYUa4zPBYedQ7Knv70RMw==}
    peerDependencies:
      react: ^16.8.0 || ^17.0.0-rc.1 || ^18.0.0 || ^19.0.0-rc.1

  '@reduxjs/toolkit@2.5.0':
    resolution: {integrity: sha512-awNe2oTodsZ6LmRqmkFhtb/KH03hUhxOamEQy411m3Njj3BbFvoBovxo4Q1cBWnV1ErprVj9MlF0UPXkng0eyg==}
    peerDependencies:
      react: ^16.9.0 || ^17.0.0 || ^18 || ^19
      react-redux: ^7.2.1 || ^8.1.3 || ^9.0.0
    peerDependenciesMeta:
      react:
        optional: true
      react-redux:
        optional: true

  '@remix-run/router@1.21.1':
    resolution: {integrity: sha512-KeBYSwohb8g4/wCcnksvKTYlg69O62sQeLynn2YE+5z7JWEj95if27kclW9QqbrlsQ2DINI8fjbV3zyuKfwjKg==}
    engines: {node: '>=14.0.0'}

  '@rollup/rollup-android-arm-eabi@4.40.0':
    resolution: {integrity: sha512-+Fbls/diZ0RDerhE8kyC6hjADCXA1K4yVNlH0EYfd2XjyH0UGgzaQ8MlT0pCXAThfxv3QUAczHaL+qSv1E4/Cg==}
    cpu: [arm]
    os: [android]

  '@rollup/rollup-android-arm64@4.40.0':
    resolution: {integrity: sha512-PPA6aEEsTPRz+/4xxAmaoWDqh67N7wFbgFUJGMnanCFs0TV99M0M8QhhaSCks+n6EbQoFvLQgYOGXxlMGQe/6w==}
    cpu: [arm64]
    os: [android]

  '@rollup/rollup-darwin-arm64@4.40.0':
    resolution: {integrity: sha512-GwYOcOakYHdfnjjKwqpTGgn5a6cUX7+Ra2HeNj/GdXvO2VJOOXCiYYlRFU4CubFM67EhbmzLOmACKEfvp3J1kQ==}
    cpu: [arm64]
    os: [darwin]

  '@rollup/rollup-darwin-x64@4.40.0':
    resolution: {integrity: sha512-CoLEGJ+2eheqD9KBSxmma6ld01czS52Iw0e2qMZNpPDlf7Z9mj8xmMemxEucinev4LgHalDPczMyxzbq+Q+EtA==}
    cpu: [x64]
    os: [darwin]

  '@rollup/rollup-freebsd-arm64@4.40.0':
    resolution: {integrity: sha512-r7yGiS4HN/kibvESzmrOB/PxKMhPTlz+FcGvoUIKYoTyGd5toHp48g1uZy1o1xQvybwwpqpe010JrcGG2s5nkg==}
    cpu: [arm64]
    os: [freebsd]

  '@rollup/rollup-freebsd-x64@4.40.0':
    resolution: {integrity: sha512-mVDxzlf0oLzV3oZOr0SMJ0lSDd3xC4CmnWJ8Val8isp9jRGl5Dq//LLDSPFrasS7pSm6m5xAcKaw3sHXhBjoRw==}
    cpu: [x64]
    os: [freebsd]

  '@rollup/rollup-linux-arm-gnueabihf@4.40.0':
    resolution: {integrity: sha512-y/qUMOpJxBMy8xCXD++jeu8t7kzjlOCkoxxajL58G62PJGBZVl/Gwpm7JK9+YvlB701rcQTzjUZ1JgUoPTnoQA==}
    cpu: [arm]
    os: [linux]

  '@rollup/rollup-linux-arm-musleabihf@4.40.0':
    resolution: {integrity: sha512-GoCsPibtVdJFPv/BOIvBKO/XmwZLwaNWdyD8TKlXuqp0veo2sHE+A/vpMQ5iSArRUz/uaoj4h5S6Pn0+PdhRjg==}
    cpu: [arm]
    os: [linux]

  '@rollup/rollup-linux-arm64-gnu@4.40.0':
    resolution: {integrity: sha512-L5ZLphTjjAD9leJzSLI7rr8fNqJMlGDKlazW2tX4IUF9P7R5TMQPElpH82Q7eNIDQnQlAyiNVfRPfP2vM5Avvg==}
    cpu: [arm64]
    os: [linux]

  '@rollup/rollup-linux-arm64-musl@4.40.0':
    resolution: {integrity: sha512-ATZvCRGCDtv1Y4gpDIXsS+wfFeFuLwVxyUBSLawjgXK2tRE6fnsQEkE4csQQYWlBlsFztRzCnBvWVfcae/1qxQ==}
    cpu: [arm64]
    os: [linux]

  '@rollup/rollup-linux-loongarch64-gnu@4.40.0':
    resolution: {integrity: sha512-wG9e2XtIhd++QugU5MD9i7OnpaVb08ji3P1y/hNbxrQ3sYEelKJOq1UJ5dXczeo6Hj2rfDEL5GdtkMSVLa/AOg==}
    cpu: [loong64]
    os: [linux]

  '@rollup/rollup-linux-powerpc64le-gnu@4.40.0':
    resolution: {integrity: sha512-vgXfWmj0f3jAUvC7TZSU/m/cOE558ILWDzS7jBhiCAFpY2WEBn5jqgbqvmzlMjtp8KlLcBlXVD2mkTSEQE6Ixw==}
    cpu: [ppc64]
    os: [linux]

  '@rollup/rollup-linux-riscv64-gnu@4.40.0':
    resolution: {integrity: sha512-uJkYTugqtPZBS3Z136arevt/FsKTF/J9dEMTX/cwR7lsAW4bShzI2R0pJVw+hcBTWF4dxVckYh72Hk3/hWNKvA==}
    cpu: [riscv64]
    os: [linux]

  '@rollup/rollup-linux-riscv64-musl@4.40.0':
    resolution: {integrity: sha512-rKmSj6EXQRnhSkE22+WvrqOqRtk733x3p5sWpZilhmjnkHkpeCgWsFFo0dGnUGeA+OZjRl3+VYq+HyCOEuwcxQ==}
    cpu: [riscv64]
    os: [linux]

  '@rollup/rollup-linux-s390x-gnu@4.40.0':
    resolution: {integrity: sha512-SpnYlAfKPOoVsQqmTFJ0usx0z84bzGOS9anAC0AZ3rdSo3snecihbhFTlJZ8XMwzqAcodjFU4+/SM311dqE5Sw==}
    cpu: [s390x]
    os: [linux]

  '@rollup/rollup-linux-x64-gnu@4.40.0':
    resolution: {integrity: sha512-RcDGMtqF9EFN8i2RYN2W+64CdHruJ5rPqrlYw+cgM3uOVPSsnAQps7cpjXe9be/yDp8UC7VLoCoKC8J3Kn2FkQ==}
    cpu: [x64]
    os: [linux]

  '@rollup/rollup-linux-x64-musl@4.40.0':
    resolution: {integrity: sha512-HZvjpiUmSNx5zFgwtQAV1GaGazT2RWvqeDi0hV+AtC8unqqDSsaFjPxfsO6qPtKRRg25SisACWnJ37Yio8ttaw==}
    cpu: [x64]
    os: [linux]

  '@rollup/rollup-win32-arm64-msvc@4.40.0':
    resolution: {integrity: sha512-UtZQQI5k/b8d7d3i9AZmA/t+Q4tk3hOC0tMOMSq2GlMYOfxbesxG4mJSeDp0EHs30N9bsfwUvs3zF4v/RzOeTQ==}
    cpu: [arm64]
    os: [win32]

  '@rollup/rollup-win32-ia32-msvc@4.40.0':
    resolution: {integrity: sha512-+m03kvI2f5syIqHXCZLPVYplP8pQch9JHyXKZ3AGMKlg8dCyr2PKHjwRLiW53LTrN/Nc3EqHOKxUxzoSPdKddA==}
    cpu: [ia32]
    os: [win32]

  '@rollup/rollup-win32-x64-msvc@4.40.0':
    resolution: {integrity: sha512-lpPE1cLfP5oPzVjKMx10pgBmKELQnFJXHgvtHCtuJWOv8MxqdEIMNtgHgBFf7Ea2/7EuVwa9fodWUfXAlXZLZQ==}
    cpu: [x64]
    os: [win32]

  '@stripe/react-stripe-js@2.9.0':
    resolution: {integrity: sha512-+/j2g6qKAKuWSurhgRMfdlIdKM+nVVJCy/wl0US2Ccodlqx0WqfIIBhUkeONkCG+V/b+bZzcj4QVa3E/rXtT4Q==}
    peerDependencies:
      '@stripe/stripe-js': ^1.44.1 || ^2.0.0 || ^3.0.0 || ^4.0.0
      react: ^16.8.0 || ^17.0.0 || ^18.0.0
      react-dom: ^16.8.0 || ^17.0.0 || ^18.0.0

  '@stripe/stripe-js@4.10.0':
    resolution: {integrity: sha512-KrMOL+sH69htCIXCaZ4JluJ35bchuCCznyPyrbN8JXSGQfwBI1SuIEMZNwvy8L8ykj29t6sa5BAAiL7fNoLZ8A==}
    engines: {node: '>=12.16'}

  '@swc/helpers@0.5.15':
    resolution: {integrity: sha512-JQ5TuMi45Owi4/BIMAJBoSQoOJu12oOk/gADqlcUL9JEdHB8vyjUSsxqeNXnmXHjYKMi2WcYtezGEEhqUI/E2g==}

  '@tanstack/match-sorter-utils@8.19.4':
    resolution: {integrity: sha512-Wo1iKt2b9OT7d+YGhvEPD3DXvPv2etTusIMhMUoG7fbhmxcXCtIjJDEygy91Y2JFlwGyjqiBPRozme7UD8hoqg==}
    engines: {node: '>=12'}

  '@tanstack/query-core@5.64.2':
    resolution: {integrity: sha512-hdO8SZpWXoADNTWXV9We8CwTkXU88OVWRBcsiFrk7xJQnhm6WRlweDzMD+uH+GnuieTBVSML6xFa17C2cNV8+g==}

  '@tanstack/query-devtools@5.64.2':
    resolution: {integrity: sha512-3DautR5UpVZdk/qNIhioZVF7g8fdQZ1U98sBEEk4Tzz3tihSBNMPgwlP40nzgbPEDBIrn/j/oyyvNBVSo083Vw==}

  '@tanstack/react-query-devtools@5.64.2':
    resolution: {integrity: sha512-+ZjJVnPzc8BUV/Eklu2k9T/IAyAyvwoCHqOaOrk2sbU33LFhM52BpX4eyENXn0bx5LwV3DJZgEQlIzucoemfGQ==}
    peerDependencies:
      '@tanstack/react-query': ^5.64.2
      react: ^18 || ^19

  '@tanstack/react-query@5.64.2':
    resolution: {integrity: sha512-3pakNscZNm8KJkxmovvtZ4RaXLyiYYobwleTMvpIGUoKRa8j8VlrQKNl5W8VUEfVfZKkikvXVddLuWMbcSCA1Q==}
    peerDependencies:
      react: ^18 || ^19

  '@tanstack/react-table@8.20.6':
    resolution: {integrity: sha512-w0jluT718MrOKthRcr2xsjqzx+oEM7B7s/XXyfs19ll++hlId3fjTm+B2zrR3ijpANpkzBAr15j1XGVOMxpggQ==}
    engines: {node: '>=12'}
    peerDependencies:
      react: '>=16.8'
      react-dom: '>=16.8'

  '@tanstack/react-virtual@3.11.2':
    resolution: {integrity: sha512-OuFzMXPF4+xZgx8UzJha0AieuMihhhaWG0tCqpp6tDzlFwOmNBPYMuLOtMJ1Tr4pXLHmgjcWhG6RlknY2oNTdQ==}
    peerDependencies:
      react: ^16.8.0 || ^17.0.0 || ^18.0.0 || ^19.0.0
      react-dom: ^16.8.0 || ^17.0.0 || ^18.0.0 || ^19.0.0

  '@tanstack/table-core@8.20.5':
    resolution: {integrity: sha512-P9dF7XbibHph2PFRz8gfBKEXEY/HJPOhym8CHmjF8y3q5mWpKx9xtZapXQUWCgkqvsK0R46Azuz+VaxD4Xl+Tg==}
    engines: {node: '>=12'}

  '@tanstack/virtual-core@3.11.2':
    resolution: {integrity: sha512-vTtpNt7mKCiZ1pwU9hfKPhpdVO2sVzFQsxoVBGtOSHxlrRRzYr8iQ2TlwbAcRYCcEiZ9ECAM8kBzH0v2+VzfKw==}

  '@tremor/react@3.18.7':
    resolution: {integrity: sha512-nmqvf/1m0GB4LXc7v2ftdfSLoZhy5WLrhV6HNf0SOriE6/l8WkYeWuhQq8QsBjRi94mUIKLJ/VC3/Y/pj6VubQ==}
    peerDependencies:
      react: ^18.0.0
      react-dom: '>=16.6.0'

  '@tsparticles/engine@3.8.0':
    resolution: {integrity: sha512-mqdSG4gkLbOUck/Wqk8rR4duc6NCnmtJfSPkIvVOUpo/jk2kAGaxRVSU9n0sySxZRx+CGbpAFVVdjdtB1N+70A==}

  '@types/babel__core@7.20.5':
    resolution: {integrity: sha512-qoQprZvz5wQFJwMDqeseRXWv3rqMvhgpbXFfVyWhbx9X47POIA6i/+dXefEmZKoAgOaTdaIgNSMqMIU61yRyzA==}

  '@types/babel__generator@7.6.8':
    resolution: {integrity: sha512-ASsj+tpEDsEiFr1arWrlN6V3mdfjRMZt6LtK/Vp/kreFLnr5QH5+DhvD5nINYZXzwJvXeGq+05iUXcAzVrqWtw==}

  '@types/babel__template@7.4.4':
    resolution: {integrity: sha512-h/NUaSyG5EyxBIp8YRxo4RMe2/qQgvyowRwVMzhYhBCONbW8PUsg4lkFMrhgZhUe5z3L3MiLDuvyJ/CaPa2A8A==}

  '@types/babel__traverse@7.20.6':
    resolution: {integrity: sha512-r1bzfrm0tomOI8g1SzvCaQHo6Lcv6zu0EA+W2kHrt8dyrHQxGzBBL4kdkzIS+jBMV+EYcMAEAqXqYaLJq5rOZg==}

  '@types/d3-array@3.2.1':
    resolution: {integrity: sha512-Y2Jn2idRrLzUfAKV2LyRImR+y4oa2AntrgID95SHJxuMUrkNXmanDSed71sRNZysveJVt1hLLemQZIady0FpEg==}

  '@types/d3-color@3.1.3':
    resolution: {integrity: sha512-iO90scth9WAbmgv7ogoq57O9YpKmFBbmoEoCHDB2xMBY0+/KVrqAaCDyCE16dUspeOvIxFFRI+0sEtqDqy2b4A==}

  '@types/d3-delaunay@6.0.4':
    resolution: {integrity: sha512-ZMaSKu4THYCU6sV64Lhg6qjf1orxBthaC161plr5KuPHo3CNm8DTHiLw/5Eq2b6TsNP0W0iJrUOFscY6Q450Hw==}

  '@types/d3-ease@3.0.2':
    resolution: {integrity: sha512-NcV1JjO5oDzoK26oMzbILE6HW7uVXOHLQvHshBUW4UMdZGfiY6v5BeQwh9a9tCzv+CeefZQHJt5SRgK154RtiA==}

  '@types/d3-interpolate@3.0.4':
    resolution: {integrity: sha512-mgLPETlrpVV1YRJIglr4Ez47g7Yxjl1lj7YKsiMCb27VJH9W8NVM6Bb9d8kkpG/uAQS5AmbA48q2IAolKKo1MA==}

  '@types/d3-path@3.1.0':
    resolution: {integrity: sha512-P2dlU/q51fkOc/Gfl3Ul9kicV7l+ra934qBFXCFhrZMOL6du1TM0pm1ThYvENukyOn5h9v+yMJ9Fn5JK4QozrQ==}

  '@types/d3-scale-chromatic@3.1.0':
    resolution: {integrity: sha512-iWMJgwkK7yTRmWqRB5plb1kadXyQ5Sj8V/zYlFGMUBbIPKQScw+Dku9cAAMgJG+z5GYDoMjWGLVOvjghDEFnKQ==}

  '@types/d3-scale@4.0.8':
    resolution: {integrity: sha512-gkK1VVTr5iNiYJ7vWDI+yUFFlszhNMtVeneJ6lUTKPjprsvLLI9/tgEGiXJOnlINJA8FyA88gfnQsHbybVZrYQ==}

  '@types/d3-shape@3.1.7':
    resolution: {integrity: sha512-VLvUQ33C+3J+8p+Daf+nYSOsjB4GXp19/S/aGo60m9h1v6XaxjiT82lKVWJCfzhtuZ3yD7i/TPeC/fuKLLOSmg==}

  '@types/d3-time-format@3.0.4':
    resolution: {integrity: sha512-or9DiDnYI1h38J9hxKEsw513+KVuFbEVhl7qdxcaudoiqWWepapUen+2vAriFGexr6W5+P4l9+HJrB39GG+oRg==}

  '@types/d3-time@1.1.4':
    resolution: {integrity: sha512-JIvy2HjRInE+TXOmIGN5LCmeO0hkFZx5f9FZ7kiN+D+YTcc8pptsiLiuHsvwxwC7VVKmJ2ExHUgNlAiV7vQM9g==}

  '@types/d3-time@3.0.4':
    resolution: {integrity: sha512-yuzZug1nkAAaBlBBikKZTgzCeA+k1uy4ZFwWANOfKw5z5LRhV0gNA7gNkKm7HoK+HRN0wX3EkxGk0fpbWhmB7g==}

  '@types/d3-timer@3.0.2':
    resolution: {integrity: sha512-Ps3T8E8dZDam6fUyNiMkekK3XUsaUEik+idO9/YjPtfj2qruF8tFBXS7XhtE4iIXBLxhmLjP3SXpLhVf21I9Lw==}

  '@types/debug@4.1.12':
    resolution: {integrity: sha512-vIChWdVG3LG1SMxEvI/AK+FWJthlrqlTu7fbrlywTkkaONwk/UAGaULXRlf8vkzFBLVm0zkMdCquhL5aOjhXPQ==}

  '@types/estree-jsx@1.0.5':
    resolution: {integrity: sha512-52CcUVNFyfb1A2ALocQw/Dd1BQFNmSdkuC3BkZ6iqhdMfQz7JWOFRuJFloOzjk+6WijU56m9oKXFAXc7o3Towg==}

  '@types/estree@1.0.7':
    resolution: {integrity: sha512-w28IoSUCJpidD/TGviZwwMJckNESJZXFu7NBZ5YJ4mEUnNraUn9Pm8HSZm/jDF1pDWYKspWE7oVphigUPRakIQ==}

  '@types/hast@3.0.4':
    resolution: {integrity: sha512-WPs+bbQw5aCj+x6laNGWLH3wviHtoCv/P3+otBhbOhJgG8qtpdAMlTCxLtsTWA7LH1Oh/bFCHsBn0TPS5m30EQ==}

  '@types/json-schema@7.0.15':
    resolution: {integrity: sha512-5+fP8P8MFNC+AyZCDxrB2pkZFPGzqQWUzpSeuuVLvm8VMcorNYavBqoFcxK8bQz4Qsbn4oUEEem4wDLfcysGHA==}

  '@types/katex@0.16.7':
    resolution: {integrity: sha512-HMwFiRujE5PjrgwHQ25+bsLJgowjGjm5Z8FVSf0N6PwgJrwxH0QxzHYDcKsTfV3wva0vzrpqMTJS2jXPr5BMEQ==}

  '@types/lodash@4.17.14':
    resolution: {integrity: sha512-jsxagdikDiDBeIRaPYtArcT8my4tN1og7MtMRquFT3XNA6axxyHDRUemqDz/taRDdOUn0GnGHRCuff4q48sW9A==}

  '@types/mdast@4.0.4':
    resolution: {integrity: sha512-kGaNbPh1k7AFzgpud/gMdvIm5xuECykRR+JnWKQno9TAXVa6WIVCGTPvYGekIDL4uwCZQSYbUxNBSb1aUo79oA==}

  '@types/ms@2.1.0':
    resolution: {integrity: sha512-GsCCIZDE/p3i96vtEqx+7dBUGXrc7zeSK3wwPHIaRThS+9OhWIXRqzs4d6k1SVU8g91DrNRWxWUGhp5KXQb2VA==}

  '@types/node@22.10.10':
    resolution: {integrity: sha512-X47y/mPNzxviAGY5TcYPtYL8JsY3kAq2n8fMmKoRCxq/c4v4pyGNCzM2R6+M5/umG4ZfHuT+sgqDYqWc9rJ6ww==}

  '@types/parse-json@4.0.2':
    resolution: {integrity: sha512-dISoDXWWQwUquiKsyZ4Ng+HX2KsPL7LyHKHQwgGFEA3IaKac4Obd+h2a/a6waisAoepJlBcx9paWqjA8/HVjCw==}

  '@types/pdfjs-dist@2.10.378':
    resolution: {integrity: sha512-TRdIPqdsvKmPla44kVy4jv5Nt5vjMfVjbIEke1CRULIrwKNRC4lIiZvNYDJvbUMNCFPNIUcOKhXTyMJrX18IMA==}
    deprecated: This is a stub types definition. pdfjs-dist provides its own type definitions, so you do not need this installed.

  '@types/prismjs@1.26.5':
    resolution: {integrity: sha512-AUZTa7hQ2KY5L7AmtSiqxlhWxb4ina0yd8hNbl4TWuqnv/pFP0nDMb3YrfSBf4hJVGLh2YEIBfKaBW/9UEl6IQ==}

  '@types/prop-types@15.7.14':
    resolution: {integrity: sha512-gNMvNH49DJ7OJYv+KAKn0Xp45p8PLl6zo2YnvDIbTd4J6MER2BmWN49TG7n9LvkyihINxeKW8+3bfS2yDC9dzQ==}

  '@types/react-dom@18.3.5':
    resolution: {integrity: sha512-P4t6saawp+b/dFrUr2cvkVsfvPguwsxtH6dNIYRllMsefqFzkZk5UIjzyDOv5g1dXIPdG4Sp1yCR4Z6RCUsG/Q==}
    peerDependencies:
      '@types/react': ^18.0.0

  '@types/react-dropzone@5.1.0':
    resolution: {integrity: sha512-VCdDCwSsr1MT2frsVl5p8qH+LWwUGzsaNtGkEQekHviZqK0dmTbiIp2Pzfb8lTkH4oTE2JtBbWnbuM6B4FH80A==}
    deprecated: This is a stub types definition. react-dropzone provides its own type definitions, so you do not need this installed.

  '@types/react-transition-group@4.4.12':
    resolution: {integrity: sha512-8TV6R3h2j7a91c+1DXdJi3Syo69zzIZbz7Lg5tORM5LEJG7X/E6a1V3drRyBRZq7/utz7A+c4OgYLiLcYGHG6w==}
    peerDependencies:
      '@types/react': '*'

  '@types/react-window@1.8.8':
    resolution: {integrity: sha512-8Ls660bHR1AUA2kuRvVG9D/4XpRC6wjAaPT9dil7Ckc76eP9TKWZwwmgfq8Q1LANX3QNDnoU4Zp48A3w+zK69Q==}

  '@types/react@18.3.18':
    resolution: {integrity: sha512-t4yC+vtgnkYjNSKlFx1jkAhH8LgTo2N/7Qvi83kdEaUtMDiwpbLAktKDaAMlRcJ5eSxZkH74eEGt1ky31d7kfQ==}

  '@types/sanitize-html@2.13.0':
    resolution: {integrity: sha512-X31WxbvW9TjIhZZNyNBZ/p5ax4ti7qsNDBDEnH4zAgmEh35YnFD1UiS6z9Cd34kKm0LslFW0KPmTQzu/oGtsqQ==}

  '@types/stylis@4.2.5':
    resolution: {integrity: sha512-1Xve+NMN7FWjY14vLoY5tL3BVEQ/n42YLwaqJIPYhotZ9uBHt87VceMwWQpzmdEt2TNXIorIFG+YeCUUW7RInw==}

  '@types/unist@2.0.11':
    resolution: {integrity: sha512-CmBKiL6NNo/OqgmMn95Fk9Whlp2mtvIv+KNpQKN2F4SjvrEesubTRWGYSg+BnWZOnlCaSTU1sMpsBOzgbYhnsA==}

  '@types/unist@3.0.3':
    resolution: {integrity: sha512-ko/gIFJRv177XgZsZcBwnqJN5x/Gien8qNOn0D5bQU/zAzVf9Zt3BlcUiLqhV9y4ARk0GbT3tnUiPNgnTXzc/Q==}

  '@types/use-sync-external-store@0.0.6':
    resolution: {integrity: sha512-zFDAD+tlpf2r4asuHEj0XH6pY6i0g5NeAHPn+15wk3BV6JA69eERFXC1gyGThDkVa1zCyKr5jox1+2LbV/AMLg==}

  '@typescript-eslint/eslint-plugin@8.21.0':
    resolution: {integrity: sha512-eTH+UOR4I7WbdQnG4Z48ebIA6Bgi7WO8HvFEneeYBxG8qCOYgTOFPSg6ek9ITIDvGjDQzWHcoWHCDO2biByNzA==}
    engines: {node: ^18.18.0 || ^20.9.0 || >=21.1.0}
    peerDependencies:
      '@typescript-eslint/parser': ^8.0.0 || ^8.0.0-alpha.0
      eslint: ^8.57.0 || ^9.0.0
      typescript: '>=4.8.4 <5.8.0'

  '@typescript-eslint/parser@8.21.0':
    resolution: {integrity: sha512-Wy+/sdEH9kI3w9civgACwabHbKl+qIOu0uFZ9IMKzX3Jpv9og0ZBJrZExGrPpFAY7rWsXuxs5e7CPPP17A4eYA==}
    engines: {node: ^18.18.0 || ^20.9.0 || >=21.1.0}
    peerDependencies:
      eslint: ^8.57.0 || ^9.0.0
      typescript: '>=4.8.4 <5.8.0'

  '@typescript-eslint/scope-manager@8.21.0':
    resolution: {integrity: sha512-G3IBKz0/0IPfdeGRMbp+4rbjfSSdnGkXsM/pFZA8zM9t9klXDnB/YnKOBQ0GoPmoROa4bCq2NeHgJa5ydsQ4mA==}
    engines: {node: ^18.18.0 || ^20.9.0 || >=21.1.0}

  '@typescript-eslint/type-utils@8.21.0':
    resolution: {integrity: sha512-95OsL6J2BtzoBxHicoXHxgk3z+9P3BEcQTpBKriqiYzLKnM2DeSqs+sndMKdamU8FosiadQFT3D+BSL9EKnAJQ==}
    engines: {node: ^18.18.0 || ^20.9.0 || >=21.1.0}
    peerDependencies:
      eslint: ^8.57.0 || ^9.0.0
      typescript: '>=4.8.4 <5.8.0'

  '@typescript-eslint/types@8.21.0':
    resolution: {integrity: sha512-PAL6LUuQwotLW2a8VsySDBwYMm129vFm4tMVlylzdoTybTHaAi0oBp7Ac6LhSrHHOdLM3efH+nAR6hAWoMF89A==}
    engines: {node: ^18.18.0 || ^20.9.0 || >=21.1.0}

  '@typescript-eslint/typescript-estree@8.21.0':
    resolution: {integrity: sha512-x+aeKh/AjAArSauz0GiQZsjT8ciadNMHdkUSwBB9Z6PrKc/4knM4g3UfHml6oDJmKC88a6//cdxnO/+P2LkMcg==}
    engines: {node: ^18.18.0 || ^20.9.0 || >=21.1.0}
    peerDependencies:
      typescript: '>=4.8.4 <5.8.0'

  '@typescript-eslint/utils@8.21.0':
    resolution: {integrity: sha512-xcXBfcq0Kaxgj7dwejMbFyq7IOHgpNMtVuDveK7w3ZGwG9owKzhALVwKpTF2yrZmEwl9SWdetf3fxNzJQaVuxw==}
    engines: {node: ^18.18.0 || ^20.9.0 || >=21.1.0}
    peerDependencies:
      eslint: ^8.57.0 || ^9.0.0
      typescript: '>=4.8.4 <5.8.0'

  '@typescript-eslint/visitor-keys@8.21.0':
    resolution: {integrity: sha512-BkLMNpdV6prozk8LlyK/SOoWLmUFi+ZD+pcqti9ILCbVvHGk1ui1g4jJOc2WDLaeExz2qWwojxlPce5PljcT3w==}
    engines: {node: ^18.18.0 || ^20.9.0 || >=21.1.0}

  '@ungap/structured-clone@1.3.0':
    resolution: {integrity: sha512-WmoN8qaIAo7WTYWbAZuG8PYEhn5fkz7dZrqTBZ7dtt//lL2Gwms1IcnQ5yHqjDfX8Ft5j4YzDM23f87zBfDe9g==}

  '@vitejs/plugin-react@4.3.4':
    resolution: {integrity: sha512-SCCPBJtYLdE8PX/7ZQAs1QAZ8Jqwih+0VBLum1EGqmCCQal+MIUqLCzj3ZUy8ufbC0cAM4LRlSTm7IQJwWT4ug==}
    engines: {node: ^14.18.0 || >=16.0.0}
    peerDependencies:
      vite: ^4.2.0 || ^5.0.0 || ^6.0.0

  '@wojtekmaj/react-hooks@1.22.0':
    resolution: {integrity: sha512-DtYasEbduZqTjlZRcAuX9CafESUtNwhO2eCPJ5/r8HfXqqUbsUDoRg4IecCNRaPEdiqC6V2syhAWaW0J3Ry4uw==}
    peerDependencies:
      '@types/react': ^16.8.0 || ^17.0.0 || ^18.0.0 || ^19.0.0
      react: ^16.8.0 || ^17.0.0 || ^18.0.0 || ^19.0.0
    peerDependenciesMeta:
      '@types/react':
        optional: true

  abs-svg-path@0.1.1:
    resolution: {integrity: sha512-d8XPSGjfyzlXC3Xx891DJRyZfqk5JU0BJrDQcsWomFIV1/BIzPW5HDH5iDdWpqWaav0YVIEzT1RHTwWr0FFshA==}

  acorn-jsx@5.3.2:
    resolution: {integrity: sha512-rq9s+JNhf0IChjtDXxllJ7g41oZk5SlXtp0LHwyA5cejwn7vKmKp4pPri6YEePv2PU65sAsegbXtIinmDFDXgQ==}
    peerDependencies:
      acorn: ^6.0.0 || ^7.0.0 || ^8.0.0

  acorn@8.14.0:
    resolution: {integrity: sha512-cl669nCJTZBsL97OF4kUQm5g5hC2uihk0NxY3WENAC0TYdILVkAyHymAntgxGkl7K+t0cXIrH5siy5S4XkFycA==}
    engines: {node: '>=0.4.0'}
    hasBin: true

  ajv@6.12.6:
    resolution: {integrity: sha512-j3fVLgvTo527anyYyJOGTYJbG+vnnQYvE0m5mmkc1TK+nxAppkCLMIL0aZ4dblVCNoGShhm+kzE4ZUykBoMg4g==}

  ansi-regex@5.0.1:
    resolution: {integrity: sha512-quJQXlTSUGL2LH9SUXo8VwsY4soanhgo6LNSm84E1LBcE8s3O0wpdiRzyR9z/ZZJMlMWv37qOOb9pdJlMUEKFQ==}
    engines: {node: '>=8'}

  ansi-regex@6.1.0:
    resolution: {integrity: sha512-7HSX4QQb4CspciLpVFwyRe79O3xsIZDDLER21kERQ71oaPodF8jL725AgJMFAYbooIqolJoRLuM81SpeUkpkvA==}
    engines: {node: '>=12'}

  ansi-styles@4.3.0:
    resolution: {integrity: sha512-zbB9rCJAT1rbjiVDb2hqKFHNYLxgtk8NURxZ3IZwD3F6NtxbXZQCnnSi1Lkx+IDohdPlFp222wVALIheZJQSEg==}
    engines: {node: '>=8'}

  ansi-styles@6.2.1:
    resolution: {integrity: sha512-bN798gFfQX+viw3R7yrGWRqnrN2oRkEkUjjl4JNn4E8GxxbjtG3FbrEIIY3l8/hrwUwIeCZvi4QuOTP4MErVug==}
    engines: {node: '>=12'}

  any-promise@1.3.0:
    resolution: {integrity: sha512-7UvmKalWRt1wgjL1RrGxoSJW/0QZFIegpeGvZG9kjp8vrRu55XTHbwnqq2GpXm9uLbcuhxm3IqX9OB4MZR1b2A==}

  anymatch@3.1.3:
    resolution: {integrity: sha512-KMReFUr0B4t+D+OBkjR3KYqvocp2XaSzO55UcB6mgQMd3KbcE+mWTyvVV7D/zsdEbNnV6acZUutkiHQXvTr1Rw==}
    engines: {node: '>= 8'}

  arg@5.0.2:
    resolution: {integrity: sha512-PYjyFOLKQ9y57JvQ6QLo8dAgNqswh8M1RMJYdQduT6xbWSgK36P/Z/v+p888pM69jMMfS8Xd8F6I1kQ/I9HUGg==}

  argparse@2.0.1:
    resolution: {integrity: sha512-8+9WqebbFzpX9OR+Wa6O29asIogeRMzcGtAINdpMHHyAg10f05aSFVBbcEqGf/PXw1EjAZ+q2/bEBg3DvurK3Q==}

  aria-hidden@1.2.4:
    resolution: {integrity: sha512-y+CcFFwelSXpLZk/7fMB2mUbGtX9lKycf1MWJ7CaTIERyitVlyQx6C+sxcROU2BAJ24OiZyK+8wj2i8AlBoS3A==}
    engines: {node: '>=10'}

  asap@2.0.6:
    resolution: {integrity: sha512-BSHWgDSAiKs50o2Re8ppvp3seVHXSRM44cdSsT9FfNEUUZLOGWVCsiWaRPWM1Znn+mqZ1OfVZ3z3DWEzSp7hRA==}

  asynckit@0.4.0:
    resolution: {integrity: sha512-Oei9OH4tRh0YqU3GxhX79dM/mwVgvbZJaSNaRk+bshkj0S5cfHcgYakreBjrHwatXKbz+IoIdYLxrKim2MjW0Q==}

  attr-accept@2.2.5:
    resolution: {integrity: sha512-0bDNnY/u6pPwHDMoF0FieU354oBi0a8rD9FcsLwzcGWbc8KS8KPIi7y+s13OlVY+gMWc/9xEMUgNE6Qm8ZllYQ==}
    engines: {node: '>=4'}

  autoprefixer@10.4.20:
    resolution: {integrity: sha512-XY25y5xSv/wEoqzDyXXME4AFfkZI0P23z6Fs3YgymDnKJkCGOnkL0iTxCa85UTqaSgfcqyf3UA6+c7wUvx/16g==}
    engines: {node: ^10 || ^12 || >=14}
    hasBin: true
    peerDependencies:
      postcss: ^8.1.0

  axios@1.8.2:
    resolution: {integrity: sha512-ls4GYBm5aig9vWx8AWDSGLpnpDQRtWAfrjU+EuytuODrFBkqesN2RkOQCBzrA1RQNHw1SmRMSDDDSwzNAYQ6Rg==}

  babel-plugin-macros@3.1.0:
    resolution: {integrity: sha512-Cg7TFGpIr01vOQNODXOOaGz2NpCU5gl8x1qJFbb6hbZxR7XrcE2vtbAsTAbJ7/xwJtUuJEw8K8Zr/AE0LHlesg==}
    engines: {node: '>=10', npm: '>=6'}

  bail@2.0.2:
    resolution: {integrity: sha512-0xO6mYd7JB2YesxDKplafRpsiOzPt9V02ddPCLbY1xYGPOX24NTyN50qnUxgCPcSoYMhKpAuBTjQoRZCAkUDRw==}

  balanced-match@1.0.2:
    resolution: {integrity: sha512-3oSeUO0TMV67hN1AmbXsK4yaqU7tjiHlbxRDZOpH0KW9+CeX4bRAaX0Anxt0tx2MrpRpWwQaPwIlISEJhYU5Pw==}

  base16@1.0.0:
    resolution: {integrity: sha512-pNdYkNPiJUnEhnfXV56+sQy8+AaPcG3POZAUnwr4EeqCUZFz4u2PePbo3e5Gj4ziYPCWGUZT9RHisvJKnwFuBQ==}

  base64-js@1.5.1:
    resolution: {integrity: sha512-AKpaYlHn8t4SVbOHCy+b5+KKgvR4vrsD8vbvrbiQJps7fKDTkjkDry6ji0rUJjC0kzbNePLwzxq8iypo41qeWA==}

  bidi-js@1.0.3:
    resolution: {integrity: sha512-RKshQI1R3YQ+n9YJz2QQ147P66ELpa1FQEg20Dk8oW9t2KgLbpDLLp9aGZ7y8WHSshDknG0bknqGw5/tyCs5tw==}

  big-integer@1.6.52:
    resolution: {integrity: sha512-QxD8cf2eVqJOOz63z6JIN9BzvVs/dlySa5HGSBH5xtR8dPteIRQnBxxKqkNTiT6jbDTF6jAfrd4oMcND9RGbQg==}
    engines: {node: '>=0.6'}

  binary-extensions@2.3.0:
    resolution: {integrity: sha512-Ceh+7ox5qe7LJuLHoY0feh3pHuUDHAcRUeyL2VYghZwfpkNIy/+8Ocg0a3UuSoYzavmylwuLWQOf3hl0jjMMIw==}
    engines: {node: '>=8'}

  bl@4.1.0:
    resolution: {integrity: sha512-1W07cM9gS6DcLperZfFSj+bWLtaPGSOHWhPiGzXmvVJbRLdG82sH/Kn8EtW1VqWVA54AKf2h5k5BbnIbwF3h6w==}

  brace-expansion@1.1.11:
    resolution: {integrity: sha512-iCuPHDFgrHX7H2vEI/5xpz07zSHB00TpugqhmYtVmMO6518mCuRMoOYFldEBl0g187ufozdaHgWKcYFb61qGiA==}

  brace-expansion@2.0.1:
    resolution: {integrity: sha512-XnAIvQ8eM+kC6aULx6wuQiwVsnzsi9d3WxzV3FpWTGA19F621kwdbsAcFKXgKUHZWsy+mY6iL1sHTxWEFCytDA==}

  braces@3.0.3:
    resolution: {integrity: sha512-yQbXgO/OSZVD2IsiLlro+7Hf6Q18EJrKSEsdoMzKePKXct3gvD8oLcOQdIzGupr5Fj+EDe8gO/lxc1BzfMpxvA==}
    engines: {node: '>=8'}

  broadcast-channel@3.7.0:
    resolution: {integrity: sha512-cIAKJXAxGJceNZGTZSBzMxzyOn72cVgPnKx4dc6LRjQgbaJUQqhy5rzL3zbMxkMWsGKkv2hSFkPRMEXfoMZ2Mg==}

  brotli@1.3.3:
    resolution: {integrity: sha512-oTKjJdShmDuGW94SyyaoQvAjf30dZaHnjJ8uAF+u2/vGJkJbJPJAT1gDiOJP5v1Zb6f9KEyW/1HpuaWIXtGHPg==}

  browserify-zlib@0.2.0:
    resolution: {integrity: sha512-Z942RysHXmJrhqk88FmKBVq/v5tqmSkDz7p54G/MGyjMnCFFnC79XWNbg+Vta8W6Wb2qtSZTSxIGkJrRpCFEiA==}

  browserslist@4.24.4:
    resolution: {integrity: sha512-KDi1Ny1gSePi1vm0q4oxSF8b4DR44GF4BbmS2YdhPLOEqd8pDviZOGH/GsmRwoWJ2+5Lr085X7naowMwKHDG1A==}
    engines: {node: ^6 || ^7 || ^8 || ^9 || ^10 || ^11 || ^12 || >=13.7}
    hasBin: true

  buffer@5.7.1:
    resolution: {integrity: sha512-EHcyIPBQ4BSGlvjB16k5KgAJ27CIsHY/2JBmCRReo48y9rQ3MaUzWX3KVlBa4U7MyX02HdVj0K7C3WaB3ju7FQ==}

  call-bind-apply-helpers@1.0.2:
    resolution: {integrity: sha512-Sp1ablJ0ivDkSzjcaJdxEunN5/XvksFJ2sMBFfq6x0ryhQV/2b/KwFe21cMpmHtPOSij8K99/wSfoEuTObmuMQ==}
    engines: {node: '>= 0.4'}

  callsites@3.1.0:
    resolution: {integrity: sha512-P8BjAsXvZS+VIDUI11hHCQEv74YT67YUi5JJFNWIqL235sBmjX4+qx9Muvls5ivyNENctx46xQLQ3aTuE7ssaQ==}
    engines: {node: '>=6'}

  camelcase-css@2.0.1:
    resolution: {integrity: sha512-QOSvevhslijgYwRx6Rv7zKdMF8lbRmx+uQGx2+vDc+KI/eBnsy9kit5aj23AgGu3pa4t9AgwbnXWqS+iOY+2aA==}
    engines: {node: '>= 6'}

  camelize@1.0.1:
    resolution: {integrity: sha512-dU+Tx2fsypxTgtLoE36npi3UqcjSSMNYfkqgmoEhtZrraP5VWq0K7FkWVTYa8eMPtnU/G2txVsfdCJTn9uzpuQ==}

  caniuse-lite@1.0.30001695:
    resolution: {integrity: sha512-vHyLade6wTgI2u1ec3WQBxv+2BrTERV28UXQu9LO6lZ9pYeMk34vjXFLOxo1A4UBA8XTL4njRQZdno/yYaSmWw==}

  canvas@3.1.0:
    resolution: {integrity: sha512-tTj3CqqukVJ9NgSahykNwtGda7V33VLObwrHfzT0vqJXu7J4d4C/7kQQW3fOEGDfZZoILPut5H00gOjyttPGyg==}
    engines: {node: ^18.12.0 || >= 20.9.0}

  ccount@2.0.1:
    resolution: {integrity: sha512-eyrF0jiFpY+3drT6383f1qhkbGsLSifNAjA61IUjZjmLCWjItY6LB9ft9YhoDgwfmclB2zhu51Lc7+95b8NRAg==}

  chalk@4.1.2:
    resolution: {integrity: sha512-oKnbhFyRIXpUuez8iBMmyEa4nbj4IOQyuhc/wy9kY7/WVPcwIO9VA668Pu8RkO7+0G76SLROeyw9CpQ061i4mA==}
    engines: {node: '>=10'}

  character-entities-html4@2.1.0:
    resolution: {integrity: sha512-1v7fgQRj6hnSwFpq1Eu0ynr/CDEw0rXo2B61qXrLNdHZmPKgb7fqS1a2JwF0rISo9q77jDI8VMEHoApn8qDoZA==}

  character-entities-legacy@3.0.0:
    resolution: {integrity: sha512-RpPp0asT/6ufRm//AJVwpViZbGM/MkjQFxJccQRHmISF/22NBtsHqAWmL+/pmkPWoIUJdWyeVleTl1wydHATVQ==}

  character-entities@2.0.2:
    resolution: {integrity: sha512-shx7oQ0Awen/BRIdkjkvz54PnEEI/EjwXDSIZp86/KKdbafHh1Df/RYGBhn4hbe2+uKC9FnT5UCEdyPz3ai9hQ==}

  character-reference-invalid@2.0.1:
    resolution: {integrity: sha512-iBZ4F4wRbyORVsu0jPV7gXkOsGYjGHPmAyv+HiHG8gi5PtC9KI2j1+v8/tlibRvjoWX027ypmG/n0HtO5t7unw==}

  chokidar@3.6.0:
    resolution: {integrity: sha512-7VT13fmjotKpGipCW9JEQAusEPE+Ei8nl6/g4FBAmIm0GOOLMua9NDDo/DWp0ZAxCr3cPq5ZpBqmPAQgDda2Pw==}
    engines: {node: '>= 8.10.0'}

  chownr@1.1.4:
    resolution: {integrity: sha512-jJ0bqzaylmJtVnNgzTeSOs8DPavpbYgEr/b0YL8/2GO3xJEhInFmhKMUnEJQjZumK7KXGFhUy89PrsJWlakBVg==}

  class-variance-authority@0.7.1:
    resolution: {integrity: sha512-Ka+9Trutv7G8M6WT6SeiRWz792K5qEqIGEGzXKhAE6xOWAY6pPH8U+9IY3oCMv6kqTmLsv7Xh/2w2RigkePMsg==}

  classnames@2.5.1:
    resolution: {integrity: sha512-saHYOzhIQs6wy2sVxTM6bUDsQO4F50V9RQ22qBpEdCW+I+/Wmke2HOl6lS6dTpdxVhb88/I6+Hs+438c3lfUow==}

  clone@2.1.2:
    resolution: {integrity: sha512-3Pe/CF1Nn94hyhIYpjtiLhdCoEoz0DqQ+988E9gmeEdQZlojxnOb74wctFyuwWQHzqyf9X7C7MG8juUpqBJT8w==}
    engines: {node: '>=0.8'}

  clsx@2.1.1:
    resolution: {integrity: sha512-eYm0QWBtUrBWZWG0d386OGAw16Z995PiOVo2B7bjWSbHedGl5e0ZWaq65kOGgUSNesEIDkB9ISbTg/JK9dhCZA==}
    engines: {node: '>=6'}

  color-convert@2.0.1:
    resolution: {integrity: sha512-RRECPsj7iu/xb5oKYcsFHSppFNnsj/52OVTRKb4zP5onXwVF3zVmmToNcOfGC+CRDpfK/U584fMg38ZHCaElKQ==}
    engines: {node: '>=7.0.0'}

  color-name@1.1.4:
    resolution: {integrity: sha512-dOy+3AuW3a2wNbZHIuMZpTcgjGuLU/uBL/ubcZF9OXbDo8ff4O8yVp5Bf0efS8uEoYo5q4Fx7dY9OgQGXgAsQA==}

  color-string@1.9.1:
    resolution: {integrity: sha512-shrVawQFojnZv6xM40anx4CkoDP+fZsw/ZerEMsW/pyzsRbElpsL/DBVW7q3ExxwusdNXI3lXpuhEZkzs8p5Eg==}

  combined-stream@1.0.8:
    resolution: {integrity: sha512-FQN4MRfuJeHf7cBbBMJFXhKSDq+2kAArBlmRBvcvFE5BB1HZKXtSFASDhdlz9zOYwxh8lDdnvmMOe/+5cdoEdg==}
    engines: {node: '>= 0.8'}

  comma-separated-tokens@2.0.3:
    resolution: {integrity: sha512-Fu4hJdvzeylCfQPp9SGWidpzrMs7tTrlu6Vb8XGaRGck8QSNZJJp538Wrb60Lax4fPwR64ViY468OIUTbRlGZg==}

  commander@4.1.1:
    resolution: {integrity: sha512-NOKm8xhkzAjzFx8B2v5OAHT+u5pRQc2UCa2Vq9jYL/31o2wi9mxBA7LIFs3sV5VSC49z6pEhfbMULvShKj26WA==}
    engines: {node: '>= 6'}

  commander@8.3.0:
    resolution: {integrity: sha512-OkTL9umf+He2DZkUq8f8J9of7yL6RJKI24dVITBmNfZBmri9zYZQrKkuXiKhyfPSu8tUhnVBB1iKXevvnlR4Ww==}
    engines: {node: '>= 12'}

  concat-map@0.0.1:
    resolution: {integrity: sha512-/Srv4dswyQNBfohGpz9o6Yb3Gz3SrUDqBH5rTuhGR7ahtlbYKnVxw2bCFMRljaA7EXHaXZ8wsHdodFvbkhKmqg==}

  convert-source-map@1.9.0:
    resolution: {integrity: sha512-ASFBup0Mz1uyiIjANan1jzLQami9z1PoYSZCiiYW2FczPbenXc45FZdBZLzOT+r6+iciuEModtmCti+hjaAk0A==}

  convert-source-map@2.0.0:
    resolution: {integrity: sha512-Kvp459HrV2FEJ1CAsi1Ku+MY3kasH19TFykTz2xWmMeq6bk2NU3XXvfJ+Q61m0xktWwt+1HSYf3JZsTms3aRJg==}

  cosmiconfig@7.1.0:
    resolution: {integrity: sha512-AdmX6xUzdNASswsFtmwSt7Vj8po9IuqXm0UXz7QKPuEUmPB4XyjGfaAr2PSuELMwkRMVH1EpIkX5bTZGRB3eCA==}
    engines: {node: '>=10'}

  cross-fetch@3.2.0:
    resolution: {integrity: sha512-Q+xVJLoGOeIMXZmbUK4HYk+69cQH6LudR0Vu/pRm2YlU/hDV9CiS0gKUMaWY5f2NeUH9C1nV3bsTlCo0FsTV1Q==}

  cross-spawn@7.0.6:
    resolution: {integrity: sha512-uV2QOWP2nWzsy2aMp8aRibhi9dlzF5Hgh5SHaB9OiTGEyDTiJJyx0uy51QXdyWbtAHNua4XJzUKca3OzKUd3vA==}
    engines: {node: '>= 8'}

  crypto-js@4.2.0:
    resolution: {integrity: sha512-KALDyEYgpY+Rlob/iriUtjV6d5Eq+Y191A5g4UqLAi8CyGP9N1+FdVbkc1SxKc2r4YAYqG8JzO2KGL+AizD70Q==}

  css-color-keywords@1.0.0:
    resolution: {integrity: sha512-FyyrDHZKEjXDpNJYvVsV960FiqQyXc/LlYmsxl2BcdMb2WPx0OGRVgTg55rPSyLSNMqP52R9r8geSp7apN3Ofg==}
    engines: {node: '>=4'}

  css-to-react-native@3.2.0:
    resolution: {integrity: sha512-e8RKaLXMOFii+02mOlqwjbD00KSEKqblnpO9e++1aXS1fPQOpS1YoqdVHBqPjHNoxeF2mimzVqawm2KCbEdtHQ==}

  cssesc@3.0.0:
    resolution: {integrity: sha512-/Tb/JcjK111nNScGob5MNtsntNM1aCNUDipB/TkwZFhyDrrE47SOx/18wF2bbjgc3ZzCSKW1T5nt5EbFoAz/Vg==}
    engines: {node: '>=4'}
    hasBin: true

  csstype@3.1.3:
    resolution: {integrity: sha512-M1uQkMl8rQK/szD0LNhtqxIPLpimGm8sOBwU7lLnCpSbTyY3yeU1Vc7l4KT5zT4s/yOxHH5O7tIuuLOCnLADRw==}

  d3-array@3.2.4:
    resolution: {integrity: sha512-tdQAmyA18i4J7wprpYq8ClcxZy3SC31QMeByyCFyRt7BVHdREQZ5lpzoe5mFEYZUWe+oq8HBvk9JjpibyEV4Jg==}
    engines: {node: '>=12'}

  d3-color@3.1.0:
    resolution: {integrity: sha512-zg/chbXyeBtMQ1LbD/WSoW2DpC3I0mpmPdW+ynRTj/x2DAWYrIY7qeZIHidozwV24m4iavr15lNwIwLxRmOxhA==}
    engines: {node: '>=12'}

  d3-delaunay@6.0.4:
    resolution: {integrity: sha512-mdjtIZ1XLAM8bm/hx3WwjfHt6Sggek7qH043O8KEjDXN40xi3vx/6pYSVTwLjEgiXQTbvaouWKynLBiUZ6SK6A==}
    engines: {node: '>=12'}

  d3-ease@3.0.1:
    resolution: {integrity: sha512-wR/XK3D3XcLIZwpbvQwQ5fK+8Ykds1ip7A2Txe0yxncXSdq1L9skcG7blcedkOX+ZcgxGAmLX1FrRGbADwzi0w==}
    engines: {node: '>=12'}

  d3-format@1.4.5:
    resolution: {integrity: sha512-J0piedu6Z8iB6TbIGfZgDzfXxUFN3qQRMofy2oPdXzQibYGqPB/9iMcxr/TGalU+2RsyDO+U4f33id8tbnSRMQ==}

  d3-format@3.1.0:
    resolution: {integrity: sha512-YyUI6AEuY/Wpt8KWLgZHsIU86atmikuoOmCfommt0LYHiQSPjvX2AcFc38PX0CBpr2RCyZhjex+NS/LPOv6YqA==}
    engines: {node: '>=12'}

  d3-interpolate@3.0.1:
    resolution: {integrity: sha512-3bYs1rOD33uo8aqJfKP3JWPAibgw8Zm2+L9vBKEHJ2Rg+viTR7o5Mmv5mZcieN+FRYaAOWX5SJATX6k1PWz72g==}
    engines: {node: '>=12'}

  d3-path@3.1.0:
    resolution: {integrity: sha512-p3KP5HCf/bvjBSSKuXid6Zqijx7wIfNW+J/maPs+iwR35at5JCbLUT0LzF1cnjbCHWhqzQTIN2Jpe8pRebIEFQ==}
    engines: {node: '>=12'}

  d3-scale-chromatic@3.1.0:
    resolution: {integrity: sha512-A3s5PWiZ9YCXFye1o246KoscMWqf8BsD9eRiJ3He7C9OBaxKhAd5TFCdEx/7VbKtxxTsu//1mMJFrEt572cEyQ==}
    engines: {node: '>=12'}

  d3-scale@4.0.2:
    resolution: {integrity: sha512-GZW464g1SH7ag3Y7hXjf8RoUuAFIqklOAq3MRl4OaWabTFJY9PN/E1YklhXLh+OQ3fM9yS2nOkCoS+WLZ6kvxQ==}
    engines: {node: '>=12'}

  d3-shape@3.2.0:
    resolution: {integrity: sha512-SaLBuwGm3MOViRq2ABk3eLoxwZELpH6zhl3FbAoJ7Vm1gofKx6El1Ib5z23NUEhF9AsGl7y+dzLe5Cw2AArGTA==}
    engines: {node: '>=12'}

  d3-time-format@3.0.0:
    resolution: {integrity: sha512-UXJh6EKsHBTjopVqZBhFysQcoXSv/5yLONZvkQ5Kk3qbwiUYkdX17Xa1PT6U1ZWXGGfB1ey5L8dKMlFq2DO0Ag==}

  d3-time@1.1.0:
    resolution: {integrity: sha512-Xh0isrZ5rPYYdqhAVk8VLnMEidhz5aP7htAADH6MfzgmmicPkTo8LhkLxci61/lCB7n7UmE3bN0leRt+qvkLxA==}

  d3-time@3.1.0:
    resolution: {integrity: sha512-VqKjzBLejbSMT4IgbmVgDjpkYrNWUYJnbCGo874u7MMKIWsILRX+OpX/gTk8MqjpT1A/c6HY2dCA77ZN0lkQ2Q==}
    engines: {node: '>=12'}

  d3-timer@3.0.1:
    resolution: {integrity: sha512-ndfJ/JxxMd3nw31uyKoY2naivF+r29V+Lc0svZxe1JvvIRmi8hUsrMvdOwgS1o6uBHmiz91geQ0ylPP0aj1VUA==}
    engines: {node: '>=12'}

  date-fns@3.6.0:
    resolution: {integrity: sha512-fRHTG8g/Gif+kSh50gaGEdToemgfj74aRX3swtiouboip5JDLAyDE9F11nHMIcvOaXeOC6D7SpNhi7uFyB7Uww==}

  date-fns@4.1.0:
    resolution: {integrity: sha512-Ukq0owbQXxa/U3EGtsdVBkR1w7KOQ5gIBqdH2hkvknzZPYvBxb/aa6E8L7tmjFtkwZBu3UXBbjIgPo/Ez4xaNg==}

  debug@4.4.0:
    resolution: {integrity: sha512-6WTZ/IxCY/T6BALoZHaE4ctp9xm+Z5kY/pzYaCHRFeyVhojxlrm+46y68HA6hr0TcwEssoxNiDEUJQjfPZ/RYA==}
    engines: {node: '>=6.0'}
    peerDependencies:
      supports-color: '*'
    peerDependenciesMeta:
      supports-color:
        optional: true

  decimal.js-light@2.5.1:
    resolution: {integrity: sha512-qIMFpTMZmny+MMIitAB6D7iVPEorVw6YQRWkvarTkT4tBeSLLiHzcwj6q0MmYSFCiVpiqPJTJEYIrpcPzVEIvg==}

  decode-named-character-reference@1.0.2:
    resolution: {integrity: sha512-O8x12RzrUF8xyVcY0KJowWsmaJxQbmy0/EtnNtHRpsOcT7dFk5W598coHqBVpmWo1oQQfsCqfCmkZN5DJrZVdg==}

  decompress-response@6.0.0:
    resolution: {integrity: sha512-aW35yZM6Bb/4oJlZncMH2LCoZtJXTRxES17vE3hoRiowU2kWHaJKFkSBDnDR+cm9J+9QhXmREyIfv0pji9ejCQ==}
    engines: {node: '>=10'}

  deep-extend@0.6.0:
    resolution: {integrity: sha512-LOHxIOaPYdHlJRtCQfDIVZtfw/ufM8+rVj649RIHzcm/vGwQRXFt6OPqIFWsm2XEMrNIEtWR64sY1LEKD2vAOA==}
    engines: {node: '>=4.0.0'}

  deep-is@0.1.4:
    resolution: {integrity: sha512-oIPzksmTg4/MriiaYGO+okXDT7ztn/w3Eptv/+gSIdMdKsJo0u4CfYNFJPy+4SKMuCqGw2wxnA+URMg3t8a/bQ==}

  deepmerge@4.3.1:
    resolution: {integrity: sha512-3sUqbMEc77XqpdNO7FRyRog+eW3ph+GYCbj+rK+uYyRMuwsVy0rMiVtPn+QJlKFvWP/1PYpapqYn0Me2knFn+A==}
    engines: {node: '>=0.10.0'}

  delaunator@5.0.1:
    resolution: {integrity: sha512-8nvh+XBe96aCESrGOqMp/84b13H9cdKbG5P2ejQCh4d4sK9RL4371qou9drQjMhvnPmhWl5hnmqbEE0fXr9Xnw==}

  delayed-stream@1.0.0:
    resolution: {integrity: sha512-ZySD7Nf91aLB0RxL4KGrKHBXl7Eds1DAmEdcoVawXnLD7SDhpNgtuII2aAkg7a7QS41jxPSZ17p4VdGnMHk3MQ==}
    engines: {node: '>=0.4.0'}

  dequal@2.0.3:
    resolution: {integrity: sha512-0je+qPKHEMohvfRTCEo3CrPG6cAzAYgmzKyxRiYSSDkS6eGJdyVJm7WaYA5ECaAD9wLB2T4EEeymA5aFVcYXCA==}
    engines: {node: '>=6'}

  detect-libc@2.0.4:
    resolution: {integrity: sha512-3UDv+G9CsCKO1WKMGw9fwq/SWJYbI0c5Y7LU1AXYoDdbhE2AHQ6N6Nb34sG8Fj7T5APy8qXDCKuuIHd1BR0tVA==}
    engines: {node: '>=8'}

  detect-node-es@1.1.0:
    resolution: {integrity: sha512-ypdmJU/TbBby2Dxibuv7ZLW3Bs1QEmM7nHjEANfohJLvE0XVujisn1qPJcZxg+qDucsr+bP6fLD1rPS3AhJ7EQ==}

  detect-node@2.1.0:
    resolution: {integrity: sha512-T0NIuQpnTvFDATNuHN5roPwSBG83rFsuO+MXXH9/3N1eFbn4wcPjttvjMLEPWJ0RGUYgQE7cGgS3tNxbqCGM7g==}

  devlop@1.1.0:
    resolution: {integrity: sha512-RWmIqhcFf1lRYBvNmr7qTNuyCt/7/ns2jbpp1+PalgE/rDQcBT0fioSMUpJ93irlUhC5hrg4cYqe6U+0ImW0rA==}

  dfa@1.2.0:
    resolution: {integrity: sha512-ED3jP8saaweFTjeGX8HQPjeC1YYyZs98jGNZx6IiBvxW7JG5v492kamAQB3m2wop07CvU/RQmzcKr6bgcC5D/Q==}

  didyoumean@1.2.2:
    resolution: {integrity: sha512-gxtyfqMg7GKyhQmb056K7M3xszy/myH8w+B4RT+QXBQsvAOdc3XymqDDPHx1BgPgsdAA5SIifona89YtRATDzw==}

  dlv@1.1.3:
    resolution: {integrity: sha512-+HlytyjlPKnIG8XuRG8WvmBP8xs8P71y+SKKS6ZXWoEgLuePxtDoUEiH7WkdePWrQ5JBpE6aoVqfZfJUQkjXwA==}

  dom-helpers@5.2.1:
    resolution: {integrity: sha512-nRCa7CK3VTrM2NmGkIy4cbK7IZlgBE/PYMn55rrXefr5xXDP0LdtfPnblFDoVdcAfslJ7or6iqAUnx0CCGIWQA==}

  dom-serializer@2.0.0:
    resolution: {integrity: sha512-wIkAryiqt/nV5EQKqQpo3SToSOV9J0DnbJqwK7Wv/Trc92zIAYZ4FlMu+JPFW1DfGFt81ZTCGgDEabffXeLyJg==}

  domelementtype@2.3.0:
    resolution: {integrity: sha512-OLETBj6w0OsagBwdXnPdN0cnMfF9opN69co+7ZrbfPGrdpPVNBUj02spi6B1N7wChLQiPn4CSH/zJvXw56gmHw==}

  domhandler@5.0.3:
    resolution: {integrity: sha512-cgwlv/1iFQiFnU96XXgROh8xTeetsnJiDsTc7TYCLFd9+/WNkIqPTxiM/8pSd8VIrhXGTf1Ny1q1hquVqDJB5w==}
    engines: {node: '>= 4'}

  domutils@3.2.2:
    resolution: {integrity: sha512-6kZKyUajlDuqlHKVX1w7gyslj9MPIXzIFiz/rGu35uC1wMi+kMhQwGhl4lt9unC9Vb9INnY9Z3/ZA3+FhASLaw==}

  dunder-proto@1.0.1:
    resolution: {integrity: sha512-KIN/nDJBQRcXw0MLVhZE9iQHmG68qAVIBg9CqmUYjmQIhgij9U5MFvrqkUL5FbtyyzZuOeOt0zdeRe4UY7ct+A==}
    engines: {node: '>= 0.4'}

  eastasianwidth@0.2.0:
    resolution: {integrity: sha512-I88TYZWc9XiYHRQ4/3c5rjjfgkjhLyW2luGIheGERbNQ6OY7yTybanSpDXZa8y7VUP9YmDcYa+eyq4ca7iLqWA==}

  electron-to-chromium@1.5.88:
    resolution: {integrity: sha512-K3C2qf1o+bGzbilTDCTBhTQcMS9KW60yTAaTeeXsfvQuTDDwlokLam/AdqlqcSy9u4UainDgsHV23ksXAOgamw==}

  emoji-regex@10.4.0:
    resolution: {integrity: sha512-EC+0oUMY1Rqm4O6LLrgjtYDvcVYTy7chDnM4Q7030tP4Kwj3u/pR6gP9ygnp2CJMK5Gq+9Q2oqmrFJAz01DXjw==}

  emoji-regex@8.0.0:
    resolution: {integrity: sha512-MSjYzcWNOA0ewAHpz0MxpYFvwg6yjy1NG3xteoqz644VCo/RPgnr1/GGt+ic3iJTzQ8Eu3TdM14SawnVUmGE6A==}

  emoji-regex@9.2.2:
    resolution: {integrity: sha512-L18DaJsXSUk2+42pv8mLs5jJT2hqFkFE4j21wOmgbUqsZ2hL72NsUU785g9RXgo3s0ZNgVl42TiHp3ZtOv/Vyg==}

  end-of-stream@1.4.4:
    resolution: {integrity: sha512-+uw1inIHVPQoaVuHzRyXd21icM+cnt4CzD5rW+NC1wjOUSTOs+Te7FOv7AhN7vS9x/oIyhLP5PR1H+phQAHu5Q==}

  entities@4.5.0:
    resolution: {integrity: sha512-V0hjH4dGPh9Ao5p0MoRY6BVqtwCjhz6vI5LT8AJ55H+4g9/4vbHx1I54fS0XuclLhDHArPQCiMjDxjaL8fPxhw==}
    engines: {node: '>=0.12'}

  env-cmd@10.1.0:
    resolution: {integrity: sha512-mMdWTT9XKN7yNth/6N6g2GuKuJTsKMDHlQFUDacb/heQRRWOTIZ42t1rMHnQu4jYxU1ajdTeJM+9eEETlqToMA==}
    engines: {node: '>=8.0.0'}
    hasBin: true

  error-ex@1.3.2:
    resolution: {integrity: sha512-7dFHNmqeFSEt2ZBsCriorKnn3Z2pj+fd9kmI6QoWw4//DL+icEBfc0U7qJCisqrTsKTjw4fNFy2pW9OqStD84g==}

  es-define-property@1.0.1:
    resolution: {integrity: sha512-e3nRfgfUZ4rNGL232gUgX06QNyyez04KdjFrF+LTRoOXmrOgFKDg4BCdsjW8EnT69eqdYGmRpJwiPVYNrCaW3g==}
    engines: {node: '>= 0.4'}

  es-errors@1.3.0:
    resolution: {integrity: sha512-Zf5H2Kxt2xjTvbJvP2ZWLEICxA6j+hAmMzIlypy4xcBg1vKVnx89Wy0GbS+kf5cwCVFFzdCFh2XSCFNULS6csw==}
    engines: {node: '>= 0.4'}

  es-object-atoms@1.1.1:
    resolution: {integrity: sha512-FGgH2h8zKNim9ljj7dankFPcICIK9Cp5bm+c2gQSYePhpaG5+esrLODihIorn+Pe6FGJzWhXQotPv73jTaldXA==}
    engines: {node: '>= 0.4'}

  es-set-tostringtag@2.1.0:
    resolution: {integrity: sha512-j6vWzfrGVfyXxge+O0x5sh6cvxAog0a/4Rdd2K36zCMV5eJ+/+tOAngRO8cODMNWbVRdVlmGZQL2YS3yR8bIUA==}
    engines: {node: '>= 0.4'}

  esbuild@0.21.5:
    resolution: {integrity: sha512-mg3OPMV4hXywwpoDxu3Qda5xCKQi+vCTZq8S9J/EpkhB2HzKXq4SNFZE3+NK93JYxc8VMSep+lOUSC/RVKaBqw==}
    engines: {node: '>=12'}
    hasBin: true

  escalade@3.2.0:
    resolution: {integrity: sha512-WUj2qlxaQtO4g6Pq5c29GTcWGDyd8itL8zTlipgECz3JesAiiOKotd8JU6otB3PACgG6xkJUyVhboMS+bje/jA==}
    engines: {node: '>=6'}

  escape-string-regexp@4.0.0:
    resolution: {integrity: sha512-TtpcNJ3XAzx3Gq8sWRzJaVajRs0uVxA2YAkdb1jm2YkPz4G6egUFAyA3n5vtEIZefPk5Wa4UXbKuS5fKkJWdgA==}
    engines: {node: '>=10'}

  escape-string-regexp@5.0.0:
    resolution: {integrity: sha512-/veY75JbMK4j1yjvuUxuVsiS/hr/4iHs9FTT6cgTexxdE0Ly/glccBAkloH/DofkjRbZU3bnoj38mOmhkZ0lHw==}
    engines: {node: '>=12'}

  eslint-plugin-react-hooks@5.1.0:
    resolution: {integrity: sha512-mpJRtPgHN2tNAvZ35AMfqeB3Xqeo273QxrHJsbBEPWODRM4r0yB6jfoROqKEYrOn27UtRPpcpHc2UqyBSuUNTw==}
    engines: {node: '>=10'}
    peerDependencies:
      eslint: ^3.0.0 || ^4.0.0 || ^5.0.0 || ^6.0.0 || ^7.0.0 || ^8.0.0-0 || ^9.0.0

  eslint-plugin-react-refresh@0.4.18:
    resolution: {integrity: sha512-IRGEoFn3OKalm3hjfolEWGqoF/jPqeEYFp+C8B0WMzwGwBMvlRDQd06kghDhF0C61uJ6WfSDhEZE/sAQjduKgw==}
    peerDependencies:
      eslint: '>=8.40'

  eslint-scope@8.2.0:
    resolution: {integrity: sha512-PHlWUfG6lvPc3yvP5A4PNyBL1W8fkDUccmI21JUu/+GKZBoH/W5u6usENXUrWFRsyoW5ACUjFGgAFQp5gUlb/A==}
    engines: {node: ^18.18.0 || ^20.9.0 || >=21.1.0}

  eslint-visitor-keys@3.4.3:
    resolution: {integrity: sha512-wpc+LXeiyiisxPlEkUzU6svyS1frIO3Mgxj1fdy7Pm8Ygzguax2N3Fa/D/ag1WqbOprdI+uY6wMUl8/a2G+iag==}
    engines: {node: ^12.22.0 || ^14.17.0 || >=16.0.0}

  eslint-visitor-keys@4.2.0:
    resolution: {integrity: sha512-UyLnSehNt62FFhSwjZlHmeokpRK59rcz29j+F1/aDgbkbRTk7wIc9XzdoasMUbRNKDM0qQt/+BJ4BrpFeABemw==}
    engines: {node: ^18.18.0 || ^20.9.0 || >=21.1.0}

  eslint@9.19.0:
    resolution: {integrity: sha512-ug92j0LepKlbbEv6hD911THhoRHmbdXt2gX+VDABAW/Ir7D3nqKdv5Pf5vtlyY6HQMTEP2skXY43ueqTCWssEA==}
    engines: {node: ^18.18.0 || ^20.9.0 || >=21.1.0}
    hasBin: true
    peerDependencies:
      jiti: '*'
    peerDependenciesMeta:
      jiti:
        optional: true

  espree@10.3.0:
    resolution: {integrity: sha512-0QYC8b24HWY8zjRnDTL6RiHfDbAWn63qb4LMj1Z4b076A4une81+z03Kg7l7mn/48PUTqoLptSXez8oknU8Clg==}
    engines: {node: ^18.18.0 || ^20.9.0 || >=21.1.0}

  esquery@1.6.0:
    resolution: {integrity: sha512-ca9pw9fomFcKPvFLXhBKUK90ZvGibiGOvRJNbjljY7s7uq/5YO4BOzcYtJqExdx99rF6aAcnRxHmcUHcz6sQsg==}
    engines: {node: '>=0.10'}

  esrecurse@4.3.0:
    resolution: {integrity: sha512-KmfKL3b6G+RXvP8N1vr3Tq1kL/oCFgn2NYXEtqP8/L3pKapUA4G8cFVaoF3SU323CD4XypR/ffioHmkti6/Tag==}
    engines: {node: '>=4.0'}

  estraverse@5.3.0:
    resolution: {integrity: sha512-MMdARuVEQziNTeJD8DgMqmhwR11BRQ/cBP+pLtYdSTnf3MIO8fFeiINEbX36ZdNlfU/7A9f3gUw49B3oQsvwBA==}
    engines: {node: '>=4.0'}

  estree-util-is-identifier-name@3.0.0:
    resolution: {integrity: sha512-hFtqIDZTIUZ9BXLb8y4pYGyk6+wekIivNVTcmvk8NoOh+VeRn5y6cEHzbURrWbfp1fIqdVipilzj+lfaadNZmg==}

  esutils@2.0.3:
    resolution: {integrity: sha512-kVscqXk4OCp68SZ0dkgEKVi6/8ij300KBWTJq32P/dYeWTSwK41WyTxalN1eRmA5Z9UU/LX9D7FWSmV9SAYx6g==}
    engines: {node: '>=0.10.0'}

  eventemitter3@4.0.7:
    resolution: {integrity: sha512-8guHBZCwKnFhYdHr2ysuRWErTwhoN2X8XELRlrRwpmfeY2jjuUN4taQMsULKUVo1K4DvZl+0pgfyoysHxvmvEw==}

  events@3.3.0:
    resolution: {integrity: sha512-mQw+2fkQbALzQ7V0MY0IqdnXNOeTtP4r0lN9z7AAawCXgqea7bDii20AYrIBrFd/Hx0M2Ocz6S111CaFkUcb0Q==}
    engines: {node: '>=0.8.x'}

  expand-template@2.0.3:
    resolution: {integrity: sha512-XYfuKMvj4O35f/pOXLObndIRvyQ+/+6AhODh+OKWj9S9498pHHn/IMszH+gt0fBCRWMNfk1ZSp5x3AifmnI2vg==}
    engines: {node: '>=6'}

  extend@3.0.2:
    resolution: {integrity: sha512-fjquC59cD7CyW6urNXK0FBufkZcoiGG80wTuPujX590cB5Ttln20E2UB4S/WARVqhXffZl2LNgS+gQdPIIim/g==}

  fast-deep-equal@3.1.3:
    resolution: {integrity: sha512-f3qQ9oQy9j2AhBe/H9VC91wLmKBCCU/gDOnKNAYG5hswO7BLKj09Hc5HYNz9cGI++xlpDCIgDaitVs03ATR84Q==}

  fast-equals@5.2.2:
    resolution: {integrity: sha512-V7/RktU11J3I36Nwq2JnZEM7tNm17eBJz+u25qdxBZeCKiX6BkVSZQjwWIr+IobgnZy+ag73tTZgZi7tr0LrBw==}
    engines: {node: '>=6.0.0'}

  fast-glob@3.3.3:
    resolution: {integrity: sha512-7MptL8U0cqcFdzIzwOTHoilX9x5BrNqye7Z/LuC7kCMRio1EMSyqRK3BEAUD7sXRq4iT4AzTVuZdhgQ2TCvYLg==}
    engines: {node: '>=8.6.0'}

  fast-json-stable-stringify@2.1.0:
    resolution: {integrity: sha512-lhd/wF+Lk98HZoTCtlVraHtfh5XYijIjalXck7saUtuanSDyLMxnHhSXEDJqHxD7msR8D0uCmqlkwjCV8xvwHw==}

  fast-levenshtein@2.0.6:
    resolution: {integrity: sha512-DCXu6Ifhqcks7TZKY3Hxp3y6qphY5SJZmrWMDrKcERSOXWQdMhU9Ig/PYrzyw/ul9jOIyh0N4M0tbC5hodg8dw==}

  fastq@1.18.0:
    resolution: {integrity: sha512-QKHXPW0hD8g4UET03SdOdunzSouc9N4AuHdsX8XNcTsuz+yYFILVNIX4l9yHABMhiEI9Db0JTTIpu0wB+Y1QQw==}

  fbemitter@3.0.0:
    resolution: {integrity: sha512-KWKaceCwKQU0+HPoop6gn4eOHk50bBv/VxjJtGMfwmJt3D29JpN4H4eisCtIPA+a8GVBam+ldMMpMjJUvpDyHw==}

  fbjs-css-vars@1.0.2:
    resolution: {integrity: sha512-b2XGFAFdWZWg0phtAWLHCk836A1Xann+I+Dgd3Gk64MHKZO44FfoD1KxyvbSh0qZsIoXQGGlVztIY+oitJPpRQ==}

  fbjs@3.0.5:
    resolution: {integrity: sha512-ztsSx77JBtkuMrEypfhgc3cI0+0h+svqeie7xHbh1k/IKdcydnvadp/mUaGgjAOXQmQSxsqgaRhS3q9fy+1kxg==}

  file-entry-cache@8.0.0:
    resolution: {integrity: sha512-XXTUwCvisa5oacNGRP9SfNtYBNAMi+RPwBFmblZEF7N7swHYQS6/Zfk7SRwx4D5j3CH211YNRco1DEMNVfZCnQ==}
    engines: {node: '>=16.0.0'}

  file-selector@2.1.2:
    resolution: {integrity: sha512-QgXo+mXTe8ljeqUFaX3QVHc5osSItJ/Km+xpocx0aSqWGMSCf6qYs/VnzZgS864Pjn5iceMRFigeAV7AfTlaig==}
    engines: {node: '>= 12'}

  fill-range@7.1.1:
    resolution: {integrity: sha512-YsGpe3WHLK8ZYi4tWDg2Jy3ebRz2rXowDxnld4bkQB00cc/1Zw9AWnC0i9ztDJitivtQvaI9KaLyKrc+hBW0yg==}
    engines: {node: '>=8'}

  find-root@1.1.0:
    resolution: {integrity: sha512-NKfW6bec6GfKc0SGx1e07QZY9PE99u0Bft/0rzSD5k3sO/vwkVUpDUKVm5Gpp5Ue3YfShPFTX2070tDs5kB9Ng==}

  find-up@5.0.0:
    resolution: {integrity: sha512-78/PXT1wlLLDgTzDs7sjq9hzz0vXD+zn+7wypEe4fXQxCmdmqfGsEPQxmiCSQI3ajFV91bVSsvNtrJRiW6nGng==}
    engines: {node: '>=10'}

  flat-cache@4.0.1:
    resolution: {integrity: sha512-f7ccFPK3SXFHpx15UIGyRJ/FJQctuKZ0zVuN3frBo4HnK3cay9VEW0R6yPYFHC0AgqhukPzKjq22t5DmAyqGyw==}
    engines: {node: '>=16'}

  flatted@3.3.2:
    resolution: {integrity: sha512-AiwGJM8YcNOaobumgtng+6NHuOqC3A7MixFeDafM3X9cIUM+xUXoS5Vfgf+OihAYe20fxqNM9yPBXJzRtZ/4eA==}

  flux@4.0.4:
    resolution: {integrity: sha512-NCj3XlayA2UsapRpM7va6wU1+9rE5FIL7qoMcmxWHRzbp0yujihMBm9BBHZ1MDIk5h5o2Bl6eGiCe8rYELAmYw==}
    peerDependencies:
      react: ^15.0.2 || ^16.0.0 || ^17.0.0

  follow-redirects@1.15.9:
    resolution: {integrity: sha512-gew4GsXizNgdoRyqmyfMHyAmXsZDk6mHkSxZFCzW9gwlbtOW44CDtYavM+y+72qD/Vq2l550kMF52DT8fOLJqQ==}
    engines: {node: '>=4.0'}
    peerDependencies:
      debug: '*'
    peerDependenciesMeta:
      debug:
        optional: true

  fontkit@2.0.4:
    resolution: {integrity: sha512-syetQadaUEDNdxdugga9CpEYVaQIxOwk7GlwZWWZ19//qW4zE5bknOKeMBDYAASwnpaSHKJITRLMF9m1fp3s6g==}

  foreground-child@3.3.0:
    resolution: {integrity: sha512-Ld2g8rrAyMYFXBhEqMz8ZAHBi4J4uS1i/CxGMDnjyFWddMXLVcDp051DZfu+t7+ab7Wv6SMqpWmyFIj5UbfFvg==}
    engines: {node: '>=14'}

  form-data@4.0.2:
    resolution: {integrity: sha512-hGfm/slu0ZabnNt4oaRZ6uREyfCj6P4fT/n6A1rGV+Z0VdGXjfOhVUpkn6qVQONHGIFwmveGXyDs75+nr6FM8w==}
    engines: {node: '>= 6'}

  fraction.js@4.3.7:
    resolution: {integrity: sha512-ZsDfxO51wGAXREY55a7la9LScWpwv9RxIrYABrlvOFBlH/ShPnrtsXeuUIfXKKOVicNxQ+o8JTbJvjS4M89yew==}

  framer-motion@11.18.2:
    resolution: {integrity: sha512-5F5Och7wrvtLVElIpclDT0CBzMVg3dL22B64aZwHtsIY8RB4mXICLrkajK4G9R+ieSAGcgrLeae2SeUTg2pr6w==}
    peerDependencies:
      '@emotion/is-prop-valid': '*'
      react: ^18.0.0 || ^19.0.0
      react-dom: ^18.0.0 || ^19.0.0
    peerDependenciesMeta:
      '@emotion/is-prop-valid':
        optional: true
      react:
        optional: true
      react-dom:
        optional: true

  fs-constants@1.0.0:
    resolution: {integrity: sha512-y6OAwoSIf7FyjMIv94u+b5rdheZEjzR63GTyZJm5qh4Bi+2YgwLCcI/fPFZkL5PSixOt6ZNKm+w+Hfp/Bciwow==}

  fs.realpath@1.0.0:
    resolution: {integrity: sha512-OO0pH2lK6a0hZnAdau5ItzHPI6pUlvI7jMVnxUQRtw4owF2wk8lOSabtGDCTP4Ggrg2MbGnWO9X8K1t4+fGMDw==}

  fsevents@2.3.3:
    resolution: {integrity: sha512-5xoDfX+fL7faATnagmWPpbFtwh/R77WmMMqqHGS65C3vvB0YHrgF+B1YmZ3441tMj5n63k0212XNoJwzlhffQw==}
    engines: {node: ^8.16.0 || ^10.6.0 || >=11.0.0}
    os: [darwin]

  function-bind@1.1.2:
    resolution: {integrity: sha512-7XHNxH7qX9xG5mIwxkhumTox/MIRNcOgDrxWsMt2pAr23WHp6MrRlN7FBSFpCpr+oVO0F744iUgR82nJMfG2SA==}

  gensync@1.0.0-beta.2:
    resolution: {integrity: sha512-3hN7NaskYvMDLQY55gnW3NQ+mesEAepTqlg+VEbj7zzqEMBVNhzcGYYeqFo/TlYz6eQiFcp1HcsCZO+nGgS8zg==}
    engines: {node: '>=6.9.0'}

  get-intrinsic@1.3.0:
    resolution: {integrity: sha512-9fSjSaos/fRIVIp+xSJlE6lfwhES7LNtKaCBIamHsjr2na1BiABJPo0mOjjz8GJDURarmCPGqaiVg5mfjb98CQ==}
    engines: {node: '>= 0.4'}

  get-nonce@1.0.1:
    resolution: {integrity: sha512-FJhYRoDaiatfEkUK8HKlicmu/3SGFD51q3itKDGoSTysQJBnfOcxU5GxnhE1E6soB76MbT0MBtnKJuXyAx+96Q==}
    engines: {node: '>=6'}

  get-proto@1.0.1:
    resolution: {integrity: sha512-sTSfBjoXBp89JvIKIefqw7U2CCebsc74kiY6awiGogKtoSGbgjYE/G/+l9sF3MWFPNc9IcoOC4ODfKHfxFmp0g==}
    engines: {node: '>= 0.4'}

  github-from-package@0.0.0:
    resolution: {integrity: sha512-SyHy3T1v2NUXn29OsWdxmK6RwHD+vkj3v8en8AOBZ1wBQ/hCAQ5bAQTD02kW4W9tUp/3Qh6J8r9EvntiyCmOOw==}

  glob-parent@5.1.2:
    resolution: {integrity: sha512-AOIgSQCepiJYwP3ARnGx+5VnTu2HBYdzbGP45eLw1vr3zB3vZLeyed1sC9hnbcOc9/SrMyM5RPQrkGz4aS9Zow==}
    engines: {node: '>= 6'}

  glob-parent@6.0.2:
    resolution: {integrity: sha512-XxwI8EOhVQgWp6iDL+3b0r86f4d6AX6zSU55HfB4ydCEuXLXc5FcYeOu+nnGftS4TEju/11rt4KJPTMgbfmv4A==}
    engines: {node: '>=10.13.0'}

  glob@10.4.5:
    resolution: {integrity: sha512-7Bv8RF0k6xjo7d4A/PxYLbUCfb6c+Vpd2/mB2yRDlew7Jb5hEXiCD9ibfO7wpk8i4sevK6DFny9h7EYbM3/sHg==}
    hasBin: true

  glob@7.2.3:
    resolution: {integrity: sha512-nFR0zLpU2YCaRxwoCJvL6UvCH2JFyFVIvwTLsIf21AuHlMskA1hhTdk+LlYJtOlYt9v6dvszD2BGRqBL+iQK9Q==}
    deprecated: Glob versions prior to v9 are no longer supported

  globals@11.12.0:
    resolution: {integrity: sha512-WOBp/EEGUiIsJSp7wcv/y6MO+lV9UoncWqxuFfm8eBwzWNgyfBd6Gz+IeKQ9jCmyhoH99g15M3T+QaVHFjizVA==}
    engines: {node: '>=4'}

  globals@14.0.0:
    resolution: {integrity: sha512-oahGvuMGQlPw/ivIYBjVSrWAfWLBeku5tpPE2fOPLi+WHffIWbuh2tCjhyQhTBPMf5E9jDEH4FOmTYgYwbKwtQ==}
    engines: {node: '>=18'}

  globals@15.14.0:
    resolution: {integrity: sha512-OkToC372DtlQeje9/zHIo5CT8lRP/FUgEOKBEhU4e0abL7J7CD24fD9ohiLN5hagG/kWCYj4K5oaxxtj2Z0Dig==}
    engines: {node: '>=18'}

  goober@2.1.16:
    resolution: {integrity: sha512-erjk19y1U33+XAMe1VTvIONHYoSqE4iS7BYUZfHaqeohLmnC0FdxEh7rQU+6MZ4OajItzjZFSRtVANrQwNq6/g==}
    peerDependencies:
      csstype: ^3.0.10

  gopd@1.2.0:
    resolution: {integrity: sha512-ZUKRh6/kUFoAiTAtTYPZJ3hw9wNxx+BIBOijnlG9PnrJsCcSjs1wyyD6vJpaYtgnzDrKYRSqf3OO6Rfa93xsRg==}
    engines: {node: '>= 0.4'}

  graphemer@1.4.0:
    resolution: {integrity: sha512-EtKwoO6kxCL9WO5xipiHTZlSzBm7WLT627TqC/uVRd0HKmq8NXyebnNYxDoBi7wt8eTWrUrKXCOVaFq9x1kgag==}

  has-flag@4.0.0:
    resolution: {integrity: sha512-EykJT/Q1KjTWctppgIAgfSO0tKVuZUjhgMr17kqTumMl6Afv3EISleU7qZUzoXDFTAHTDC4NOoG/ZxU3EvlMPQ==}
    engines: {node: '>=8'}

  has-symbols@1.1.0:
    resolution: {integrity: sha512-1cDNdwJ2Jaohmb3sg4OmKaMBwuC48sYni5HUw2DvsC8LjGTLK9h+eb1X6RyuOHe4hT0ULCW68iomhjUoKUqlPQ==}
    engines: {node: '>= 0.4'}

  has-tostringtag@1.0.2:
    resolution: {integrity: sha512-NqADB8VjPFLM2V0VvHUewwwsw0ZWBaIdgo+ieHtK3hasLz4qeCRjYcqfB6AQrBggRKppKF8L52/VqdVsO47Dlw==}
    engines: {node: '>= 0.4'}

  hasown@2.0.2:
    resolution: {integrity: sha512-0hJU9SCPvmMzIBdZFqNPXWa6dqh7WdH0cII9y+CyS8rG3nL48Bclra9HmKhVVUHyPWNH5Y7xDwAB7bfgSjkUMQ==}
    engines: {node: '>= 0.4'}

  hast-util-from-dom@5.0.1:
    resolution: {integrity: sha512-N+LqofjR2zuzTjCPzyDUdSshy4Ma6li7p/c3pA78uTwzFgENbgbUrm2ugwsOdcjI1muO+o6Dgzp9p8WHtn/39Q==}

  hast-util-from-html-isomorphic@2.0.0:
    resolution: {integrity: sha512-zJfpXq44yff2hmE0XmwEOzdWin5xwH+QIhMLOScpX91e/NSGPsAzNCvLQDIEPyO2TXi+lBmU6hjLIhV8MwP2kw==}

  hast-util-from-html@2.0.3:
    resolution: {integrity: sha512-CUSRHXyKjzHov8yKsQjGOElXy/3EKpyX56ELnkHH34vDVw1N1XSQ1ZcAvTyAPtGqLTuKP/uxM+aLkSPqF/EtMw==}

  hast-util-from-parse5@8.0.2:
    resolution: {integrity: sha512-SfMzfdAi/zAoZ1KkFEyyeXBn7u/ShQrfd675ZEE9M3qj+PMFX05xubzRyF76CCSJu8au9jgVxDV1+okFvgZU4A==}

  hast-util-is-element@3.0.0:
    resolution: {integrity: sha512-Val9mnv2IWpLbNPqc/pUem+a7Ipj2aHacCwgNfTiK0vJKl0LF+4Ba4+v1oPHFpf3bLYmreq0/l3Gud9S5OH42g==}

  hast-util-parse-selector@4.0.0:
    resolution: {integrity: sha512-wkQCkSYoOGCRKERFWcxMVMOcYE2K1AaNLU8DXS9arxnLOUEWbOXKXiJUNzEpqZ3JOKpnha3jkFrumEjVliDe7A==}

  hast-util-to-jsx-runtime@2.3.2:
    resolution: {integrity: sha512-1ngXYb+V9UT5h+PxNRa1O1FYguZK/XL+gkeqvp7EdHlB9oHUG0eYRo/vY5inBdcqo3RkPMC58/H94HvkbfGdyg==}

  hast-util-to-text@4.0.2:
    resolution: {integrity: sha512-KK6y/BN8lbaq654j7JgBydev7wuNMcID54lkRav1P0CaE1e47P72AWWPiGKXTJU271ooYzcvTAn/Zt0REnvc7A==}

  hast-util-whitespace@3.0.0:
    resolution: {integrity: sha512-88JUN06ipLwsnv+dVn+OIYOvAuvBMy/Qoi6O7mQHxdPXpjy+Cd6xRkWwux7DKO+4sYILtLBRIKgsdpS2gQc7qw==}

  hastscript@9.0.0:
    resolution: {integrity: sha512-jzaLBGavEDKHrc5EfFImKN7nZKKBdSLIdGvCwDZ9TfzbF2ffXiov8CKE445L2Z1Ek2t/m4SKQ2j6Ipv7NyUolw==}

  highlight-words@2.0.0:
    resolution: {integrity: sha512-If5n+IhSBRXTScE7wl16VPmd+44Vy7kof24EdqhjsZsDuHikpv1OCagVcJFpB4fS4UPUniedlWqrjIO8vWOsIQ==}
    engines: {node: '>= 20', npm: '>= 9'}

  hoist-non-react-statics@3.3.2:
    resolution: {integrity: sha512-/gGivxi8JPKWNm/W0jSmzcMPpfpPLc3dY/6GxhX2hQ9iGj3aDfklV4ET7NjKpSinLpJ5vafa9iiGIEZg10SfBw==}

  hsl-to-hex@1.0.0:
    resolution: {integrity: sha512-K6GVpucS5wFf44X0h2bLVRDsycgJmf9FF2elg+CrqD8GcFU8c6vYhgXn8NjUkFCwj+xDFb70qgLbTUm6sxwPmA==}

  hsl-to-rgb-for-reals@1.1.1:
    resolution: {integrity: sha512-LgOWAkrN0rFaQpfdWBQlv/VhkOxb5AsBjk6NQVx4yEzWS923T07X0M1Y0VNko2H52HeSpZrZNNMJ0aFqsdVzQg==}

  html-url-attributes@3.0.1:
    resolution: {integrity: sha512-ol6UPyBWqsrO6EJySPz2O7ZSr856WDrEzM5zMqp+FJJLGMW35cLYmmZnl0vztAZxRUoNZJFTCohfjuIJ8I4QBQ==}

  htmlparser2@8.0.2:
    resolution: {integrity: sha512-GYdjWKDkbRLkZ5geuHs5NY1puJ+PXwP7+fHPRz06Eirsb9ugf6d8kkXav6ADhcODhFFPMIXyxkxSuMf3D6NCFA==}

  hyphen@1.10.6:
    resolution: {integrity: sha512-fXHXcGFTXOvZTSkPJuGOQf5Lv5T/R2itiiCVPg9LxAje5D00O0pP83yJShFq5V89Ly//Gt6acj7z8pbBr34stw==}

  i@0.3.7:
    resolution: {integrity: sha512-FYz4wlXgkQwIPqhzC5TdNMLSE5+GS1IIDJZY/1ZiEPCT2S3COUVZeT5OW4BmW4r5LHLQuOosSwsvnroG9GR59Q==}
    engines: {node: '>=0.4'}

  ieee754@1.2.1:
    resolution: {integrity: sha512-dcyqhDvX1C46lXZcVqCpK+FtMRQVdIMN6/Df5js2zouUsqG7I6sFxitIC+7KYK29KdXOLHdu9zL4sFnoVQnqaA==}

  ignore@5.3.2:
    resolution: {integrity: sha512-hsBTNUqQTDwkWtcdYI2i06Y/nUBEsNEDJKjWdigLvegy8kDuJAS8uRlpkkcQpyEXL0Z/pjDy5HBmMjRCJ2gq+g==}
    engines: {node: '>= 4'}

  immer@10.1.1:
    resolution: {integrity: sha512-s2MPrmjovJcoMaHtx6K11Ra7oD05NT97w1IC5zpMkT6Atjr7H8LjaDd81iIxUYpMKSRRNMJE703M1Fhr/TctHw==}

  import-fresh@3.3.0:
    resolution: {integrity: sha512-veYYhQa+D1QBKznvhUHxb8faxlrwUnxseDAbAp457E0wLNio2bOSKnjYDhMj+YiAq61xrMGhQk9iXVk5FzgQMw==}
    engines: {node: '>=6'}

  imurmurhash@0.1.4:
    resolution: {integrity: sha512-JmXMZ6wuvDmLiHEml9ykzqO6lwFbof0GG4IkcGaENdCRDDmMVnny7s5HsIgHCbaq0w2MyPhDqkhTUgS2LU2PHA==}
    engines: {node: '>=0.8.19'}

  inflight@1.0.6:
    resolution: {integrity: sha512-k92I/b08q4wvFscXCLvqfsHCrjrF7yiXsQuIVvVE7N82W3+aqpzuUdBbfhWcy/FZR3/4IgflMgKLOsvPDrGCJA==}
    deprecated: This module is not supported, and leaks memory. Do not use it. Check out lru-cache if you want a good and tested way to coalesce async requests by a key value, which is much more comprehensive and powerful.

  inherits@2.0.4:
    resolution: {integrity: sha512-k/vGaX4/Yla3WzyMCvTQOXYeIHvqOKtnqBduzTHpzpQZzAskKMhZ2K+EnBiSM9zGSoIFeMpXKxa4dYeZIQqewQ==}

  ini@1.3.8:
    resolution: {integrity: sha512-JV/yugV2uzW5iMRSiZAyDtQd+nxtUnjeLt0acNdw98kKLrvuRVyB80tsREOE7yvGVgalhZ6RNXCmEHkUKBKxew==}

  inline-style-parser@0.2.4:
    resolution: {integrity: sha512-0aO8FkhNZlj/ZIbNi7Lxxr12obT7cL1moPfE4tg1LkX7LlLfC6DeX4l2ZEud1ukP9jNQyNnfzQVqwbwmAATY4Q==}

  install@0.13.0:
    resolution: {integrity: sha512-zDml/jzr2PKU9I8J/xyZBQn8rPCAY//UOYNmR01XwNwyfhEWObo2SWfSl1+0tm1u6PhxLwDnfsT/6jB7OUxqFA==}
    engines: {node: '>= 0.10'}

  internmap@2.0.3:
    resolution: {integrity: sha512-5Hh7Y1wQbvY5ooGgPbDaL5iYLAPzMTUrjMulskHLH6wnv/A+1q5rgEaiuqEjB+oxGXIVZs1FF+R/KPN3ZSQYYg==}
    engines: {node: '>=12'}

  is-alphabetical@2.0.1:
    resolution: {integrity: sha512-FWyyY60MeTNyeSRpkM2Iry0G9hpr7/9kD40mD/cGQEuilcZYS4okz8SN2Q6rLCJ8gbCt6fN+rC+6tMGS99LaxQ==}

  is-alphanumerical@2.0.1:
    resolution: {integrity: sha512-hmbYhX/9MUMF5uh7tOXyK/n0ZvWpad5caBA17GsC6vyuCqaWliRG5K1qS9inmUhEMaOBIW7/whAnSwveW/LtZw==}

  is-arrayish@0.2.1:
    resolution: {integrity: sha512-zz06S8t0ozoDXMG+ube26zeCTNXcKIPJZJi8hBrF4idCLms4CG9QtK7qBl1boi5ODzFpjswb5JPmHCbMpjaYzg==}

  is-arrayish@0.3.2:
    resolution: {integrity: sha512-eVRqCvVlZbuw3GrM63ovNSNAeA1K16kaR/LRY/92w0zxQ5/1YzwblUX652i4Xs9RwAGjW9d9y6X88t8OaAJfWQ==}

  is-binary-path@2.1.0:
    resolution: {integrity: sha512-ZMERYes6pDydyuGidse7OsHxtbI7WVeUEozgR/g7rd0xUimYNlvZRE/K2MgZTjWy725IfelLeVcEM97mmtRGXw==}
    engines: {node: '>=8'}

  is-core-module@2.16.1:
    resolution: {integrity: sha512-UfoeMA6fIJ8wTYFEUjelnaGI67v6+N7qXJEvQuIGa99l4xsCruSYOVSQ0uPANn4dAzm8lkYPaKLrrijLq7x23w==}
    engines: {node: '>= 0.4'}

  is-decimal@2.0.1:
    resolution: {integrity: sha512-AAB9hiomQs5DXWcRB1rqsxGUstbRroFOPPVAomNk/3XHR5JyEZChOyTWe2oayKnsSsr/kcGqF+z6yuH6HHpN0A==}

  is-extglob@2.1.1:
    resolution: {integrity: sha512-SbKbANkN603Vi4jEZv49LeVJMn4yGwsbzZworEoyEiutsN3nJYdbO36zfhGJ6QEDpOZIFkDtnq5JRxmvl3jsoQ==}
    engines: {node: '>=0.10.0'}

  is-fullwidth-code-point@3.0.0:
    resolution: {integrity: sha512-zymm5+u+sCsSWyD9qNaejV3DFvhCKclKdizYaJUuHA83RLjb7nSuGnddCHGv0hk+KY7BMAlsWeK4Ueg6EV6XQg==}
    engines: {node: '>=8'}

  is-glob@4.0.3:
    resolution: {integrity: sha512-xelSayHH36ZgE7ZWhli7pW34hNbNl8Ojv5KVmkJD4hBdD3th8Tfk9vYasLM+mXWOZhFkgZfxhLSnrwRr4elSSg==}
    engines: {node: '>=0.10.0'}

  is-hexadecimal@2.0.1:
    resolution: {integrity: sha512-DgZQp241c8oO6cA1SbTEWiXeoxV42vlcJxgH+B3hi1AiqqKruZR3ZGF8In3fj4+/y/7rHvlOZLZtgJ/4ttYGZg==}

  is-number@7.0.0:
    resolution: {integrity: sha512-41Cifkg6e8TylSpdtTpeLVMqvSBEVzTttHvERD741+pnZ8ANv0004MRL43QKPDlK9cGvNp6NZWZUBlbGXYxxng==}
    engines: {node: '>=0.12.0'}

  is-plain-obj@4.1.0:
    resolution: {integrity: sha512-+Pgi+vMuUNkJyExiMBt5IlFoMyKnr5zhJ4Uspz58WOhBF5QoIZkFyNHIbBAtHwzVAgk5RtndVNsDRN61/mmDqg==}
    engines: {node: '>=12'}

  is-plain-object@5.0.0:
    resolution: {integrity: sha512-VRSzKkbMm5jMDoKLbltAkFQ5Qr7VDiTFGXxYFXXowVj387GeGNOCsOH6Msy00SGZ3Fp84b1Naa1psqgcCIEP5Q==}
    engines: {node: '>=0.10.0'}

  is-url@1.2.4:
    resolution: {integrity: sha512-ITvGim8FhRiYe4IQ5uHSkj7pVaPDrCTkNd3yq3cV7iZAcJdHTUMPMEHcqSOy9xZ9qFenQCvi+2wjH9a1nXqHww==}

  isexe@2.0.0:
    resolution: {integrity: sha512-RHxMLp9lnKHGHRng9QFhRCMbYAcVpn69smSGcq3f36xjgVVWThj4qqLbTLlq7Ssj8B+fIQ1EuCEGI2lKsyQeIw==}

  jackspeak@3.4.3:
    resolution: {integrity: sha512-OGlZQpz2yfahA/Rd1Y8Cd9SIEsqvXkLVoSw/cgwhnhFMDbsQFeZYoJJ7bIZBS9BcamUW96asq/npPWugM+RQBw==}

  jay-peg@1.1.1:
    resolution: {integrity: sha512-D62KEuBxz/ip2gQKOEhk/mx14o7eiFRaU+VNNSP4MOiIkwb/D6B3G1Mfas7C/Fit8EsSV2/IWjZElx/Gs6A4ww==}

  jiti@1.21.7:
    resolution: {integrity: sha512-/imKNG4EbWNrVjoNC/1H5/9GFy+tqjGBHCaSsN+P2RnPqjsLmv6UD3Ej+Kj8nBWaRAwyk7kK5ZUc+OEatnTR3A==}
    hasBin: true

  js-sha256@0.11.0:
    resolution: {integrity: sha512-6xNlKayMZvds9h1Y1VWc0fQHQ82BxTXizWPEtEeGvmOUYpBRy4gbWroHLpzowe6xiQhHpelCQiE7HEdznyBL9Q==}

  js-sha3@0.8.0:
    resolution: {integrity: sha512-gF1cRrHhIzNfToc802P800N8PpXS+evLLXfsVpowqmAFR9uwbi89WvXg2QspOmXL8QL86J4T1EpFu+yUkwJY3Q==}

  js-tokens@4.0.0:
    resolution: {integrity: sha512-RdJUflcE3cUzKiMqQgsCu06FPu9UdIJO0beYbPhHN4k6apgJtifcoCtT9bcxOpYBtpD2kCM6Sbzg4CausW/PKQ==}

  js-yaml@4.1.0:
    resolution: {integrity: sha512-wpxZs9NoxZaJESJGIZTyDEaYpl0FKSA+FB9aJiyemKhMwkxQg63h4T1KJgUGHpTqPDNRcmmYLugrRjJlBtWvRA==}
    hasBin: true

  jsesc@3.1.0:
    resolution: {integrity: sha512-/sM3dO2FOzXjKQhJuo0Q173wf2KOo8t4I8vHy6lF9poUp7bKT0/NHE8fPX23PwfhnykfqnC2xRxOnVw5XuGIaA==}
    engines: {node: '>=6'}
    hasBin: true

  json-buffer@3.0.1:
    resolution: {integrity: sha512-4bV5BfR2mqfQTJm+V5tPPdf+ZpuhiIvTuAB5g8kcrXOZpTT/QwwVRWBywX1ozr6lEuPdbHxwaJlm9G6mI2sfSQ==}

  json-parse-even-better-errors@2.3.1:
    resolution: {integrity: sha512-xyFwyhro/JEof6Ghe2iz2NcXoj2sloNsWr/XsERDK/oiPCfaNhl5ONfp+jQdAZRQQ0IJWNzH9zIZF7li91kh2w==}

  json-schema-traverse@0.4.1:
    resolution: {integrity: sha512-xbbCH5dCYU5T8LcEhhuh7HJ88HXuW3qsI3Y0zOZFKfZEHcpWiHU/Jxzk629Brsab/mMiHQti9wMP+845RPe3Vg==}

  json-stable-stringify-without-jsonify@1.0.1:
    resolution: {integrity: sha512-Bdboy+l7tA3OGW6FjyFHWkP5LuByj1Tk33Ljyq0axyzdk9//JSi2u3fP1QSmd1KNwq6VOKYGlAu87CisVir6Pw==}

  json5@2.2.3:
    resolution: {integrity: sha512-XmOWe7eyHYH14cLdVPoyg+GOH3rYX++KpzrylJwSW98t3Nk+U8XOl8FWKOgwtzdb8lXGf6zYwDUzeHMWfxasyg==}
    engines: {node: '>=6'}
    hasBin: true

  jwt-decode@4.0.0:
    resolution: {integrity: sha512-+KJGIyHgkGuIq3IEBNftfhW/LfWhXUIY6OmyVWjliu5KH1y0fw7VQ8YndE2O4qZdMSd9SqbnC8GOcZEy0Om7sA==}
    engines: {node: '>=18'}

  katex@0.16.21:
    resolution: {integrity: sha512-XvqR7FgOHtWupfMiigNzmh+MgUVmDGU2kXZm899ZkPfcuoPuFxyHmXsgATDpFZDAXCI8tvinaVcDo8PIIJSo4A==}
    hasBin: true

  keycloak-js@25.0.6:
    resolution: {integrity: sha512-Km+dc+XfNvY6a4az5jcxTK0zPk52ns9mAxLrHj7lF3V+riVYvQujfHmhayltJDjEpSOJ4C8a57LFNNKnNnRP2g==}

  keyv@4.5.4:
    resolution: {integrity: sha512-oxVHkHR/EJf2CNXnWxRLW6mg7JyCCUcG0DtEGmL2ctUo1PNTin1PUil+r/+4r5MpVgC/fn1kjsx7mjSujKqIpw==}

  lenis@1.1.20:
    resolution: {integrity: sha512-UE64mlJEN4W8DWP2tfHzPzygk94Q2BhjzeG/YHWoyeMJ2Fd6XziBCNN+IvHwmB4GkmKIYxgr0+TvRYTSAMTMFA==}
    peerDependencies:
      react: '>=17.0.0'
      vue: '>=3.0.0'
    peerDependenciesMeta:
      react:
        optional: true
      vue:
        optional: true

  levn@0.4.1:
    resolution: {integrity: sha512-+bT2uH4E5LGE7h/n3evcS/sQlJXCpIp6ym8OWJ5eV6+67Dsql/LaaT7qJBAt2rzfoa/5QBGBhxDix1dMt2kQKQ==}
    engines: {node: '>= 0.8.0'}

  lilconfig@3.1.3:
    resolution: {integrity: sha512-/vlFKAoH5Cgt3Ie+JLhRbwOsCQePABiU3tJ1egGvyQ+33R/vcwM2Zl2QR/LzjsBeItPt3oSVXapn+m4nQDvpzw==}
    engines: {node: '>=14'}

  lines-and-columns@1.2.4:
    resolution: {integrity: sha512-7ylylesZQ/PV29jhEDl3Ufjo6ZX7gCqJr5F7PKrqc93v7fzSymt1BpwEU8nAUXs8qzzvqhbjhK5QZg6Mt/HkBg==}

  locate-path@6.0.0:
    resolution: {integrity: sha512-iPZK6eYjbxRu3uB4/WZ3EsEIMJFMqAoopl3R+zuq0UjcAm/MO6KCweDgPfP3elTztoKP3KtnVHxTn2NHBSDVUw==}
    engines: {node: '>=10'}

  lodash.curry@4.1.1:
    resolution: {integrity: sha512-/u14pXGviLaweY5JI0IUzgzF2J6Ne8INyzAZjImcryjgkZ+ebruBxy2/JaOOkTqScddcYtakjhSaeemV8lR0tA==}

  lodash.flow@3.5.0:
    resolution: {integrity: sha512-ff3BX/tSioo+XojX4MOsOMhJw0nZoUEF011LX8g8d3gvjVbxd89cCio4BCXronjxcTUIJUoqKEUA+n4CqvvRPw==}

  lodash.merge@4.6.2:
    resolution: {integrity: sha512-0KpjqXRVvrYyCsX1swR/XTK0va6VQkQM6MNo7PqW77ByjAhoARA8EfrP1N4+KlKj8YS0ZUCtRT/YUuhyYDujIQ==}

  lodash@4.17.21:
    resolution: {integrity: sha512-v2kDEe57lecTulaDIuNTPy3Ry4gLGJ6Z1O3vE1krgXZNrsQ+LFTGHVxVjcXPs17LhbZVGedAJv8XZ1tvj5FvSg==}

  longest-streak@3.1.0:
    resolution: {integrity: sha512-9Ri+o0JYgehTaVBBDoMqIl8GXtbWg711O3srftcHhZ0dqnETqLaoIK0x17fUw9rFSlK/0NlsKe0Ahhyl5pXE2g==}

  loose-envify@1.4.0:
    resolution: {integrity: sha512-lyuxPGr/Wfhrlem2CL/UcnUc1zcqKAImBDzukY7Y5F/yQiNdko6+fRLevlw1HgMySw7f611UIY408EtxRSoK3Q==}
    hasBin: true

  lottie-react@2.4.1:
    resolution: {integrity: sha512-LQrH7jlkigIIv++wIyrOYFLHSKQpEY4zehPicL9bQsrt1rnoKRYCYgpCUe5maqylNtacy58/sQDZTkwMcTRxZw==}
    peerDependencies:
      react: ^16.8.0 || ^17.0.0 || ^18.0.0 || ^19.0.0
      react-dom: ^16.8.0 || ^17.0.0 || ^18.0.0 || ^19.0.0

  lottie-web@5.12.2:
    resolution: {integrity: sha512-uvhvYPC8kGPjXT3MyKMrL3JitEAmDMp30lVkuq/590Mw9ok6pWcFCwXJveo0t5uqYw1UREQHofD+jVpdjBv8wg==}

  lru-cache@10.4.3:
    resolution: {integrity: sha512-JNAzZcXrCt42VGLuYz0zfAzDfAvJWW6AfYlDBQyDV5DClI2m5sAmK+OIO7s59XfsRsWHp02jAJrRadPRGTt6SQ==}

  lru-cache@5.1.1:
    resolution: {integrity: sha512-KpNARQA3Iwv+jTA0utUVVbrh+Jlrr1Fv0e56GGzAFOXN7dk/FviaDW8LHmK52DlcH4WP2n6gI8vN1aesBFgo9w==}

  lucide-react@0.474.0:
    resolution: {integrity: sha512-CmghgHkh0OJNmxGKWc0qfPJCYHASPMVSyGY8fj3xgk4v84ItqDg64JNKFZn5hC6E0vHi6gxnbCgwhyVB09wQtA==}
    peerDependencies:
      react: ^16.5.1 || ^17.0.0 || ^18.0.0 || ^19.0.0

  magic-string@0.30.17:
    resolution: {integrity: sha512-sNPKHvyjVf7gyjwS4xGTaW/mCnF8wnjtifKBEhxfZ7E/S8tQ0rssrwGNn6q8JH/ohItJfSQp9mBtQYuTlH5QnA==}

  make-cancellable-promise@1.3.2:
    resolution: {integrity: sha512-GCXh3bq/WuMbS+Ky4JBPW1hYTOU+znU+Q5m9Pu+pI8EoUqIHk9+tviOKC6/qhHh8C4/As3tzJ69IF32kdz85ww==}

  make-event-props@1.6.2:
    resolution: {integrity: sha512-iDwf7mA03WPiR8QxvcVHmVWEPfMY1RZXerDVNCRYW7dUr2ppH3J58Rwb39/WG39yTZdRSxr3x+2v22tvI0VEvA==}

  markdown-table@3.0.4:
    resolution: {integrity: sha512-wiYz4+JrLyb/DqW2hkFJxP7Vd7JuTDm77fvbM8VfEQdmSMqcImWeeRbHwZjBjIFki/VaMK2BhFi7oUUZeM5bqw==}

  match-sorter@6.3.4:
    resolution: {integrity: sha512-jfZW7cWS5y/1xswZo8VBOdudUiSd9nifYRWphc9M5D/ee4w4AoXLgBEdRbgVaxbMuagBPeUC5y2Hi8DO6o9aDg==}

  material-react-table@3.1.0:
    resolution: {integrity: sha512-/zPn38QhxQE7mkwLex4CojX3UP2+/+/u7NVq7CHS5d6P8LdTteJPVYXVzym/uhaXzAzFB1ojsbP7zI/y6iUdtQ==}
    engines: {node: '>=16'}
    peerDependencies:
      '@emotion/react': '>=11.13'
      '@emotion/styled': '>=11.13'
      '@mui/icons-material': '>=6'
      '@mui/material': '>=6'
      '@mui/x-date-pickers': '>=7.15'
      react: '>=18.0'
      react-dom: '>=18.0'

  math-intrinsics@1.1.0:
    resolution: {integrity: sha512-/IXtbwEk5HTPyEwyKX6hGkYXxM9nbj64B+ilVJnC/R6B0pH5G4V3b0pVbL7DBj4tkhBAppbQUlf6F6Xl9LHu1g==}
    engines: {node: '>= 0.4'}

  mdast-util-find-and-replace@3.0.2:
    resolution: {integrity: sha512-Tmd1Vg/m3Xz43afeNxDIhWRtFZgM2VLyaf4vSTYwudTyeuTneoL3qtWMA5jeLyz/O1vDJmmV4QuScFCA2tBPwg==}

  mdast-util-from-markdown@2.0.2:
    resolution: {integrity: sha512-uZhTV/8NBuw0WHkPTrCqDOl0zVe1BIng5ZtHoDk49ME1qqcjYmmLmOf0gELgcRMxN4w2iuIeVso5/6QymSrgmA==}

  mdast-util-gfm-autolink-literal@2.0.1:
    resolution: {integrity: sha512-5HVP2MKaP6L+G6YaxPNjuL0BPrq9orG3TsrZ9YXbA3vDw/ACI4MEsnoDpn6ZNm7GnZgtAcONJyPhOP8tNJQavQ==}

  mdast-util-gfm-footnote@2.0.0:
    resolution: {integrity: sha512-5jOT2boTSVkMnQ7LTrd6n/18kqwjmuYqo7JUPe+tRCY6O7dAuTFMtTPauYYrMPpox9hlN0uOx/FL8XvEfG9/mQ==}

  mdast-util-gfm-strikethrough@2.0.0:
    resolution: {integrity: sha512-mKKb915TF+OC5ptj5bJ7WFRPdYtuHv0yTRxK2tJvi+BDqbkiG7h7u/9SI89nRAYcmap2xHQL9D+QG/6wSrTtXg==}

  mdast-util-gfm-table@2.0.0:
    resolution: {integrity: sha512-78UEvebzz/rJIxLvE7ZtDd/vIQ0RHv+3Mh5DR96p7cS7HsBhYIICDBCu8csTNWNO6tBWfqXPWekRuj2FNOGOZg==}

  mdast-util-gfm-task-list-item@2.0.0:
    resolution: {integrity: sha512-IrtvNvjxC1o06taBAVJznEnkiHxLFTzgonUdy8hzFVeDun0uTjxxrRGVaNFqkU1wJR3RBPEfsxmU6jDWPofrTQ==}

  mdast-util-gfm@3.0.0:
    resolution: {integrity: sha512-dgQEX5Amaq+DuUqf26jJqSK9qgixgd6rYDHAv4aTBuA92cTknZlKpPfa86Z/s8Dj8xsAQpFfBmPUHWJBWqS4Bw==}

  mdast-util-math@3.0.0:
    resolution: {integrity: sha512-Tl9GBNeG/AhJnQM221bJR2HPvLOSnLE/T9cJI9tlc6zwQk2nPk/4f0cHkOdEixQPC/j8UtKDdITswvLAy1OZ1w==}

  mdast-util-mdx-expression@2.0.1:
    resolution: {integrity: sha512-J6f+9hUp+ldTZqKRSg7Vw5V6MqjATc+3E4gf3CFNcuZNWD8XdyI6zQ8GqH7f8169MM6P7hMBRDVGnn7oHB9kXQ==}

  mdast-util-mdx-jsx@3.2.0:
    resolution: {integrity: sha512-lj/z8v0r6ZtsN/cGNNtemmmfoLAFZnjMbNyLzBafjzikOM+glrjNHPlf6lQDOTccj9n5b0PPihEBbhneMyGs1Q==}

  mdast-util-mdxjs-esm@2.0.1:
    resolution: {integrity: sha512-EcmOpxsZ96CvlP03NghtH1EsLtr0n9Tm4lPUJUBccV9RwUOneqSycg19n5HGzCf+10LozMRSObtVr3ee1WoHtg==}

  mdast-util-phrasing@4.1.0:
    resolution: {integrity: sha512-TqICwyvJJpBwvGAMZjj4J2n0X8QWp21b9l0o7eXyVJ25YNWYbJDVIyD1bZXE6WtV6RmKJVYmQAKWa0zWOABz2w==}

  mdast-util-to-hast@13.2.0:
    resolution: {integrity: sha512-QGYKEuUsYT9ykKBCMOEDLsU5JRObWQusAolFMeko/tYPufNkRffBAQjIE+99jbA87xv6FgmjLtwjh9wBWajwAA==}

  mdast-util-to-markdown@2.1.2:
    resolution: {integrity: sha512-xj68wMTvGXVOKonmog6LwyJKrYXZPvlwabaryTjLh9LuvovB/KAH+kvi8Gjj+7rJjsFi23nkUxRQv1KqSroMqA==}

  mdast-util-to-string@4.0.0:
    resolution: {integrity: sha512-0H44vDimn51F0YwvxSJSm0eCDOJTRlmN0R1yBh4HLj9wiV1Dn0QoXGbvFAWj2hSItVTlCmBF1hqKlIyUBVFLPg==}

  media-engine@1.0.3:
    resolution: {integrity: sha512-aa5tG6sDoK+k70B9iEX1NeyfT8ObCKhNDs6lJVpwF6r8vhUfuKMslIcirq6HIUYuuUYLefcEQOn9bSBOvawtwg==}

  merge-refs@1.3.0:
    resolution: {integrity: sha512-nqXPXbso+1dcKDpPCXvwZyJILz+vSLqGGOnDrYHQYE+B8n9JTCekVLC65AfCpR4ggVyA/45Y0iR9LDyS2iI+zA==}
    peerDependencies:
      '@types/react': ^16.8.0 || ^17.0.0 || ^18.0.0 || ^19.0.0
    peerDependenciesMeta:
      '@types/react':
        optional: true

  merge2@1.4.1:
    resolution: {integrity: sha512-8q7VEgMJW4J8tcfVPy8g09NcQwZdbwFEqhe/WZkoIzjn/3TGDwtOCYtXGxA3O8tPzpczCCDgv+P2P5y00ZJOOg==}
    engines: {node: '>= 8'}

  micromark-core-commonmark@2.0.2:
    resolution: {integrity: sha512-FKjQKbxd1cibWMM1P9N+H8TwlgGgSkWZMmfuVucLCHaYqeSvJ0hFeHsIa65pA2nYbes0f8LDHPMrd9X7Ujxg9w==}

  micromark-extension-gfm-autolink-literal@2.1.0:
    resolution: {integrity: sha512-oOg7knzhicgQ3t4QCjCWgTmfNhvQbDDnJeVu9v81r7NltNCVmhPy1fJRX27pISafdjL+SVc4d3l48Gb6pbRypw==}

  micromark-extension-gfm-footnote@2.1.0:
    resolution: {integrity: sha512-/yPhxI1ntnDNsiHtzLKYnE3vf9JZ6cAisqVDauhp4CEHxlb4uoOTxOCJ+9s51bIB8U1N1FJ1RXOKTIlD5B/gqw==}

  micromark-extension-gfm-strikethrough@2.1.0:
    resolution: {integrity: sha512-ADVjpOOkjz1hhkZLlBiYA9cR2Anf8F4HqZUO6e5eDcPQd0Txw5fxLzzxnEkSkfnD0wziSGiv7sYhk/ktvbf1uw==}

  micromark-extension-gfm-table@2.1.1:
    resolution: {integrity: sha512-t2OU/dXXioARrC6yWfJ4hqB7rct14e8f7m0cbI5hUmDyyIlwv5vEtooptH8INkbLzOatzKuVbQmAYcbWoyz6Dg==}

  micromark-extension-gfm-tagfilter@2.0.0:
    resolution: {integrity: sha512-xHlTOmuCSotIA8TW1mDIM6X2O1SiX5P9IuDtqGonFhEK0qgRI4yeC6vMxEV2dgyr2TiD+2PQ10o+cOhdVAcwfg==}

  micromark-extension-gfm-task-list-item@2.1.0:
    resolution: {integrity: sha512-qIBZhqxqI6fjLDYFTBIa4eivDMnP+OZqsNwmQ3xNLE4Cxwc+zfQEfbs6tzAo2Hjq+bh6q5F+Z8/cksrLFYWQQw==}

  micromark-extension-gfm@3.0.0:
    resolution: {integrity: sha512-vsKArQsicm7t0z2GugkCKtZehqUm31oeGBV/KVSorWSy8ZlNAv7ytjFhvaryUiCUJYqs+NoE6AFhpQvBTM6Q4w==}

  micromark-extension-math@3.1.0:
    resolution: {integrity: sha512-lvEqd+fHjATVs+2v/8kg9i5Q0AP2k85H0WUOwpIVvUML8BapsMvh1XAogmQjOCsLpoKRCVQqEkQBB3NhVBcsOg==}

  micromark-factory-destination@2.0.1:
    resolution: {integrity: sha512-Xe6rDdJlkmbFRExpTOmRj9N3MaWmbAgdpSrBQvCFqhezUn4AHqJHbaEnfbVYYiexVSs//tqOdY/DxhjdCiJnIA==}

  micromark-factory-label@2.0.1:
    resolution: {integrity: sha512-VFMekyQExqIW7xIChcXn4ok29YE3rnuyveW3wZQWWqF4Nv9Wk5rgJ99KzPvHjkmPXF93FXIbBp6YdW3t71/7Vg==}

  micromark-factory-space@2.0.1:
    resolution: {integrity: sha512-zRkxjtBxxLd2Sc0d+fbnEunsTj46SWXgXciZmHq0kDYGnck/ZSGj9/wULTV95uoeYiK5hRXP2mJ98Uo4cq/LQg==}

  micromark-factory-title@2.0.1:
    resolution: {integrity: sha512-5bZ+3CjhAd9eChYTHsjy6TGxpOFSKgKKJPJxr293jTbfry2KDoWkhBb6TcPVB4NmzaPhMs1Frm9AZH7OD4Cjzw==}

  micromark-factory-whitespace@2.0.1:
    resolution: {integrity: sha512-Ob0nuZ3PKt/n0hORHyvoD9uZhr+Za8sFoP+OnMcnWK5lngSzALgQYKMr9RJVOWLqQYuyn6ulqGWSXdwf6F80lQ==}

  micromark-util-character@2.1.1:
    resolution: {integrity: sha512-wv8tdUTJ3thSFFFJKtpYKOYiGP2+v96Hvk4Tu8KpCAsTMs6yi+nVmGh1syvSCsaxz45J6Jbw+9DD6g97+NV67Q==}

  micromark-util-chunked@2.0.1:
    resolution: {integrity: sha512-QUNFEOPELfmvv+4xiNg2sRYeS/P84pTW0TCgP5zc9FpXetHY0ab7SxKyAQCNCc1eK0459uoLI1y5oO5Vc1dbhA==}

  micromark-util-classify-character@2.0.1:
    resolution: {integrity: sha512-K0kHzM6afW/MbeWYWLjoHQv1sgg2Q9EccHEDzSkxiP/EaagNzCm7T/WMKZ3rjMbvIpvBiZgwR3dKMygtA4mG1Q==}

  micromark-util-combine-extensions@2.0.1:
    resolution: {integrity: sha512-OnAnH8Ujmy59JcyZw8JSbK9cGpdVY44NKgSM7E9Eh7DiLS2E9RNQf0dONaGDzEG9yjEl5hcqeIsj4hfRkLH/Bg==}

  micromark-util-decode-numeric-character-reference@2.0.2:
    resolution: {integrity: sha512-ccUbYk6CwVdkmCQMyr64dXz42EfHGkPQlBj5p7YVGzq8I7CtjXZJrubAYezf7Rp+bjPseiROqe7G6foFd+lEuw==}

  micromark-util-decode-string@2.0.1:
    resolution: {integrity: sha512-nDV/77Fj6eH1ynwscYTOsbK7rR//Uj0bZXBwJZRfaLEJ1iGBR6kIfNmlNqaqJf649EP0F3NWNdeJi03elllNUQ==}

  micromark-util-encode@2.0.1:
    resolution: {integrity: sha512-c3cVx2y4KqUnwopcO9b/SCdo2O67LwJJ/UyqGfbigahfegL9myoEFoDYZgkT7f36T0bLrM9hZTAaAyH+PCAXjw==}

  micromark-util-html-tag-name@2.0.1:
    resolution: {integrity: sha512-2cNEiYDhCWKI+Gs9T0Tiysk136SnR13hhO8yW6BGNyhOC4qYFnwF1nKfD3HFAIXA5c45RrIG1ub11GiXeYd1xA==}

  micromark-util-normalize-identifier@2.0.1:
    resolution: {integrity: sha512-sxPqmo70LyARJs0w2UclACPUUEqltCkJ6PhKdMIDuJ3gSf/Q+/GIe3WKl0Ijb/GyH9lOpUkRAO2wp0GVkLvS9Q==}

  micromark-util-resolve-all@2.0.1:
    resolution: {integrity: sha512-VdQyxFWFT2/FGJgwQnJYbe1jjQoNTS4RjglmSjTUlpUMa95Htx9NHeYW4rGDJzbjvCsl9eLjMQwGeElsqmzcHg==}

  micromark-util-sanitize-uri@2.0.1:
    resolution: {integrity: sha512-9N9IomZ/YuGGZZmQec1MbgxtlgougxTodVwDzzEouPKo3qFWvymFHWcnDi2vzV1ff6kas9ucW+o3yzJK9YB1AQ==}

  micromark-util-subtokenize@2.0.4:
    resolution: {integrity: sha512-N6hXjrin2GTJDe3MVjf5FuXpm12PGm80BrUAeub9XFXca8JZbP+oIwY4LJSVwFUCL1IPm/WwSVUN7goFHmSGGQ==}

  micromark-util-symbol@2.0.1:
    resolution: {integrity: sha512-vs5t8Apaud9N28kgCrRUdEed4UJ+wWNvicHLPxCa9ENlYuAY31M0ETy5y1vA33YoNPDFTghEbnh6efaE8h4x0Q==}

  micromark-util-types@2.0.1:
    resolution: {integrity: sha512-534m2WhVTddrcKVepwmVEVnUAmtrx9bfIjNoQHRqfnvdaHQiFytEhJoTgpWJvDEXCO5gLTQh3wYC1PgOJA4NSQ==}

  micromark@4.0.1:
    resolution: {integrity: sha512-eBPdkcoCNvYcxQOAKAlceo5SNdzZWfF+FcSupREAzdAh9rRmE239CEQAiTwIgblwnoM8zzj35sZ5ZwvSEOF6Kw==}

  micromatch@4.0.8:
    resolution: {integrity: sha512-PXwfBhYu0hBCPw8Dn0E+WDYb7af3dSLVWKi3HGv84IdF4TyFoC0ysxFd0Goxw7nSv4T/PzEJQxsYsEiFCKo2BA==}
    engines: {node: '>=8.6'}

  microseconds@0.2.0:
    resolution: {integrity: sha512-n7DHHMjR1avBbSpsTBj6fmMGh2AGrifVV4e+WYc3Q9lO+xnSZ3NyhcBND3vzzatt05LFhoKFRxrIyklmLlUtyA==}

  mime-db@1.52.0:
    resolution: {integrity: sha512-sPU4uV7dYlvtWJxwwxHD0PuihVNiE7TyAbQ5SWxDCB9mUYvOgroQOwYQQOKPJ8CIbE+1ETVlOoK1UC2nU3gYvg==}
    engines: {node: '>= 0.6'}

  mime-types@2.1.35:
    resolution: {integrity: sha512-ZDY+bPm5zTTF+YpCrAU9nK0UgICYPT0QtT1NZWFv4s++TNkcgVaT0g6+4R2uI4MjQjzysHB1zxuWL50hzaeXiw==}
    engines: {node: '>= 0.6'}

  mimic-response@3.1.0:
    resolution: {integrity: sha512-z0yWI+4FDrrweS8Zmt4Ej5HdJmky15+L2e6Wgn3+iK5fWzb6T3fhNFq2+MeTRb064c6Wr4N/wv0DzQTjNzHNGQ==}
    engines: {node: '>=10'}

  minimatch@3.1.2:
    resolution: {integrity: sha512-J7p63hRiAjw1NDEww1W7i37+ByIrOWO5XQQAzZ3VOcL0PNybwpfmV/N05zFAzwQ9USyEcX6t3UO+K5aqBQOIHw==}

  minimatch@9.0.5:
    resolution: {integrity: sha512-G6T0ZX48xgozx7587koeX9Ys2NYy6Gmv//P89sEte9V9whIapMNF4idKxnW2QtCcLiTWlb/wfCabAtAFWhhBow==}
    engines: {node: '>=16 || 14 >=14.17'}

  minimist@1.2.8:
    resolution: {integrity: sha512-2yyAR8qBkN3YuheJanUpWC5U3bb5osDywNB8RzDVlDwDHbocAJveqqj1u8+SVD7jkWT4yvsHCpWqqWqAxb0zCA==}

  minipass@7.1.2:
    resolution: {integrity: sha512-qOOzS1cBTWYF4BH8fVePDBOO9iptMnGUEZwNc/cMWnTV2nVLZ7VoNWEPHkYczZA0pdoA7dl6e7FL659nX9S2aw==}
    engines: {node: '>=16 || 14 >=14.17'}

  mkdirp-classic@0.5.3:
    resolution: {integrity: sha512-gKLcREMhtuZRwRAfqP3RFW+TK4JqApVBtOIftVgjuABpAtpxhPGaDcfvbhNvD0B8iD1oUr/txX35NjcaY6Ns/A==}

  motion-dom@11.18.1:
    resolution: {integrity: sha512-g76KvA001z+atjfxczdRtw/RXOM3OMSdd1f4DL77qCTF/+avrRJiawSG4yDibEQ215sr9kpinSlX2pCTJ9zbhw==}

  motion-utils@11.18.1:
    resolution: {integrity: sha512-49Kt+HKjtbJKLtgO/LKj9Ld+6vw9BjH5d9sc40R/kVyH8GLAXgT42M2NnuPcJNuA3s9ZfZBUcwIgpmZWGEE+hA==}

  ms@2.1.3:
    resolution: {integrity: sha512-6FlzubTLZG3J2a/NVCAleEhjzq5oxgHyaCU9yYXvcLsvoVaHJq/s5xXI6/XXP6tz7R9xAOtHnSO/tXtF3WRTlA==}

  mz@2.7.0:
    resolution: {integrity: sha512-z81GNO7nnYMEhrGh9LeymoE4+Yr0Wn5McHIZMK5cfQCl+NDX08sCZgUc9/6MHni9IWuFLm1Z3HTCXu2z9fN62Q==}

  nano-time@1.0.0:
    resolution: {integrity: sha512-flnngywOoQ0lLQOTRNexn2gGSNuM9bKj9RZAWSzhQ+UJYaAFG9bac4DW9VHjUAzrOaIcajHybCTHe/bkvozQqA==}

  nanoid@3.3.11:
    resolution: {integrity: sha512-N8SpfPUnUp1bK+PMYW8qSWdl9U+wwNWI4QKxOYDy9JAro3WMX7p2OeVRF9v+347pnakNevPmiHhNmZ2HbFA76w==}
    engines: {node: ^10 || ^12 || ^13.7 || ^14 || >=15.0.1}
    hasBin: true

  nanoid@3.3.8:
    resolution: {integrity: sha512-WNLf5Sd8oZxOm+TzppcYk8gVOgP+l58xNy58D0nbUnOxOWRWvlcCV4kUF7ltmI6PsrLl/BgKEyS4mqsGChFN0w==}
    engines: {node: ^10 || ^12 || ^13.7 || ^14 || >=15.0.1}
    hasBin: true

  napi-build-utils@2.0.0:
    resolution: {integrity: sha512-GEbrYkbfF7MoNaoh2iGG84Mnf/WZfB0GdGEsM8wz7Expx/LlWf5U8t9nvJKXSp3qr5IsEbK04cBGhol/KwOsWA==}

  natural-compare@1.4.0:
    resolution: {integrity: sha512-OWND8ei3VtNC9h7V60qff3SVobHr996CTwgxubgyQYEpg290h9J0buyECNNJexkFm5sOajh5G116RYA1c8ZMSw==}

  node-abi@3.73.0:
    resolution: {integrity: sha512-z8iYzQGBu35ZkTQ9mtR8RqugJZ9RCLn8fv3d7LsgDBzOijGQP3RdKTX4LA7LXw03ZhU5z0l4xfhIMgSES31+cg==}
    engines: {node: '>=10'}

  node-addon-api@7.1.1:
    resolution: {integrity: sha512-5m3bsyrjFWE1xf7nz7YXdN4udnVtXK6/Yfgn5qnahL6bCkf2yKt4k3nuTKAtT4r3IG8JNR2ncsIMdZuAzJjHQQ==}

  node-fetch@2.7.0:
    resolution: {integrity: sha512-c4FRfUm/dbcWZ7U+1Wq0AwCyFL+3nt2bEw05wfxSz+DWpWsitgmSgYmy2dQdWyKC1694ELPqMs/YzUSNozLt8A==}
    engines: {node: 4.x || >=6.0.0}
    peerDependencies:
      encoding: ^0.1.0
    peerDependenciesMeta:
      encoding:
        optional: true

  node-releases@2.0.19:
    resolution: {integrity: sha512-xxOWJsBKtzAq7DY0J+DTzuz58K8e7sJbdgwkbMWQe8UYB6ekmsQ45q0M/tJDsGaZmbC+l7n57UV8Hl5tHxO9uw==}

  normalize-path@3.0.0:
    resolution: {integrity: sha512-6eZs5Ls3WtCisHWp9S2GUy8dqkpGi4BVSz3GaqiE6ezub0512ESztXUwUB6C6IKbQkY2Pnb/mD4WYojCRwcwLA==}
    engines: {node: '>=0.10.0'}

  normalize-range@0.1.2:
    resolution: {integrity: sha512-bdok/XvKII3nUpklnV6P2hxtMNrCboOjAcyBuQnWEhO665FwrSNRxU+AqpsyvO6LgGYPspN+lu5CLtw4jPRKNA==}
    engines: {node: '>=0.10.0'}

  normalize-svg-path@1.1.0:
    resolution: {integrity: sha512-r9KHKG2UUeB5LoTouwDzBy2VxXlHsiM6fyLQvnJa0S5hrhzqElH/CH7TUGhT1fVvIYBIKf3OpY4YJ4CK+iaqHg==}

  npm@10.9.2:
    resolution: {integrity: sha512-iriPEPIkoMYUy3F6f3wwSZAU93E0Eg6cHwIR6jzzOXWSy+SD/rOODEs74cVONHKSx2obXtuUoyidVEhISrisgQ==}
    engines: {node: ^18.17.0 || >=20.5.0}
    hasBin: true
    bundledDependencies:
      - '@isaacs/string-locale-compare'
      - '@npmcli/arborist'
      - '@npmcli/config'
      - '@npmcli/fs'
      - '@npmcli/map-workspaces'
      - '@npmcli/package-json'
      - '@npmcli/promise-spawn'
      - '@npmcli/redact'
      - '@npmcli/run-script'
      - '@sigstore/tuf'
      - abbrev
      - archy
      - cacache
      - chalk
      - ci-info
      - cli-columns
      - fastest-levenshtein
      - fs-minipass
      - glob
      - graceful-fs
      - hosted-git-info
      - ini
      - init-package-json
      - is-cidr
      - json-parse-even-better-errors
      - libnpmaccess
      - libnpmdiff
      - libnpmexec
      - libnpmfund
      - libnpmhook
      - libnpmorg
      - libnpmpack
      - libnpmpublish
      - libnpmsearch
      - libnpmteam
      - libnpmversion
      - make-fetch-happen
      - minimatch
      - minipass
      - minipass-pipeline
      - ms
      - node-gyp
      - nopt
      - normalize-package-data
      - npm-audit-report
      - npm-install-checks
      - npm-package-arg
      - npm-pick-manifest
      - npm-profile
      - npm-registry-fetch
      - npm-user-validate
      - p-map
      - pacote
      - parse-conflict-json
      - proc-log
      - qrcode-terminal
      - read
      - semver
      - spdx-expression-parse
      - ssri
      - supports-color
      - tar
      - text-table
      - tiny-relative-date
      - treeverse
      - validate-npm-package-name
      - which
      - write-file-atomic

  object-assign@4.1.1:
    resolution: {integrity: sha512-rJgTQnkUnH1sFw8yT6VSU3zD3sWmu6sZhIseY8VX+GRu3P6F7Fu+JNDoXfklElbLJSnc3FUQHVe4cU5hj+BcUg==}
    engines: {node: '>=0.10.0'}

  object-hash@3.0.0:
    resolution: {integrity: sha512-RSn9F68PjH9HqtltsSnqYC1XXoWe9Bju5+213R98cNGttag9q9yAOTzdbsqvIa7aNm5WffBZFpWYr2aWrklWAw==}
    engines: {node: '>= 6'}

  oblivious-set@1.0.0:
    resolution: {integrity: sha512-z+pI07qxo4c2CulUHCDf9lcqDlMSo72N/4rLUpRXf6fu+q8vjt8y0xS+Tlf8NTJDdTXHbdeO1n3MlbctwEoXZw==}

  oidc-client-ts@3.1.0:
    resolution: {integrity: sha512-IDopEXjiwjkmJLYZo6BTlvwOtnlSniWZkKZoXforC/oLZHC9wkIxd25Kwtmo5yKFMMVcsp3JY6bhcNJqdYk8+g==}
    engines: {node: '>=18'}

  once@1.4.0:
    resolution: {integrity: sha512-lNaJgI+2Q5URQBkccEKHTQOPaXdUxnZZElQTZY0MFUAuaEqe1E+Nyvgdz/aIyNi6Z9MzO5dv1H8n58/GELp3+w==}

  optionator@0.9.4:
    resolution: {integrity: sha512-6IpQ7mKUxRcZNLIObR0hz7lxsapSSIYNZJwXPGeF0mTVqGKFIXj1DQcMoT22S3ROcLyY/rz0PWaWZ9ayWmad9g==}
    engines: {node: '>= 0.8.0'}

  p-limit@3.1.0:
    resolution: {integrity: sha512-TYOanM3wGwNGsZN2cVTYPArw454xnXj5qmWF1bEoAc4+cU/ol7GVh7odevjp1FNHduHc3KZMcFduxU5Xc6uJRQ==}
    engines: {node: '>=10'}

  p-locate@5.0.0:
    resolution: {integrity: sha512-LaNjtRWUBY++zB5nE/NwcaoMylSPk+S+ZHNB1TzdbMJMny6dynpAGt7X/tl/QYq3TIeE6nxHppbo2LGymrG5Pw==}
    engines: {node: '>=10'}

  package-json-from-dist@1.0.1:
    resolution: {integrity: sha512-UEZIS3/by4OC8vL3P2dTXRETpebLI2NiI5vIrjaD/5UtrkFX/tNbwjTSRAGC/+7CAo2pIcBaRgWmcBBHcsaCIw==}

  pako@0.2.9:
    resolution: {integrity: sha512-NUcwaKxUxWrZLpDG+z/xZaCgQITkA/Dv4V/T6bw7VON6l1Xz/VnrBqrYjZQ12TamKHzITTfOEIYUj48y2KXImA==}

  pako@1.0.11:
    resolution: {integrity: sha512-4hLB8Py4zZce5s4yd9XzopqwVv/yGNhV1Bl8NTmCq1763HeK2+EwVTv+leGeL13Dnh2wfbqowVPXCIO0z4taYw==}

  parent-module@1.0.1:
    resolution: {integrity: sha512-GQ2EWRpQV8/o+Aw8YqtfZZPfNRWZYkbidE9k5rpl/hC3vtHHBfGm2Ifi6qWV+coDGkrUKZAxE3Lot5kcsRlh+g==}
    engines: {node: '>=6'}

  parse-entities@4.0.2:
    resolution: {integrity: sha512-GG2AQYWoLgL877gQIKeRPGO1xF9+eG1ujIb5soS5gPvLQ1y2o8FL90w2QWNdf9I361Mpp7726c+lj3U0qK1uGw==}

  parse-json@5.2.0:
    resolution: {integrity: sha512-ayCKvm/phCGxOkYRSCM82iDwct8/EonSEgCSxWxD7ve6jHggsFl4fZVQBPRNgQoKiuV/odhFrGzQXZwbifC8Rg==}
    engines: {node: '>=8'}

  parse-srcset@1.0.2:
    resolution: {integrity: sha512-/2qh0lav6CmI15FzA3i/2Bzk2zCgQhGMkvhOhKNcBVQ1ldgpbfiNTVslmooUmWJcADi1f1kIeynbDRVzNlfR6Q==}

  parse-svg-path@0.1.2:
    resolution: {integrity: sha512-JyPSBnkTJ0AI8GGJLfMXvKq42cj5c006fnLz6fXy6zfoVjJizi8BNTpu8on8ziI1cKy9d9DGNuY17Ce7wuejpQ==}

  parse5@7.2.1:
    resolution: {integrity: sha512-BuBYQYlv1ckiPdQi/ohiivi9Sagc9JG+Ozs0r7b/0iK3sKmrb0b9FdWdBbOdx6hBCM/F9Ir82ofnBhtZOjCRPQ==}

  path-exists@4.0.0:
    resolution: {integrity: sha512-ak9Qy5Q7jYb2Wwcey5Fpvg2KoAc/ZIhLSLOSBmRmygPsGwkVVt0fZa0qrtMz+m6tJTAHfZQ8FnmB4MG4LWy7/w==}
    engines: {node: '>=8'}

  path-is-absolute@1.0.1:
    resolution: {integrity: sha512-AVbw3UJ2e9bq64vSaS9Am0fje1Pa8pbGqTTsmXfaIiMpnr5DlDhfJOuLj9Sf95ZPVDAUerDfEk88MPmPe7UCQg==}
    engines: {node: '>=0.10.0'}

  path-key@3.1.1:
    resolution: {integrity: sha512-ojmeN0qd+y0jszEtoY48r0Peq5dwMEkIlCOu6Q5f41lfkswXuKtYrhgoTpLnyIcHm24Uhqx+5Tqm2InSwLhE6Q==}
    engines: {node: '>=8'}

  path-parse@1.0.7:
    resolution: {integrity: sha512-LDJzPVEEEPR+y48z93A0Ed0yXb8pAByGWo/k5YYdYgpY2/2EsOsksJrq7lOHxryrVOn1ejG6oAp8ahvOIQD8sw==}

  path-scurry@1.11.1:
    resolution: {integrity: sha512-Xa4Nw17FS9ApQFJ9umLiJS4orGjm7ZzwUrwamcGQuHSzDyth9boKDaycYdDcZDuqYATXw4HFXgaqWTctW/v1HA==}
    engines: {node: '>=16 || 14 >=14.18'}

  path-type@4.0.0:
    resolution: {integrity: sha512-gDKb8aZMDeD/tZWs9P6+q0J9Mwkdl6xMV8TjnGP3qJVJ06bdMgkbBlLU8IdfOsIsFz2BW1rNVT3XuNEl8zPAvw==}
    engines: {node: '>=8'}

  path2d@0.2.2:
    resolution: {integrity: sha512-+vnG6S4dYcYxZd+CZxzXCNKdELYZSKfohrk98yajCo1PtRoDgCTrrwOvK1GT0UoAdVszagDVllQc0U1vaX4NUQ==}
    engines: {node: '>=6'}

  pdfjs-dist@4.8.69:
    resolution: {integrity: sha512-IHZsA4T7YElCKNNXtiLgqScw4zPd3pG9do8UrznC757gMd7UPeHSL2qwNNMJo4r79fl8oj1Xx+1nh2YkzdMpLQ==}
    engines: {node: '>=18'}

  picocolors@1.1.1:
    resolution: {integrity: sha512-xceH2snhtb5M9liqDsmEw56le376mTZkEX/jEb/RxNFyegNul7eNslCXP9FDj/Lcu0X8KEyMceP2ntpaHrDEVA==}

  picomatch@2.3.1:
    resolution: {integrity: sha512-JU3teHTNjmE2VCGFzuY8EXzCDVwEqB2a8fsIvwaStHhAWJEeVd1o1QD80CU6+ZdEXXSLbSsuLwJjkCBWqRQUVA==}
    engines: {node: '>=8.6'}

  pify@2.3.0:
    resolution: {integrity: sha512-udgsAY+fTnvv7kI7aaxbqwWNb0AHiB0qBO89PZKPkoTmGOgdbrHDKD+0B2X4uTfJ/FT1R09r9gTsjUjNJotuog==}
    engines: {node: '>=0.10.0'}

  pirates@4.0.6:
    resolution: {integrity: sha512-saLsH7WeYYPiD25LDuLRRY/i+6HaPYr6G1OUlN39otzkSTxKnubR9RTxS3/Kk50s1g2JTgFwWQDQyplC5/SHZg==}
    engines: {node: '>= 6'}

  postcss-import@15.1.0:
    resolution: {integrity: sha512-hpr+J05B2FVYUAXHeK1YyI267J/dDDhMU6B6civm8hSY1jYJnBXxzKDKDswzJmtLHryrjhnDjqqp/49t8FALew==}
    engines: {node: '>=14.0.0'}
    peerDependencies:
      postcss: ^8.0.0

  postcss-js@4.0.1:
    resolution: {integrity: sha512-dDLF8pEO191hJMtlHFPRa8xsizHaM82MLfNkUHdUtVEV3tgTp5oj+8qbEqYM57SLfc74KSbw//4SeJma2LRVIw==}
    engines: {node: ^12 || ^14 || >= 16}
    peerDependencies:
      postcss: ^8.4.21

  postcss-load-config@4.0.2:
    resolution: {integrity: sha512-bSVhyJGL00wMVoPUzAVAnbEoWyqRxkjv64tUl427SKnPrENtq6hJwUojroMz2VB+Q1edmi4IfrAPpami5VVgMQ==}
    engines: {node: '>= 14'}
    peerDependencies:
      postcss: '>=8.0.9'
      ts-node: '>=9.0.0'
    peerDependenciesMeta:
      postcss:
        optional: true
      ts-node:
        optional: true

  postcss-nested@6.2.0:
    resolution: {integrity: sha512-HQbt28KulC5AJzG+cZtj9kvKB93CFCdLvog1WFLf1D+xmMvPGlBstkpTEZfK5+AN9hfJocyBFCNiqyS48bpgzQ==}
    engines: {node: '>=12.0'}
    peerDependencies:
      postcss: ^8.2.14

  postcss-selector-parser@6.1.2:
    resolution: {integrity: sha512-Q8qQfPiZ+THO/3ZrOrO0cJJKfpYCagtMUkXbnEfmgUjwXg6z/WBeOyS9APBBPCTSiDV+s4SwQGu8yFsiMRIudg==}
    engines: {node: '>=4'}

  postcss-value-parser@4.2.0:
    resolution: {integrity: sha512-1NNCs6uurfkVbeXG4S8JFT9t19m45ICnif8zWLd5oPSZ50QnwMfK+H3jv408d4jw/7Bttv5axS5IiHoLaVNHeQ==}

  postcss@8.4.38:
    resolution: {integrity: sha512-Wglpdk03BSfXkHoQa3b/oulrotAkwrlLDRSOb9D0bN86FdRyE9lppSp33aHNPgBa0JKCoB+drFLZkQoRRYae5A==}
    engines: {node: ^10 || ^12 || >=14}

  postcss@8.5.1:
    resolution: {integrity: sha512-6oz2beyjc5VMn/KV1pPw8fliQkhBXrVn1Z3TVyqZxU8kZpzEKhBdmCFqI6ZbmGtamQvQGuU1sgPTk8ZrXDD7jQ==}
    engines: {node: ^10 || ^12 || >=14}

  postcss@8.5.3:
    resolution: {integrity: sha512-dle9A3yYxlBSrt8Fu+IpjGT8SY8hN0mlaA6GY8t0P5PjIOZemULz/E2Bnm/2dcUOena75OTNkHI76uZBNUUq3A==}
    engines: {node: ^10 || ^12 || >=14}

  prebuild-install@7.1.3:
    resolution: {integrity: sha512-8Mf2cbV7x1cXPUILADGI3wuhfqWvtiLA1iclTDbFRZkgRQS0NqsPZphna9V+HyTEadheuPmjaJMsbzKQFOzLug==}
    engines: {node: '>=10'}
    hasBin: true

  prelude-ls@1.2.1:
    resolution: {integrity: sha512-vkcDPrRZo1QZLbn5RLGPpg/WmIQ65qoWWhcGKf/b5eplkkarX0m9z8ppCat4mlOqUsWpyNuYgO3VRyrYHSzX5g==}
    engines: {node: '>= 0.8.0'}

  prism-react-renderer@2.4.1:
    resolution: {integrity: sha512-ey8Ls/+Di31eqzUxC46h8MksNuGx/n0AAC8uKpwFau4RPDYLuE3EXTp8N8G2vX2N7UC/+IXeNUnlWBGGcAG+Ig==}
    peerDependencies:
      react: '>=16.0.0'

  prismjs@1.30.0:
    resolution: {integrity: sha512-DEvV2ZF2r2/63V+tK8hQvrR2ZGn10srHbXviTlcv7Kpzw8jWiNTqbVgjO3IY8RxrrOUF8VPMQQFysYYYv0YZxw==}
    engines: {node: '>=6'}

  promise@7.3.1:
    resolution: {integrity: sha512-nolQXZ/4L+bP/UGlkfaIujX9BKxGwmQ9OT4mOt5yvy8iK1h3wqTEJCijzGANTCCl9nWjY41juyAn2K3Q1hLLTg==}

  prop-types@15.8.1:
    resolution: {integrity: sha512-oj87CgZICdulUohogVAR7AjlC0327U4el4L6eAvOqCeudMDVU0NThNaV+b9Df4dXgSP1gXMTnPdhfe/2qDH5cg==}

  property-information@6.5.0:
    resolution: {integrity: sha512-PgTgs/BlvHxOu8QuEN7wi5A0OmXaBcHpmCSTehcs6Uuu9IkDIEo13Hy7n898RHfrQ49vKCoGeWZSaAK01nwVig==}

  proxy-from-env@1.1.0:
    resolution: {integrity: sha512-D+zkORCbA9f1tdWRK0RaCR3GPv50cMxcrz4X8k5LTSUD1Dkw47mKJEZQNunItRTkWwgtaUSo1RVFRIG9ZXiFYg==}

  pump@3.0.2:
    resolution: {integrity: sha512-tUPXtzlGM8FE3P0ZL6DVs/3P58k9nk8/jZeQCurTJylQA8qFYzHFfhBJkuqyE0FifOsQ0uKWekiZ5g8wtr28cw==}

  punycode@2.3.1:
    resolution: {integrity: sha512-vYt7UD1U9Wg6138shLtLOvdAu+8DsC/ilFtEVHcH+wydcSpNE20AfSOduf6MkRFahL5FY7X1oU7nKVZFtfq8Fg==}
    engines: {node: '>=6'}

  pure-color@1.3.0:
    resolution: {integrity: sha512-QFADYnsVoBMw1srW7OVKEYjG+MbIa49s54w1MA1EDY6r2r/sTcKKYqRX1f4GYvnXP7eN/Pe9HFcX+hwzmrXRHA==}

  queue-microtask@1.2.3:
    resolution: {integrity: sha512-NuaNSa6flKT5JaSYQzJok04JzTL1CA6aGhv5rfLW3PgqA+M2ChpZQnAC8h8i4ZFkBS8X5RqkDBHA7r4hej3K9A==}

  queue@6.0.2:
    resolution: {integrity: sha512-iHZWu+q3IdFZFX36ro/lKBkSvfkztY5Y7HMiPlOUjhupPcG2JMfst2KKEpu5XndviX/3UhFbRngUPNKtgvtZiA==}

  radix-ui@1.1.2:
    resolution: {integrity: sha512-P2F30iTIG/eheoZbF3QXo7kDoFgnj/zxX1NwPq02G00ggq7OSXFsMuyn98WHtQCql2DsO8ZCbBk+VbbgVrlwOg==}
    peerDependencies:
      '@types/react': '*'
      '@types/react-dom': '*'
      react: ^16.8 || ^17.0 || ^18.0 || ^19.0 || ^19.0.0-rc
      react-dom: ^16.8 || ^17.0 || ^18.0 || ^19.0 || ^19.0.0-rc
    peerDependenciesMeta:
      '@types/react':
        optional: true
      '@types/react-dom':
        optional: true

  rc@1.2.8:
    resolution: {integrity: sha512-y3bGgqKj3QBdxLbLkomlohkvsA8gdAiUQlSBJnBhfn+BPxg4bc62d8TcBW15wavDfgexCgccckhcZvywyQYPOw==}
    hasBin: true

  react-base16-styling@0.6.0:
    resolution: {integrity: sha512-yvh/7CArceR/jNATXOKDlvTnPKPmGZz7zsenQ3jUwLzHkNUR0CvY3yGYJbWJ/nnxsL8Sgmt5cO3/SILVuPO6TQ==}

  react-day-picker@8.10.1:
    resolution: {integrity: sha512-TMx7fNbhLk15eqcMt+7Z7S2KF7mfTId/XJDjKE8f+IUcFn0l08/kI4FiYTL/0yuOLmEcbR4Fwe3GJf/NiiMnPA==}
    peerDependencies:
      date-fns: ^2.28.0 || ^3.0.0
      react: ^16.8.0 || ^17.0.0 || ^18.0.0

  react-dom@18.3.1:
    resolution: {integrity: sha512-5m4nQKp+rZRb09LNH59GM4BxTh9251/ylbKIbpe7TpGxfJ+9kv6BLkLBXIjjspbgbnIBNqlI23tRnTWT0snUIw==}
    peerDependencies:
      react: ^18.3.1

  react-dropzone@14.3.5:
    resolution: {integrity: sha512-9nDUaEEpqZLOz5v5SUcFA0CjM4vq8YbqO0WRls+EYT7+DvxUdzDPKNCPLqGfj3YL9MsniCLCD4RFA6M95V6KMQ==}
    engines: {node: '>= 10.13'}
    peerDependencies:
      react: '>= 16.8 || 18.0.0'

  react-hot-toast@2.5.1:
    resolution: {integrity: sha512-54Gq1ZD1JbmAb4psp9bvFHjS7lje+8ubboUmvKZkCsQBLH6AOpZ9JemfRvIdHcfb9AZXRaFLrb3qUobGYDJhFQ==}
    engines: {node: '>=10'}
    peerDependencies:
      react: '>=16'
      react-dom: '>=16'

  react-is@16.13.1:
    resolution: {integrity: sha512-24e6ynE2H+OKt4kqsOvNd8kBpV65zoxbA4BVsEOB3ARVWQki/DHzaUoC5KuON/BiccDaCCTZBuOcfZs70kR8bQ==}

  react-is@18.3.1:
    resolution: {integrity: sha512-/LLMVyas0ljjAtoYiPqYiL8VWXzUUdThrmU5+n20DZv+a+ClRoevUzw5JxU+Ieh5/c87ytoTBV9G1FiKfNJdmg==}

  react-is@19.0.0:
    resolution: {integrity: sha512-H91OHcwjZsbq3ClIDHMzBShc1rotbfACdWENsmEf0IFvZ3FgGPtdHMcsv45bQ1hAbgdfiA8SnxTKfDS+x/8m2g==}

  react-json-view@1.21.3:
    resolution: {integrity: sha512-13p8IREj9/x/Ye4WI/JpjhoIwuzEgUAtgJZNBJckfzJt1qyh24BdTm6UQNGnyTq9dapQdrqvquZTo3dz1X6Cjw==}
    peerDependencies:
      react: ^17.0.0 || ^16.3.0 || ^15.5.4
      react-dom: ^17.0.0 || ^16.3.0 || ^15.5.4

  react-lifecycles-compat@3.0.4:
    resolution: {integrity: sha512-fBASbA6LnOU9dOU2eW7aQ8xmYBSXUIWr+UmF9b1efZBazGNO+rcXT/icdKnYm2pTwcRylVUYwW7H1PHfLekVzA==}

  react-markdown@9.0.3:
    resolution: {integrity: sha512-Yk7Z94dbgYTOrdk41Z74GoKA7rThnsbbqBTRYuxoe08qvfQ9tJVhmAKw6BJS/ZORG7kTy/s1QvYzSuaoBA1qfw==}
    peerDependencies:
      '@types/react': '>=18'
      react: '>=18'

  react-oidc-context@3.2.0:
    resolution: {integrity: sha512-ZLaCRLWV84Cn9pFdsatmblqxLMv0np69GWVXq9RWGqAjppdOGXNIbIxWMByIio0oSCVUwdeqwYRnJme0tjqd8A==}
    engines: {node: '>=18'}
    peerDependencies:
      oidc-client-ts: ^3.1.0
      react: '>=16.8.0'

  react-pdf@9.2.1:
    resolution: {integrity: sha512-AJt0lAIkItWEZRA5d/mO+Om4nPCuTiQ0saA+qItO967DTjmGjnhmF+Bi2tL286mOTfBlF5CyLzJ35KTMaDoH+A==}
    peerDependencies:
      '@types/react': ^16.8.0 || ^17.0.0 || ^18.0.0 || ^19.0.0
      react: ^16.8.0 || ^17.0.0 || ^18.0.0 || ^19.0.0
      react-dom: ^16.8.0 || ^17.0.0 || ^18.0.0 || ^19.0.0
    peerDependenciesMeta:
      '@types/react':
        optional: true

  react-query@3.39.3:
    resolution: {integrity: sha512-nLfLz7GiohKTJDuT4us4X3h/8unOh+00MLb2yJoGTPjxKs2bc1iDhkNx2bd5MKklXnOD3NrVZ+J2UXujA5In4g==}
    peerDependencies:
      react: ^16.8.0 || ^17.0.0 || ^18.0.0
      react-dom: '*'
      react-native: '*'
    peerDependenciesMeta:
      react-dom:
        optional: true
      react-native:
        optional: true

  react-redux@9.2.0:
    resolution: {integrity: sha512-ROY9fvHhwOD9ySfrF0wmvu//bKCQ6AeZZq1nJNtbDC+kk5DuSuNX/n6YWYF/SYy7bSba4D4FSz8DJeKY/S/r+g==}
    peerDependencies:
      '@types/react': ^18.2.25 || ^19
      react: ^18.0 || ^19
      redux: ^5.0.0
    peerDependenciesMeta:
      '@types/react':
        optional: true
      redux:
        optional: true

  react-refresh@0.14.2:
    resolution: {integrity: sha512-jCvmsr+1IUSMUyzOkRcvnVbX3ZYC6g9TDrDbFuFmRDq7PD4yaGbLKNQL6k2jnArV8hjYxh7hVhAZB6s9HDGpZA==}
    engines: {node: '>=0.10.0'}

  react-remove-scroll-bar@2.3.8:
    resolution: {integrity: sha512-9r+yi9+mgU33AKcj6IbT9oRCO78WriSj6t/cF8DWBZJ9aOGPOTEDvdUDz1FwKim7QXWwmHqtdHnRJfhAxEG46Q==}
    engines: {node: '>=10'}
    peerDependencies:
      '@types/react': '*'
      react: ^16.8.0 || ^17.0.0 || ^18.0.0 || ^19.0.0
    peerDependenciesMeta:
      '@types/react':
        optional: true

  react-remove-scroll@2.6.3:
    resolution: {integrity: sha512-pnAi91oOk8g8ABQKGF5/M9qxmmOPxaAnopyTHYfqYEwJhyFrbbBtHuSgtKEoH0jpcxx5o3hXqH1mNd9/Oi+8iQ==}
    engines: {node: '>=10'}
    peerDependencies:
      '@types/react': '*'
      react: ^16.8.0 || ^17.0.0 || ^18.0.0 || ^19.0.0 || ^19.0.0-rc
    peerDependenciesMeta:
      '@types/react':
        optional: true

  react-resizable-panels@2.1.7:
    resolution: {integrity: sha512-JtT6gI+nURzhMYQYsx8DKkx6bSoOGFp7A3CwMrOb8y5jFHFyqwo9m68UhmXRw57fRVJksFn1TSlm3ywEQ9vMgA==}
    peerDependencies:
      react: ^16.14.0 || ^17.0.0 || ^18.0.0 || ^19.0.0 || ^19.0.0-rc
      react-dom: ^16.14.0 || ^17.0.0 || ^18.0.0 || ^19.0.0 || ^19.0.0-rc

  react-router-dom@6.28.2:
    resolution: {integrity: sha512-O81EWqNJWqvlN/a7eTudAdQm0TbI7hw+WIi7OwwMcTn5JMyZ0ibTFNGz+t+Lju0df4LcqowCegcrK22lB1q9Kw==}
    engines: {node: '>=14.0.0'}
    peerDependencies:
      react: '>=16.8'
      react-dom: '>=16.8'

  react-router@6.28.2:
    resolution: {integrity: sha512-BgFY7+wEGVjHCiqaj2XiUBQ1kkzfg6UoKYwEe0wv+FF+HNPCxtS/MVPvLAPH++EsuCMReZl9RYVGqcHLk5ms3A==}
    engines: {node: '>=14.0.0'}
    peerDependencies:
      react: '>=16.8'

  react-smooth@4.0.4:
    resolution: {integrity: sha512-gnGKTpYwqL0Iii09gHobNolvX4Kiq4PKx6eWBCYYix+8cdw+cGo3do906l1NBPKkSWx1DghC1dlWG9L2uGd61Q==}
    peerDependencies:
      react: ^16.8.0 || ^17.0.0 || ^18.0.0 || ^19.0.0
      react-dom: ^16.8.0 || ^17.0.0 || ^18.0.0 || ^19.0.0

  react-style-singleton@2.2.3:
    resolution: {integrity: sha512-b6jSvxvVnyptAiLjbkWLE/lOnR4lfTtDAl+eUC7RZy+QQWc6wRzIV2CE6xBuMmDxc2qIihtDCZD5NPOFl7fRBQ==}
    engines: {node: '>=10'}
    peerDependencies:
      '@types/react': '*'
      react: ^16.8.0 || ^17.0.0 || ^18.0.0 || ^19.0.0 || ^19.0.0-rc
    peerDependenciesMeta:
      '@types/react':
        optional: true

  react-textarea-autosize@8.5.7:
    resolution: {integrity: sha512-2MqJ3p0Jh69yt9ktFIaZmORHXw4c4bxSIhCeWiFwmJ9EYKgLmuNII3e9c9b2UO+ijl4StnpZdqpxNIhTdHvqtQ==}
    engines: {node: '>=10'}
    peerDependencies:
      react: ^16.8.0 || ^17.0.0 || ^18.0.0 || ^19.0.0

  react-transition-group@4.4.5:
    resolution: {integrity: sha512-pZcd1MCJoiKiBR2NRxeCRg13uCXbydPnmB4EOeRrY7480qNWO8IIgQG6zlDkm6uRMsURXPuKq0GWtiM59a5Q6g==}
    peerDependencies:
      react: '>=16.6.0'
      react-dom: '>=16.6.0'

  react-transition-state@2.2.0:
    resolution: {integrity: sha512-D3EyLku1Sdxrxq26Fo4Jh0q1BLEFQfDOxKKiSuyqWH84+hM6y0Guc0hcW2IXMXY5l5gQCgkOQ9y90xx6mNoj5w==}
    peerDependencies:
      react: '>=16.8.0'
      react-dom: '>=16.8.0'

  react@18.3.1:
    resolution: {integrity: sha512-wS+hAgJShR0KhEvPJArfuPVN1+Hz1t0Y6n5jLrGQbkb4urgPE/0Rve+1kMB1v/oWgHgm4WIcV+i7F2pTVj+2iQ==}
    engines: {node: '>=0.10.0'}

  read-cache@1.0.0:
    resolution: {integrity: sha512-Owdv/Ft7IjOgm/i0xvNDZ1LrRANRfew4b2prF3OWMQLxLfu3bS8FVhCsrSCMK4lR56Y9ya+AThoTpDCTxCmpRA==}

  readable-stream@3.6.2:
    resolution: {integrity: sha512-9u/sniCrY3D5WdsERHzHE4G2YCXqoG5FTHUiCC4SIbr6XcLZBY05ya9EKjYek9O5xOAwjGq+1JdGBAS7Q9ScoA==}
    engines: {node: '>= 6'}

  readdirp@3.6.0:
    resolution: {integrity: sha512-hOS089on8RduqdbhvQ5Z37A0ESjsqz6qnRcffsMU3495FuTdqSm+7bhJ29JvIOsBDEEnan5DPu9t3To9VRlMzA==}
    engines: {node: '>=8.10.0'}

  recharts-scale@0.4.5:
    resolution: {integrity: sha512-kivNFO+0OcUNu7jQquLXAxz1FIwZj8nrj+YkOKc5694NbjCvcT6aSZiIzNzd2Kul4o4rTto8QVR9lMNtxD4G1w==}

  recharts@2.15.0:
    resolution: {integrity: sha512-cIvMxDfpAmqAmVgc4yb7pgm/O1tmmkl/CjrvXuW+62/+7jj/iF9Ykm+hb/UJt42TREHMyd3gb+pkgoa2MxgDIw==}
    engines: {node: '>=14'}
    peerDependencies:
      react: ^16.0.0 || ^17.0.0 || ^18.0.0 || ^19.0.0
      react-dom: ^16.0.0 || ^17.0.0 || ^18.0.0 || ^19.0.0

  redux-thunk@3.1.0:
    resolution: {integrity: sha512-NW2r5T6ksUKXCabzhL9z+h206HQw/NJkcLm1GPImRQ8IzfXwRGqjVhKJGauHirT0DAuyy6hjdnMZaRoAcy0Klw==}
    peerDependencies:
      redux: ^5.0.0

  redux@5.0.1:
    resolution: {integrity: sha512-M9/ELqF6fy8FwmkpnF0S3YKOqMyoWJ4+CS5Efg2ct3oY9daQvd/Pc71FpGZsVsbl3Cpb+IIcjBDUnnyBdQbq4w==}

  regenerator-runtime@0.14.1:
    resolution: {integrity: sha512-dYnhHh0nJoMfnkZs6GmmhFknAGRrLznOu5nc9ML+EJxGvrx6H7teuevqVqCuPcPK//3eDrrjQhehXVx9cnkGdw==}

  rehype-katex@7.0.1:
    resolution: {integrity: sha512-OiM2wrZ/wuhKkigASodFoo8wimG3H12LWQaH8qSPVJn9apWKFSH3YOCtbKpBorTVw/eI7cuT21XBbvwEswbIOA==}

  remark-gfm@4.0.0:
    resolution: {integrity: sha512-U92vJgBPkbw4Zfu/IiW2oTZLSL3Zpv+uI7My2eq8JxKgqraFdU8YUGicEJCEgSbeaG+QDFqIcwwfMTOEelPxuA==}

  remark-math@6.0.0:
    resolution: {integrity: sha512-MMqgnP74Igy+S3WwnhQ7kqGlEerTETXMvJhrUzDikVZ2/uogJCb+WHUg97hK9/jcfc0dkD73s3LN8zU49cTEtA==}

  remark-parse@11.0.0:
    resolution: {integrity: sha512-FCxlKLNGknS5ba/1lmpYijMUzX2esxW5xQqjWxw2eHFfS2MSdaHVINFmhjo+qN1WhZhNimq0dZATN9pH0IDrpA==}

  remark-rehype@11.1.1:
    resolution: {integrity: sha512-g/osARvjkBXb6Wo0XvAeXQohVta8i84ACbenPpoSsxTOQH/Ae0/RGP4WZgnMH5pMLpsj4FG7OHmcIcXxpza8eQ==}

  remark-stringify@11.0.0:
    resolution: {integrity: sha512-1OSmLd3awB/t8qdoEOMazZkNsfVTeY4fTsgzcQFdXNq8ToTN4ZGwrMnlda4K6smTFKD+GRV6O48i6Z4iKgPPpw==}

  remove-accents@0.5.0:
    resolution: {integrity: sha512-8g3/Otx1eJaVD12e31UbJj1YzdtVvzH85HV7t+9MJYk/u3XmkOUJ5Ys9wQrf9PCPK8+xn4ymzqYCiZl6QWKn+A==}

  require-from-string@2.0.2:
    resolution: {integrity: sha512-Xf0nWe6RseziFMu+Ap9biiUbmplq6S9/p+7w7YXP/JBHhrUDDUhwa+vANyubuqfZWTveU//DYVGsDG7RKL/vEw==}
    engines: {node: '>=0.10.0'}

  reselect@5.1.1:
    resolution: {integrity: sha512-K/BG6eIky/SBpzfHZv/dd+9JBFiS4SWV7FIujVyJRux6e45+73RaUHXLmIR1f7WOMaQ0U1km6qwklRQxpJJY0w==}

  resize-observer-polyfill@1.5.1:
    resolution: {integrity: sha512-LwZrotdHOo12nQuZlHEmtuXdqGoOD0OhaxopaNFxWzInpEgaLWoVuAMbTzixuosCx2nEG58ngzW3vxdWoxIgdg==}

  resolve-from@4.0.0:
    resolution: {integrity: sha512-pb/MYmXstAkysRFx8piNI1tGFNQIFA3vkE3Gq4EuA1dF6gHp/+vgZqsCGJapvy8N3Q+4o7FwvquPJcnZ7RYy4g==}
    engines: {node: '>=4'}

  resolve@1.22.10:
    resolution: {integrity: sha512-NPRy+/ncIMeDlTAsuqwKIiferiawhefFJtkNSW0qZJEqMEb+qBt/77B/jGeeek+F0uOeN05CDa6HXbbIgtVX4w==}
    engines: {node: '>= 0.4'}
    hasBin: true

  restructure@3.0.2:
    resolution: {integrity: sha512-gSfoiOEA0VPE6Tukkrr7I0RBdE0s7H1eFCDBk05l1KIQT1UIKNc5JZy6jdyW6eYH3aR3g5b3PuL77rq0hvwtAw==}

  reusify@1.0.4:
    resolution: {integrity: sha512-U9nH88a3fc/ekCF1l0/UP1IosiuIjyTh7hBvXVMHYgVcfGvt897Xguj2UOLDeI5BG2m7/uwyaLVT6fbtCwTyzw==}
    engines: {iojs: '>=1.0.0', node: '>=0.10.0'}

  rimraf@3.0.2:
    resolution: {integrity: sha512-JZkJMZkAGFFPP2YqXZXPbMlMBgsxzE8ILs4lMIX/2o0L9UBw9O/Y3o6wFw/i9YLapcUJWwqbi3kdxIPdC62TIA==}
    deprecated: Rimraf versions prior to v4 are no longer supported
    hasBin: true

  robust-predicates@3.0.2:
    resolution: {integrity: sha512-IXgzBWvWQwE6PrDI05OvmXUIruQTcoMDzRsOd5CDvHCVLcLHMTSYvOK5Cm46kWqlV3yAbuSpBZdJ5oP5OUoStg==}

  rollup@4.40.0:
    resolution: {integrity: sha512-Noe455xmA96nnqH5piFtLobsGbCij7Tu+tb3c1vYjNbTkfzGqXqQXG3wJaYXkRZuQ0vEYN4bhwg7QnIrqB5B+w==}
    engines: {node: '>=18.0.0', npm: '>=8.0.0'}
    hasBin: true

  run-parallel@1.2.0:
    resolution: {integrity: sha512-5l4VyZR86LZ/lDxZTR6jqL8AFE2S0IFLMP26AbjsLVADxHdhB/c0GUsH+y39UfCi3dzz8OlQuPmnaJOMoDHQBA==}

  safe-buffer@5.2.1:
    resolution: {integrity: sha512-rp3So07KcdmmKbGvgaNxQSJr7bGVSVk5S9Eq1F+ppbRo70+YeaDxkw5Dd8NPN+GD6bjnYm2VuPuCXmpuYvmCXQ==}

  sanitize-html@2.14.0:
    resolution: {integrity: sha512-CafX+IUPxZshXqqRaG9ZClSlfPVjSxI0td7n07hk8QO2oO+9JDnlcL8iM8TWeOXOIBFgIOx6zioTzM53AOMn3g==}

  scheduler@0.17.0:
    resolution: {integrity: sha512-7rro8Io3tnCPuY4la/NuI5F2yfESpnfZyT6TtkXnSWVkcu0BCDJ+8gk5ozUaFaxpIyNuWAPXrH0yFcSi28fnDA==}

  scheduler@0.23.2:
    resolution: {integrity: sha512-UOShsPwz7NrMUqhR6t0hWjFduvOzbtv7toDH1/hIrfRNIDBnnBWd0CwJTGvTpngVlmwGCdP9/Zl/tVrDqcuYzQ==}

  semver@6.3.1:
    resolution: {integrity: sha512-BR7VvDCVHO+q2xBEWskxS6DJE1qRnb7DxzUrogb71CWoSficBxYsiAGd+Kl0mmq/MprG9yArRkyrQxTO6XjMzA==}
    hasBin: true

  semver@7.7.1:
    resolution: {integrity: sha512-hlq8tAfn0m/61p4BVRcPzIGr6LKiMwo4VM6dGi6pt4qcRkmNzTcWq6eCEjEh+qXjkMDvPlOFFSGwQjoEa6gyMA==}
    engines: {node: '>=10'}
    hasBin: true

  setimmediate@1.0.5:
    resolution: {integrity: sha512-MATJdZp8sLqDl/68LfQmbP8zKPLQNV6BIZoIgrscFDQ+RsvK/BxeDQOgyxKKoh0y/8h3BqVFnCqQ/gd+reiIXA==}

  shallowequal@1.1.0:
    resolution: {integrity: sha512-y0m1JoUZSlPAjXVtPPW70aZWfIL/dSP7AFkRnniLCrK/8MDKog3TySTBmckD+RObVxH0v4Tox67+F14PdED2oQ==}

  shebang-command@2.0.0:
    resolution: {integrity: sha512-kHxr2zZpYtdmrN1qDjrrX/Z1rR1kG8Dx+gkpK1G4eXmvXswmcE1hTWBWYUzlraYw1/yZp6YuDY77YtvbN0dmDA==}
    engines: {node: '>=8'}

  shebang-regex@3.0.0:
    resolution: {integrity: sha512-7++dFhtcx3353uBaq8DDR4NuxBetBzC7ZQOhmTQInHEd6bSrXdiEyzCvG07Z44UYdLShWUyXt5M/yhz8ekcb1A==}
    engines: {node: '>=8'}

  signal-exit@4.1.0:
    resolution: {integrity: sha512-bzyZ1e88w9O1iNJbKnOlvYTrWPDl46O1bG0D3XInv+9tkPrxrN8jUUTiFlDkkmKWgn1M6CfIA13SuGqOa9Korw==}
    engines: {node: '>=14'}

  simple-concat@1.0.1:
    resolution: {integrity: sha512-cSFtAPtRhljv69IK0hTVZQ+OfE9nePi/rtJmw5UjHeVyVroEqJXP1sFztKUy1qU+xvz3u/sfYJLa947b7nAN2Q==}

  simple-get@4.0.1:
    resolution: {integrity: sha512-brv7p5WgH0jmQJr1ZDDfKDOSeWWg+OVypG99A/5vYGPqJ6pxiaHLy8nxtFjBA7oMa01ebA9gfh1uMCFqOuXxvA==}

  simple-swizzle@0.2.2:
    resolution: {integrity: sha512-JA//kQgZtbuY83m+xT+tXJkmJncGMTFT+C+g2h2R9uxkYIrE2yy9sgmcLhCnw57/WSD+Eh3J97FPEDFnbXnDUg==}

  source-map-js@1.2.1:
    resolution: {integrity: sha512-UXWMKhLOwVKb728IUtQPXxfYU+usdybtUrK/8uGE8CQMvrhOpwvzDBwj0QhSL7MQc7vIsISBG8VQ8+IDQxpfQA==}
    engines: {node: '>=0.10.0'}

  source-map@0.5.7:
    resolution: {integrity: sha512-LbrmJOMUSdEVxIKvdcJzQC+nQhe8FUZQTXQy6+I75skNgn3OoQ0DZA8YnFa7gp8tqtL3KPf1kmo0R5DoApeSGQ==}
    engines: {node: '>=0.10.0'}

  space-separated-tokens@2.0.2:
    resolution: {integrity: sha512-PEGlAwrG8yXGXRjW32fGbg66JAlOAwbObuqVoJpv/mRgoWDQfgH1wDPvtzWyUSNAXBGSk8h755YDbbcEy3SH2Q==}

  string-width@4.2.3:
    resolution: {integrity: sha512-wKyQRQpjJ0sIp62ErSZdGsjMJWsap5oRNihHhu6G7JVO/9jIB6UyevL+tXuOqrng8j/cxKTWyWUwvSTriiZz/g==}
    engines: {node: '>=8'}

  string-width@5.1.2:
    resolution: {integrity: sha512-HnLOCR3vjcY8beoNLtcjZ5/nxn2afmME6lhrDrebokqMap+XbeW8n9TXpPDOqdGK5qcI3oT0GKTW6wC7EMiVqA==}
    engines: {node: '>=12'}

  string_decoder@1.3.0:
    resolution: {integrity: sha512-hkRX8U1WjJFd8LsDJ2yQ/wWWxaopEsABU1XfkM8A+j0+85JAGppt16cr1Whg6KIbb4okU6Mql6BOj+uup/wKeA==}

  stringify-entities@4.0.4:
    resolution: {integrity: sha512-IwfBptatlO+QCJUo19AqvrPNqlVMpW9YEL2LIVY+Rpv2qsjCGxaDLNRgeGsQWJhfItebuJhsGSLjaBbNSQ+ieg==}

  strip-ansi@6.0.1:
    resolution: {integrity: sha512-Y38VPSHcqkFrCpFnQ9vuSXmquuv5oXOKpGeT6aGrr3o3Gc9AlVa6JBfUSOCnbxGGZF+/0ooI7KrPuUSztUdU5A==}
    engines: {node: '>=8'}

  strip-ansi@7.1.0:
    resolution: {integrity: sha512-iq6eVVI64nQQTRYq2KtEg2d2uU7LElhTJwsH4YzIHZshxlgZms/wIc4VoDQTlG/IvVIrBKG06CrZnp0qv7hkcQ==}
    engines: {node: '>=12'}

  strip-json-comments@2.0.1:
    resolution: {integrity: sha512-4gB8na07fecVVkOI6Rs4e7T6NOTki5EmL7TUduTs6bu3EdnSycntVJ4re8kgZA+wx9IueI2Y11bfbgwtzuE0KQ==}
    engines: {node: '>=0.10.0'}

  strip-json-comments@3.1.1:
    resolution: {integrity: sha512-6fPc+R4ihwqP6N/aIv2f1gMH8lOVtWQHoqC4yK6oSDVVocumAsfCqjkXnqiYMhmMwS/mEHLp7Vehlt3ql6lEig==}
    engines: {node: '>=8'}

  style-to-object@1.0.8:
    resolution: {integrity: sha512-xT47I/Eo0rwJmaXC4oilDGDWLohVhR6o/xAQcPQN8q6QBuZVL8qMYL85kLmST5cPjAorwvqIA4qXTRQoYHaL6g==}

  styled-components@6.1.14:
    resolution: {integrity: sha512-KtfwhU5jw7UoxdM0g6XU9VZQFV4do+KrM8idiVCH5h4v49W+3p3yMe0icYwJgZQZepa5DbH04Qv8P0/RdcLcgg==}
    engines: {node: '>= 16'}
    peerDependencies:
      react: '>= 16.8.0'
      react-dom: '>= 16.8.0'

  stylis@4.2.0:
    resolution: {integrity: sha512-Orov6g6BB1sDfYgzWfTHDOxamtX1bE/zo104Dh9e6fqJ3PooipYyfJ0pUmrZO2wAvO8YbEyeFrkV91XTsGMSrw==}

  stylis@4.3.2:
    resolution: {integrity: sha512-bhtUjWd/z6ltJiQwg0dUfxEJ+W+jdqQd8TbWLWyeIJHlnsqmGLRFFd8e5mA0AZi/zx90smXRlN66YMTcaSFifg==}

  sucrase@3.35.0:
    resolution: {integrity: sha512-8EbVDiu9iN/nESwxeSxDKe0dunta1GOlHufmSSXxMD2z2/tMZpDMpvXQGsc+ajGo8y2uYUmixaSRUc/QPoQ0GA==}
    engines: {node: '>=16 || 14 >=14.17'}
    hasBin: true

  supports-color@7.2.0:
    resolution: {integrity: sha512-qpCAvRl9stuOHveKsn7HncJRvv501qIacKzQlO/+Lwxc9+0q2wLyv4Dfvt80/DPn2pqOBsJdDiogXGR9+OvwRw==}
    engines: {node: '>=8'}

  supports-preserve-symlinks-flag@1.0.0:
    resolution: {integrity: sha512-ot0WnXS9fgdkgIcePe6RHNk1WA8+muPa6cSjeR3V8K27q9BB1rTE3R1p7Hv0z1ZyAc8s6Vvv8DIyWf681MAt0w==}
    engines: {node: '>= 0.4'}

  svg-arc-to-cubic-bezier@3.2.0:
    resolution: {integrity: sha512-djbJ/vZKZO+gPoSDThGNpKDO+o+bAeA4XQKovvkNCqnIS2t+S4qnLAGQhyyrulhCFRl1WWzAp0wUDV8PpTVU3g==}

  tabbable@6.2.0:
    resolution: {integrity: sha512-Cat63mxsVJlzYvN51JmVXIgNoUokrIaT2zLclCXjRd8boZ0004U4KCs/sToJ75C6sdlByWxpYnb5Boif1VSFew==}

  tailwind-merge@2.6.0:
    resolution: {integrity: sha512-P+Vu1qXfzediirmHOC3xKGAYeZtPcV9g76X+xg2FD4tYgR71ewMA35Y3sCz3zhiN/dwefRpJX0yBcgwi1fXNQA==}

  tailwindcss-animate@1.0.7:
    resolution: {integrity: sha512-bl6mpH3T7I3UFxuvDEXLxy/VuFxBk5bbzplh7tXI68mwMokNYd1t9qPBHlnyTwfa4JGC4zP516I1hYYtQ/vspA==}
    peerDependencies:
      tailwindcss: '>=3.0.0 || insiders'

  tailwindcss@3.4.17:
    resolution: {integrity: sha512-w33E2aCvSDP0tW9RZuNXadXlkHXqFzSkQew/aIa2i/Sj8fThxwovwlXHSPXTbAHwEIhBFXAedUhP2tueAKP8Og==}
    engines: {node: '>=14.0.0'}
    hasBin: true

  tar-fs@2.1.2:
    resolution: {integrity: sha512-EsaAXwxmx8UB7FRKqeozqEPop69DXcmYwTQwXvyAPF352HJsPdkVhvTaDPYqfNgruveJIJy3TA2l+2zj8LJIJA==}

  tar-stream@2.2.0:
    resolution: {integrity: sha512-ujeqbceABgwMZxEJnk2HDY2DlnUZ+9oEcb1KzTVfYHio0UE6dG71n60d8D2I4qNvleWrrXpmjpt7vZeF1LnMZQ==}
    engines: {node: '>=6'}

  thenify-all@1.6.0:
    resolution: {integrity: sha512-RNxQH/qI8/t3thXJDwcstUO4zeqo64+Uy/+sNVRBx4Xn2OX+OZ9oP+iJnNFqplFra2ZUVeKCSa2oVWi3T4uVmA==}
    engines: {node: '>=0.8'}

  thenify@3.3.1:
    resolution: {integrity: sha512-RVZSIV5IG10Hk3enotrhvz0T9em6cyHBLkH/YAZuKqd8hRkKhSfCGIcP2KUY0EPxndzANBmNllzWPwak+bheSw==}

  tiny-inflate@1.0.3:
    resolution: {integrity: sha512-pkY1fj1cKHb2seWDy0B16HeWyczlJA9/WW3u3c4z/NiWDsO3DOU5D7nhTLE9CF0yXv/QZFY7sEJmj24dK+Rrqw==}

  tiny-invariant@1.3.3:
    resolution: {integrity: sha512-+FbBPE1o9QAYvviau/qC5SE3caw21q3xkvWKBtja5vgqOWIHHJ3ioaq1VPfn/Szqctz2bU/oYeKd9/z5BL+PVg==}

  to-regex-range@5.0.1:
    resolution: {integrity: sha512-65P7iz6X5yEr1cwcgvQxbbIw7Uk3gOy5dIdtZ4rDveLqhrdJP+Li/Hx6tyK0NEb+2GCyneCMJiGqrADCSNk8sQ==}
    engines: {node: '>=8.0'}

  tr46@0.0.3:
    resolution: {integrity: sha512-N3WMsuqV66lT30CrXNbEjx4GEwlow3v6rr4mCcv6prnfwhS01rkgyFdjPNBYd9br7LpXV1+Emh01fHnq2Gdgrw==}

  trim-lines@3.0.1:
    resolution: {integrity: sha512-kRj8B+YHZCc9kQYdWfJB2/oUl9rA99qbowYYBtr4ui4mZyAQ2JpvVBd/6U2YloATfqBhBTSMhTpgBHtU0Mf3Rg==}

  trough@2.2.0:
    resolution: {integrity: sha512-tmMpK00BjZiUyVyvrBK7knerNgmgvcV/KLVyuma/SC+TQN167GrMRciANTz09+k3zW8L8t60jWO1GpfkZdjTaw==}

  ts-api-utils@2.0.0:
    resolution: {integrity: sha512-xCt/TOAc+EOHS1XPnijD3/yzpH6qg2xppZO1YDqGoVsNXfQfzHpOdNuXwrwOU8u4ITXJyDCTyt8w5g1sZv9ynQ==}
    engines: {node: '>=18.12'}
    peerDependencies:
      typescript: '>=4.8.4'

  ts-interface-checker@0.1.13:
    resolution: {integrity: sha512-Y/arvbn+rrz3JCKl9C4kVNfTfSm2/mEp5FSz5EsZSANGPSlQrpRI5M4PKF+mJnE52jOO90PnPSc3Ur3bTQw0gA==}

  tslib@2.6.2:
    resolution: {integrity: sha512-AEYxH93jGFPn/a2iVAwW87VuUIkR1FVUKB77NwMF7nBTDkDrrT/Hpt/IrCJ0QXhW27jTBDcf5ZY7w6RiqTMw2Q==}

  tslib@2.8.1:
    resolution: {integrity: sha512-oJFu94HQb+KVduSUQL7wnpmqnfmLsOA/nAh6b6EH0wCEoK0/mPeXU6c3wKDV83MkOuHPRHtSXKKU99IBazS/2w==}

  tunnel-agent@0.6.0:
    resolution: {integrity: sha512-McnNiV1l8RYeY8tBgEpuodCC1mLUdbSN+CYBL7kJsJNInOP8UjDDEwdk6Mw60vdLLrr5NHKZhMAOSrR2NZuQ+w==}

  type-check@0.4.0:
    resolution: {integrity: sha512-XleUoc9uwGXqjWwXaUTZAmzMcFZ5858QA2vvx1Ur5xIcixXIP+8LnFDgRplU30us6teqdlskFfu+ae4K79Ooew==}
    engines: {node: '>= 0.8.0'}

  typescript-eslint@8.21.0:
    resolution: {integrity: sha512-txEKYY4XMKwPXxNkN8+AxAdX6iIJAPiJbHE/FpQccs/sxw8Lf26kqwC3cn0xkHlW8kEbLhkhCsjWuMveaY9Rxw==}
    engines: {node: ^18.18.0 || ^20.9.0 || >=21.1.0}
    peerDependencies:
      eslint: ^8.57.0 || ^9.0.0
      typescript: '>=4.8.4 <5.8.0'

  typescript@5.7.3:
    resolution: {integrity: sha512-84MVSjMEHP+FQRPy3pX9sTVV/INIex71s9TL2Gm5FG/WG1SqXeKyZ0k7/blY/4FdOzI12CBy1vGc4og/eus0fw==}
    engines: {node: '>=14.17'}
    hasBin: true

  ua-parser-js@1.0.40:
    resolution: {integrity: sha512-z6PJ8Lml+v3ichVojCiB8toQJBuwR42ySM4ezjXIqXK3M0HczmKQ3LF4rhU55PfD99KEEXQG6yb7iOMyvYuHew==}
    hasBin: true

  undici-types@6.20.0:
    resolution: {integrity: sha512-Ny6QZ2Nju20vw1SRHe3d9jVu6gJ+4e3+MMpqu7pqE5HT6WsTSlce++GQmK5UXS8mzV8DSYHrQH+Xrf2jVcuKNg==}

  unicode-properties@1.4.1:
    resolution: {integrity: sha512-CLjCCLQ6UuMxWnbIylkisbRj31qxHPAurvena/0iwSVbQ2G1VY5/HjV0IRabOEbDHlzZlRdCrD4NhB0JtU40Pg==}

  unicode-trie@2.0.0:
    resolution: {integrity: sha512-x7bc76x0bm4prf1VLg79uhAzKw8DVboClSN5VxJuQ+LKDOVEW9CdH+VY7SP+vX7xCYQqzzgQpFqz15zeLvAtZQ==}

  unified@11.0.5:
    resolution: {integrity: sha512-xKvGhPWw3k84Qjh8bI3ZeJjqnyadK+GEFtazSfZv/rKeTkTjOJho6mFqh2SM96iIcZokxiOpg78GazTSg8+KHA==}

  unist-util-find-after@5.0.0:
    resolution: {integrity: sha512-amQa0Ep2m6hE2g72AugUItjbuM8X8cGQnFoHk0pGfrFeT9GZhzN5SW8nRsiGKK7Aif4CrACPENkA6P/Lw6fHGQ==}

  unist-util-is@6.0.0:
    resolution: {integrity: sha512-2qCTHimwdxLfz+YzdGfkqNlH0tLi9xjTnHddPmJwtIG9MGsdbutfTc4P+haPD7l7Cjxf/WZj+we5qfVPvvxfYw==}

  unist-util-position@5.0.0:
    resolution: {integrity: sha512-fucsC7HjXvkB5R3kTCO7kUjRdrS0BJt3M/FPxmHMBOm8JQi2BsHAHFsy27E0EolP8rp0NzXsJ+jNPyDWvOJZPA==}

  unist-util-remove-position@5.0.0:
    resolution: {integrity: sha512-Hp5Kh3wLxv0PHj9m2yZhhLt58KzPtEYKQQ4yxfYFEO7EvHwzyDYnduhHnY1mDxoqr7VUwVuHXk9RXKIiYS1N8Q==}

  unist-util-stringify-position@4.0.0:
    resolution: {integrity: sha512-0ASV06AAoKCDkS2+xw5RXJywruurpbC4JZSm7nr7MOt1ojAzvyyaO+UxZf18j8FCF6kmzCZKcAgN/yu2gm2XgQ==}

  unist-util-visit-parents@6.0.1:
    resolution: {integrity: sha512-L/PqWzfTP9lzzEa6CKs0k2nARxTdZduw3zyh8d2NVBnsyvHjSX4TWse388YrrQKbvI8w20fGjGlhgT96WwKykw==}

  unist-util-visit@5.0.0:
    resolution: {integrity: sha512-MR04uvD+07cwl/yhVuVWAtw+3GOR/knlL55Nd/wAdblk27GCVt3lqpTivy/tkJcZoNPzTwS1Y+KMojlLDhoTzg==}

  unload@2.2.0:
    resolution: {integrity: sha512-B60uB5TNBLtN6/LsgAf3udH9saB5p7gqJwcFfbOEZ8BcBHnGwCf6G/TGiEqkRAxX7zAFIUtzdrXQSdL3Q/wqNA==}

  update-browserslist-db@1.1.2:
    resolution: {integrity: sha512-PPypAm5qvlD7XMZC3BujecnaOxwhrtoFR+Dqkk5Aa/6DssiH0ibKoketaj9w8LP7Bont1rYeoV5plxD7RTEPRg==}
    hasBin: true
    peerDependencies:
      browserslist: '>= 4.21.0'

  uri-js@4.4.1:
    resolution: {integrity: sha512-7rKUyy33Q1yc98pQ1DAmLtwX109F7TIfWlW1Ydo8Wl1ii1SeHieeh0HHfPeL2fMXK6z0s8ecKs9frCuLJvndBg==}

  use-callback-ref@1.3.3:
    resolution: {integrity: sha512-jQL3lRnocaFtu3V00JToYz/4QkNWswxijDaCVNZRiRTO3HQDLsdu1ZtmIUvV4yPp+rvWm5j0y0TG/S61cuijTg==}
    engines: {node: '>=10'}
    peerDependencies:
      '@types/react': '*'
      react: ^16.8.0 || ^17.0.0 || ^18.0.0 || ^19.0.0 || ^19.0.0-rc
    peerDependenciesMeta:
      '@types/react':
        optional: true

  use-composed-ref@1.4.0:
    resolution: {integrity: sha512-djviaxuOOh7wkj0paeO1Q/4wMZ8Zrnag5H6yBvzN7AKKe8beOaED9SF5/ByLqsku8NP4zQqsvM2u3ew/tJK8/w==}
    peerDependencies:
      '@types/react': '*'
      react: ^16.8.0 || ^17.0.0 || ^18.0.0 || ^19.0.0
    peerDependenciesMeta:
      '@types/react':
        optional: true

  use-isomorphic-layout-effect@1.2.0:
    resolution: {integrity: sha512-q6ayo8DWoPZT0VdG4u3D3uxcgONP3Mevx2i2b0434cwWBoL+aelL1DzkXI6w3PhTZzUeR2kaVlZn70iCiseP6w==}
    peerDependencies:
      '@types/react': '*'
      react: ^16.8.0 || ^17.0.0 || ^18.0.0 || ^19.0.0
    peerDependenciesMeta:
      '@types/react':
        optional: true

  use-latest@1.3.0:
    resolution: {integrity: sha512-mhg3xdm9NaM8q+gLT8KryJPnRFOz1/5XPBhmDEVZK1webPzDjrPk7f/mbpeLqTgB9msytYWANxgALOCJKnLvcQ==}
    peerDependencies:
      '@types/react': '*'
      react: ^16.8.0 || ^17.0.0 || ^18.0.0 || ^19.0.0
    peerDependenciesMeta:
      '@types/react':
        optional: true

  use-sidecar@1.1.3:
    resolution: {integrity: sha512-Fedw0aZvkhynoPYlA5WXrMCAMm+nSWdZt6lzJQ7Ok8S6Q+VsHmHpRWndVRJ8Be0ZbkfPc5LRYH+5XrzXcEeLRQ==}
    engines: {node: '>=10'}
    peerDependencies:
      '@types/react': '*'
      react: ^16.8.0 || ^17.0.0 || ^18.0.0 || ^19.0.0 || ^19.0.0-rc
    peerDependenciesMeta:
      '@types/react':
        optional: true

  use-sync-external-store@1.4.0:
    resolution: {integrity: sha512-9WXSPC5fMv61vaupRkCKCxsPxBocVnwakBEkMIHHpkTTg6icbJtg6jzgtLDm4bl3cSHAca52rYWih0k4K3PfHw==}
    peerDependencies:
      react: ^16.8.0 || ^17.0.0 || ^18.0.0 || ^19.0.0

  util-deprecate@1.0.2:
    resolution: {integrity: sha512-EPD5q1uXyFxJpCrLnCc1nHnq3gOa6DZBocAIiI2TaSCA7VCJ1UJDMagCzIkXNsUYfD1daK//LTEQ8xiIbrHtcw==}

  vfile-location@5.0.3:
    resolution: {integrity: sha512-5yXvWDEgqeiYiBe1lbxYF7UMAIm/IcopxMHrMQDq3nvKcjPKIhZklUKL+AE7J7uApI4kwe2snsK+eI6UTj9EHg==}

  vfile-message@4.0.2:
    resolution: {integrity: sha512-jRDZ1IMLttGj41KcZvlrYAaI3CfqpLpfpf+Mfig13viT6NKvRzWZ+lXz0Y5D60w6uJIBAOGq9mSHf0gktF0duw==}

  vfile@6.0.3:
    resolution: {integrity: sha512-KzIbH/9tXat2u30jf+smMwFCsno4wHVdNmzFyL+T/L3UGqqk6JKfVqOFOZEpZSHADH1k40ab6NUIXZq422ov3Q==}

  victory-vendor@36.9.2:
    resolution: {integrity: sha512-PnpQQMuxlwYdocC8fIJqVXvkeViHYzotI+NJrCuav0ZYFoq912ZHBk3mCeuj+5/VpodOjPe1z0Fk2ihgzlXqjQ==}

  vite-compatible-readable-stream@3.6.1:
    resolution: {integrity: sha512-t20zYkrSf868+j/p31cRIGN28Phrjm3nRSLR2fyc2tiWi4cZGVdv68yNlwnIINTkMTmPoMiSlc0OadaO7DXZaQ==}
    engines: {node: '>= 6'}

  vite-plugin-runtime-env@0.1.1:
    resolution: {integrity: sha512-xm7aw/BV2o6avLi1UCR9mIG+KZVv2UQhoqb4gUIxhiP7hkiLCYnG3aTFLYrHb8CmAzXkTvBRb63yOnAgJWYbgA==}
    peerDependencies:
      vite: '*'

  vite@5.4.18:
    resolution: {integrity: sha512-1oDcnEp3lVyHCuQ2YFelM4Alm2o91xNoMncRm1U7S+JdYfYOvbiGZ3/CxGttrOu2M/KcGz7cRC2DoNUA6urmMA==}
    engines: {node: ^18.0.0 || >=20.0.0}
    hasBin: true
    peerDependencies:
      '@types/node': ^18.0.0 || >=20.0.0
      less: '*'
      lightningcss: ^1.21.0
      sass: '*'
      sass-embedded: '*'
      stylus: '*'
      sugarss: '*'
      terser: ^5.4.0
    peerDependenciesMeta:
      '@types/node':
        optional: true
      less:
        optional: true
      lightningcss:
        optional: true
      sass:
        optional: true
      sass-embedded:
        optional: true
      stylus:
        optional: true
      sugarss:
        optional: true
      terser:
        optional: true

  warning@4.0.3:
    resolution: {integrity: sha512-rpJyN222KWIvHJ/F53XSZv0Zl/accqHR8et1kpaMTD/fLCRxtV8iX8czMzY7sVZupTI3zcUTg8eycS2kNF9l6w==}

  web-namespaces@2.0.1:
    resolution: {integrity: sha512-bKr1DkiNa2krS7qxNtdrtHAmzuYGFQLiQ13TsorsdT6ULTkPLKuu5+GsFpDlg6JFjUTwX2DyhMPG2be8uPrqsQ==}

  webidl-conversions@3.0.1:
    resolution: {integrity: sha512-2JAn3z8AR6rjK8Sm8orRC0h/bcl/DqL7tRPdGZ4I1CjdF+EaMLmYxBHyXuKL849eucPFhvBoxMsflfOb8kxaeQ==}

  whatwg-url@5.0.0:
    resolution: {integrity: sha512-saE57nupxk6v3HY35+jzBwYa0rKSy0XR8JSxZPwgLr7ys0IBzhGviA1/TUGJLmSVqs8pb9AnvICXEuOHLprYTw==}

  which@2.0.2:
    resolution: {integrity: sha512-BLI3Tl1TW3Pvl70l3yq3Y64i+awpwXqsGBYWkkqMtnbXgrMD+yj7rhW0kuEDxzJaYXGjEW5ogapKNMEKNMjibA==}
    engines: {node: '>= 8'}
    hasBin: true

  word-wrap@1.2.5:
    resolution: {integrity: sha512-BN22B5eaMMI9UMtjrGd5g5eCYPpCPDUy0FJXbYsaT5zYxjFOckS53SQDE3pWkVoWpHXVb3BrYcEN4Twa55B5cA==}
    engines: {node: '>=0.10.0'}

  wrap-ansi@7.0.0:
    resolution: {integrity: sha512-YVGIj2kamLSTxw6NsZjoBxfSwsn0ycdesmc4p+Q21c5zPuZ1pl+NfxVdxPtdHvmNVOQ6XSYG4AUtyt/Fi7D16Q==}
    engines: {node: '>=10'}

  wrap-ansi@8.1.0:
    resolution: {integrity: sha512-si7QWI6zUMq56bESFvagtmzMdGOtoxfR+Sez11Mobfc7tm+VkUckk9bW2UeffTGVUbOksxmSw0AA2gs8g71NCQ==}
    engines: {node: '>=12'}

  wrappy@1.0.2:
    resolution: {integrity: sha512-l4Sp/DRseor9wL6EvV2+TuQn63dMkPjZ/sp9XkghTEbV9KlPS1xUsZ3u7/IQO4wxtcFB4bgpQPRcR3QCvezPcQ==}

  yallist@3.1.1:
    resolution: {integrity: sha512-a4UGQaWPH59mOXUYnAG2ewncQS4i4F43Tv3JoAM+s2VDAmS9NsK8GpDMLrCHPksFT7h3K6TOoUNn2pb7RoXx4g==}

  yaml@1.10.2:
    resolution: {integrity: sha512-r3vXyErRCYJ7wg28yvBY5VSoAF8ZvlcW9/BwUzEtUsjvX/DKs24dIkuwjtuprwJJHsbyUbLApepYTR1BN4uHrg==}
    engines: {node: '>= 6'}

  yaml@2.7.0:
    resolution: {integrity: sha512-+hSoy/QHluxmC9kCIJyL/uyFmLmc+e5CFR5Wa+bpIhIj85LVb9ZH2nVnqrHoSvKogwODv0ClqZkmiSSaIH5LTA==}
    engines: {node: '>= 14'}
    hasBin: true

  yocto-queue@0.1.0:
    resolution: {integrity: sha512-rVksvsnNCdJ/ohGc6xgPwyN8eheCxsiLM8mxuE/t/mOVqJewPuO1miLpTHQiRgTKCLexL4MeAFVagts7HmNZ2Q==}
    engines: {node: '>=10'}

  yoga-layout@2.0.1:
    resolution: {integrity: sha512-tT/oChyDXelLo2A+UVnlW9GU7CsvFMaEnd9kVFsaiCQonFAXd3xrHhkLYu+suwwosrAEQ746xBU+HvYtm1Zs2Q==}

  zwitch@2.0.4:
    resolution: {integrity: sha512-bXE4cR/kVZhKZX/RjPEflHaKVhUVl85noU3v6b8apfQEc1x4A+zBxjZ4lN8LqGd6WZ3dl98pY4o717VFmoPp+A==}

snapshots:

  '@alloc/quick-lru@5.2.0': {}

  '@ampproject/remapping@2.3.0':
    dependencies:
      '@jridgewell/gen-mapping': 0.3.8
      '@jridgewell/trace-mapping': 0.3.25

  '@babel/code-frame@7.26.2':
    dependencies:
      '@babel/helper-validator-identifier': 7.25.9
      js-tokens: 4.0.0
      picocolors: 1.1.1

  '@babel/compat-data@7.26.5': {}

  '@babel/core@7.26.7':
    dependencies:
      '@ampproject/remapping': 2.3.0
      '@babel/code-frame': 7.26.2
      '@babel/generator': 7.26.5
      '@babel/helper-compilation-targets': 7.26.5
      '@babel/helper-module-transforms': 7.26.0(@babel/core@7.26.7)
      '@babel/helpers': 7.27.0
      '@babel/parser': 7.27.0
      '@babel/template': 7.27.0
      '@babel/traverse': 7.26.7
      '@babel/types': 7.27.0
      convert-source-map: 2.0.0
      debug: 4.4.0
      gensync: 1.0.0-beta.2
      json5: 2.2.3
      semver: 6.3.1
    transitivePeerDependencies:
      - supports-color

  '@babel/generator@7.26.5':
    dependencies:
      '@babel/parser': 7.27.0
      '@babel/types': 7.27.0
      '@jridgewell/gen-mapping': 0.3.8
      '@jridgewell/trace-mapping': 0.3.25
      jsesc: 3.1.0

  '@babel/helper-compilation-targets@7.26.5':
    dependencies:
      '@babel/compat-data': 7.26.5
      '@babel/helper-validator-option': 7.25.9
      browserslist: 4.24.4
      lru-cache: 5.1.1
      semver: 6.3.1

  '@babel/helper-module-imports@7.25.9':
    dependencies:
      '@babel/traverse': 7.26.7
      '@babel/types': 7.27.0
    transitivePeerDependencies:
      - supports-color

  '@babel/helper-module-transforms@7.26.0(@babel/core@7.26.7)':
    dependencies:
      '@babel/core': 7.26.7
      '@babel/helper-module-imports': 7.25.9
      '@babel/helper-validator-identifier': 7.25.9
      '@babel/traverse': 7.26.7
    transitivePeerDependencies:
      - supports-color

  '@babel/helper-plugin-utils@7.26.5': {}

  '@babel/helper-string-parser@7.25.9': {}

  '@babel/helper-validator-identifier@7.25.9': {}

  '@babel/helper-validator-option@7.25.9': {}

  '@babel/helpers@7.27.0':
    dependencies:
      '@babel/template': 7.27.0
      '@babel/types': 7.27.0

  '@babel/parser@7.27.0':
    dependencies:
      '@babel/types': 7.27.0

  '@babel/plugin-transform-react-jsx-self@7.25.9(@babel/core@7.26.7)':
    dependencies:
      '@babel/core': 7.26.7
      '@babel/helper-plugin-utils': 7.26.5

  '@babel/plugin-transform-react-jsx-source@7.25.9(@babel/core@7.26.7)':
    dependencies:
      '@babel/core': 7.26.7
      '@babel/helper-plugin-utils': 7.26.5

  '@babel/runtime@7.27.0':
    dependencies:
      regenerator-runtime: 0.14.1

  '@babel/template@7.27.0':
    dependencies:
      '@babel/code-frame': 7.26.2
      '@babel/parser': 7.27.0
      '@babel/types': 7.27.0

  '@babel/traverse@7.26.7':
    dependencies:
      '@babel/code-frame': 7.26.2
      '@babel/generator': 7.26.5
      '@babel/parser': 7.27.0
      '@babel/template': 7.27.0
      '@babel/types': 7.27.0
      debug: 4.4.0
      globals: 11.12.0
    transitivePeerDependencies:
      - supports-color

  '@babel/types@7.27.0':
    dependencies:
      '@babel/helper-string-parser': 7.25.9
      '@babel/helper-validator-identifier': 7.25.9

  '@emotion/babel-plugin@11.13.5':
    dependencies:
      '@babel/helper-module-imports': 7.25.9
      '@babel/runtime': 7.27.0
      '@emotion/hash': 0.9.2
      '@emotion/memoize': 0.9.0
      '@emotion/serialize': 1.3.3
      babel-plugin-macros: 3.1.0
      convert-source-map: 1.9.0
      escape-string-regexp: 4.0.0
      find-root: 1.1.0
      source-map: 0.5.7
      stylis: 4.2.0
    transitivePeerDependencies:
      - supports-color

  '@emotion/cache@11.14.0':
    dependencies:
      '@emotion/memoize': 0.9.0
      '@emotion/sheet': 1.4.0
      '@emotion/utils': 1.4.2
      '@emotion/weak-memoize': 0.4.0
      stylis: 4.2.0

  '@emotion/hash@0.9.2': {}

  '@emotion/is-prop-valid@1.2.2':
    dependencies:
      '@emotion/memoize': 0.8.1

  '@emotion/is-prop-valid@1.3.1':
    dependencies:
      '@emotion/memoize': 0.9.0

  '@emotion/memoize@0.8.1': {}

  '@emotion/memoize@0.9.0': {}

  '@emotion/react@11.14.0(@types/react@18.3.18)(react@18.3.1)':
    dependencies:
      '@babel/runtime': 7.27.0
      '@emotion/babel-plugin': 11.13.5
      '@emotion/cache': 11.14.0
      '@emotion/serialize': 1.3.3
      '@emotion/use-insertion-effect-with-fallbacks': 1.2.0(react@18.3.1)
      '@emotion/utils': 1.4.2
      '@emotion/weak-memoize': 0.4.0
      hoist-non-react-statics: 3.3.2
      react: 18.3.1
    optionalDependencies:
      '@types/react': 18.3.18
    transitivePeerDependencies:
      - supports-color

  '@emotion/serialize@1.3.3':
    dependencies:
      '@emotion/hash': 0.9.2
      '@emotion/memoize': 0.9.0
      '@emotion/unitless': 0.10.0
      '@emotion/utils': 1.4.2
      csstype: 3.1.3

  '@emotion/sheet@1.4.0': {}

  '@emotion/styled@11.14.0(@emotion/react@11.14.0(@types/react@18.3.18)(react@18.3.1))(@types/react@18.3.18)(react@18.3.1)':
    dependencies:
      '@babel/runtime': 7.27.0
      '@emotion/babel-plugin': 11.13.5
      '@emotion/is-prop-valid': 1.3.1
      '@emotion/react': 11.14.0(@types/react@18.3.18)(react@18.3.1)
      '@emotion/serialize': 1.3.3
      '@emotion/use-insertion-effect-with-fallbacks': 1.2.0(react@18.3.1)
      '@emotion/utils': 1.4.2
      react: 18.3.1
    optionalDependencies:
      '@types/react': 18.3.18
    transitivePeerDependencies:
      - supports-color

  '@emotion/unitless@0.10.0': {}

  '@emotion/unitless@0.8.1': {}

  '@emotion/use-insertion-effect-with-fallbacks@1.2.0(react@18.3.1)':
    dependencies:
      react: 18.3.1

  '@emotion/utils@1.4.2': {}

  '@emotion/weak-memoize@0.4.0': {}

  '@esbuild/aix-ppc64@0.21.5':
    optional: true

  '@esbuild/android-arm64@0.21.5':
    optional: true

  '@esbuild/android-arm@0.21.5':
    optional: true

  '@esbuild/android-x64@0.21.5':
    optional: true

  '@esbuild/darwin-arm64@0.21.5':
    optional: true

  '@esbuild/darwin-x64@0.21.5':
    optional: true

  '@esbuild/freebsd-arm64@0.21.5':
    optional: true

  '@esbuild/freebsd-x64@0.21.5':
    optional: true

  '@esbuild/linux-arm64@0.21.5':
    optional: true

  '@esbuild/linux-arm@0.21.5':
    optional: true

  '@esbuild/linux-ia32@0.21.5':
    optional: true

  '@esbuild/linux-loong64@0.21.5':
    optional: true

  '@esbuild/linux-mips64el@0.21.5':
    optional: true

  '@esbuild/linux-ppc64@0.21.5':
    optional: true

  '@esbuild/linux-riscv64@0.21.5':
    optional: true

  '@esbuild/linux-s390x@0.21.5':
    optional: true

  '@esbuild/linux-x64@0.21.5':
    optional: true

  '@esbuild/netbsd-x64@0.21.5':
    optional: true

  '@esbuild/openbsd-x64@0.21.5':
    optional: true

  '@esbuild/sunos-x64@0.21.5':
    optional: true

  '@esbuild/win32-arm64@0.21.5':
    optional: true

  '@esbuild/win32-ia32@0.21.5':
    optional: true

  '@esbuild/win32-x64@0.21.5':
    optional: true

  '@eslint-community/eslint-utils@4.4.1(eslint@9.19.0(jiti@1.21.7))':
    dependencies:
      eslint: 9.19.0(jiti@1.21.7)
      eslint-visitor-keys: 3.4.3

  '@eslint-community/regexpp@4.12.1': {}

  '@eslint/config-array@0.19.1':
    dependencies:
      '@eslint/object-schema': 2.1.5
      debug: 4.4.0
      minimatch: 3.1.2
    transitivePeerDependencies:
      - supports-color

  '@eslint/core@0.10.0':
    dependencies:
      '@types/json-schema': 7.0.15

  '@eslint/eslintrc@3.2.0':
    dependencies:
      ajv: 6.12.6
      debug: 4.4.0
      espree: 10.3.0
      globals: 14.0.0
      ignore: 5.3.2
      import-fresh: 3.3.0
      js-yaml: 4.1.0
      minimatch: 3.1.2
      strip-json-comments: 3.1.1
    transitivePeerDependencies:
      - supports-color

  '@eslint/js@9.19.0': {}

  '@eslint/object-schema@2.1.5': {}

  '@eslint/plugin-kit@0.2.5':
    dependencies:
      '@eslint/core': 0.10.0
      levn: 0.4.1

  '@floating-ui/core@1.6.9':
    dependencies:
      '@floating-ui/utils': 0.2.9

  '@floating-ui/dom@1.6.13':
    dependencies:
      '@floating-ui/core': 1.6.9
      '@floating-ui/utils': 0.2.9

  '@floating-ui/react-dom@1.3.0(react-dom@18.3.1(react@18.3.1))(react@18.3.1)':
    dependencies:
      '@floating-ui/dom': 1.6.13
      react: 18.3.1
      react-dom: 18.3.1(react@18.3.1)

  '@floating-ui/react-dom@2.1.2(react-dom@18.3.1(react@18.3.1))(react@18.3.1)':
    dependencies:
      '@floating-ui/dom': 1.6.13
      react: 18.3.1
      react-dom: 18.3.1(react@18.3.1)

  '@floating-ui/react@0.19.2(react-dom@18.3.1(react@18.3.1))(react@18.3.1)':
    dependencies:
      '@floating-ui/react-dom': 1.3.0(react-dom@18.3.1(react@18.3.1))(react@18.3.1)
      aria-hidden: 1.2.4
      react: 18.3.1
      react-dom: 18.3.1(react@18.3.1)
      tabbable: 6.2.0

  '@floating-ui/react@0.26.28(react-dom@18.3.1(react@18.3.1))(react@18.3.1)':
    dependencies:
      '@floating-ui/react-dom': 2.1.2(react-dom@18.3.1(react@18.3.1))(react@18.3.1)
      '@floating-ui/utils': 0.2.9
      react: 18.3.1
      react-dom: 18.3.1(react@18.3.1)
      tabbable: 6.2.0

  '@floating-ui/utils@0.2.9': {}

  '@headlessui/react@2.2.0(react-dom@18.3.1(react@18.3.1))(react@18.3.1)':
    dependencies:
      '@floating-ui/react': 0.26.28(react-dom@18.3.1(react@18.3.1))(react@18.3.1)
      '@react-aria/focus': 3.19.1(react-dom@18.3.1(react@18.3.1))(react@18.3.1)
      '@react-aria/interactions': 3.23.0(react-dom@18.3.1(react@18.3.1))(react@18.3.1)
      '@tanstack/react-virtual': 3.11.2(react-dom@18.3.1(react@18.3.1))(react@18.3.1)
      react: 18.3.1
      react-dom: 18.3.1(react@18.3.1)

  '@humanfs/core@0.19.1': {}

  '@humanfs/node@0.16.6':
    dependencies:
      '@humanfs/core': 0.19.1
      '@humanwhocodes/retry': 0.3.1

  '@humanwhocodes/module-importer@1.0.1': {}

  '@humanwhocodes/retry@0.3.1': {}

  '@humanwhocodes/retry@0.4.1': {}

  '@isaacs/cliui@8.0.2':
    dependencies:
      string-width: 5.1.2
      string-width-cjs: string-width@4.2.3
      strip-ansi: 7.1.0
      strip-ansi-cjs: strip-ansi@6.0.1
      wrap-ansi: 8.1.0
      wrap-ansi-cjs: wrap-ansi@7.0.0

  '@jridgewell/gen-mapping@0.3.8':
    dependencies:
      '@jridgewell/set-array': 1.2.1
      '@jridgewell/sourcemap-codec': 1.5.0
      '@jridgewell/trace-mapping': 0.3.25

  '@jridgewell/resolve-uri@3.1.2': {}

  '@jridgewell/set-array@1.2.1': {}

  '@jridgewell/sourcemap-codec@1.5.0': {}

  '@jridgewell/trace-mapping@0.3.25':
    dependencies:
      '@jridgewell/resolve-uri': 3.1.2
      '@jridgewell/sourcemap-codec': 1.5.0

  '@mui/core-downloads-tracker@6.4.1': {}

  '@mui/icons-material@6.4.1(@mui/material@6.4.1(@emotion/react@11.14.0(@types/react@18.3.18)(react@18.3.1))(@emotion/styled@11.14.0(@emotion/react@11.14.0(@types/react@18.3.18)(react@18.3.1))(@types/react@18.3.18)(react@18.3.1))(@types/react@18.3.18)(react-dom@18.3.1(react@18.3.1))(react@18.3.1))(@types/react@18.3.18)(react@18.3.1)':
    dependencies:
      '@babel/runtime': 7.27.0
      '@mui/material': 6.4.1(@emotion/react@11.14.0(@types/react@18.3.18)(react@18.3.1))(@emotion/styled@11.14.0(@emotion/react@11.14.0(@types/react@18.3.18)(react@18.3.1))(@types/react@18.3.18)(react@18.3.1))(@types/react@18.3.18)(react-dom@18.3.1(react@18.3.1))(react@18.3.1)
      react: 18.3.1
    optionalDependencies:
      '@types/react': 18.3.18

  '@mui/material@6.4.1(@emotion/react@11.14.0(@types/react@18.3.18)(react@18.3.1))(@emotion/styled@11.14.0(@emotion/react@11.14.0(@types/react@18.3.18)(react@18.3.1))(@types/react@18.3.18)(react@18.3.1))(@types/react@18.3.18)(react-dom@18.3.1(react@18.3.1))(react@18.3.1)':
    dependencies:
      '@babel/runtime': 7.27.0
      '@mui/core-downloads-tracker': 6.4.1
      '@mui/system': 6.4.1(@emotion/react@11.14.0(@types/react@18.3.18)(react@18.3.1))(@emotion/styled@11.14.0(@emotion/react@11.14.0(@types/react@18.3.18)(react@18.3.1))(@types/react@18.3.18)(react@18.3.1))(@types/react@18.3.18)(react@18.3.1)
      '@mui/types': 7.2.21(@types/react@18.3.18)
      '@mui/utils': 6.4.1(@types/react@18.3.18)(react@18.3.1)
      '@popperjs/core': 2.11.8
      '@types/react-transition-group': 4.4.12(@types/react@18.3.18)
      clsx: 2.1.1
      csstype: 3.1.3
      prop-types: 15.8.1
      react: 18.3.1
      react-dom: 18.3.1(react@18.3.1)
      react-is: 19.0.0
      react-transition-group: 4.4.5(react-dom@18.3.1(react@18.3.1))(react@18.3.1)
    optionalDependencies:
      '@emotion/react': 11.14.0(@types/react@18.3.18)(react@18.3.1)
      '@emotion/styled': 11.14.0(@emotion/react@11.14.0(@types/react@18.3.18)(react@18.3.1))(@types/react@18.3.18)(react@18.3.1)
      '@types/react': 18.3.18

  '@mui/private-theming@6.4.1(@types/react@18.3.18)(react@18.3.1)':
    dependencies:
      '@babel/runtime': 7.27.0
      '@mui/utils': 6.4.1(@types/react@18.3.18)(react@18.3.1)
      prop-types: 15.8.1
      react: 18.3.1
    optionalDependencies:
      '@types/react': 18.3.18

  '@mui/styled-engine@6.4.0(@emotion/react@11.14.0(@types/react@18.3.18)(react@18.3.1))(@emotion/styled@11.14.0(@emotion/react@11.14.0(@types/react@18.3.18)(react@18.3.1))(@types/react@18.3.18)(react@18.3.1))(react@18.3.1)':
    dependencies:
      '@babel/runtime': 7.27.0
      '@emotion/cache': 11.14.0
      '@emotion/serialize': 1.3.3
      '@emotion/sheet': 1.4.0
      csstype: 3.1.3
      prop-types: 15.8.1
      react: 18.3.1
    optionalDependencies:
      '@emotion/react': 11.14.0(@types/react@18.3.18)(react@18.3.1)
      '@emotion/styled': 11.14.0(@emotion/react@11.14.0(@types/react@18.3.18)(react@18.3.1))(@types/react@18.3.18)(react@18.3.1)

  '@mui/system@6.4.1(@emotion/react@11.14.0(@types/react@18.3.18)(react@18.3.1))(@emotion/styled@11.14.0(@emotion/react@11.14.0(@types/react@18.3.18)(react@18.3.1))(@types/react@18.3.18)(react@18.3.1))(@types/react@18.3.18)(react@18.3.1)':
    dependencies:
      '@babel/runtime': 7.27.0
      '@mui/private-theming': 6.4.1(@types/react@18.3.18)(react@18.3.1)
      '@mui/styled-engine': 6.4.0(@emotion/react@11.14.0(@types/react@18.3.18)(react@18.3.1))(@emotion/styled@11.14.0(@emotion/react@11.14.0(@types/react@18.3.18)(react@18.3.1))(@types/react@18.3.18)(react@18.3.1))(react@18.3.1)
      '@mui/types': 7.2.21(@types/react@18.3.18)
      '@mui/utils': 6.4.1(@types/react@18.3.18)(react@18.3.1)
      clsx: 2.1.1
      csstype: 3.1.3
      prop-types: 15.8.1
      react: 18.3.1
    optionalDependencies:
      '@emotion/react': 11.14.0(@types/react@18.3.18)(react@18.3.1)
      '@emotion/styled': 11.14.0(@emotion/react@11.14.0(@types/react@18.3.18)(react@18.3.1))(@types/react@18.3.18)(react@18.3.1)
      '@types/react': 18.3.18

  '@mui/types@7.2.21(@types/react@18.3.18)':
    optionalDependencies:
      '@types/react': 18.3.18

  '@mui/utils@6.4.1(@types/react@18.3.18)(react@18.3.1)':
    dependencies:
      '@babel/runtime': 7.27.0
      '@mui/types': 7.2.21(@types/react@18.3.18)
      '@types/prop-types': 15.7.14
      clsx: 2.1.1
      prop-types: 15.8.1
      react: 18.3.1
      react-is: 19.0.0
    optionalDependencies:
      '@types/react': 18.3.18

  '@mui/x-charts-vendor@7.20.0':
    dependencies:
      '@babel/runtime': 7.27.0
      '@types/d3-color': 3.1.3
      '@types/d3-delaunay': 6.0.4
      '@types/d3-interpolate': 3.0.4
      '@types/d3-scale': 4.0.8
      '@types/d3-shape': 3.1.7
      '@types/d3-time': 3.0.4
      d3-color: 3.1.0
      d3-delaunay: 6.0.4
      d3-interpolate: 3.0.1
      d3-scale: 4.0.2
      d3-shape: 3.2.0
      d3-time: 3.1.0
      delaunator: 5.0.1
      robust-predicates: 3.0.2

  '@mui/x-charts@7.24.1(@emotion/react@11.14.0(@types/react@18.3.18)(react@18.3.1))(@emotion/styled@11.14.0(@emotion/react@11.14.0(@types/react@18.3.18)(react@18.3.1))(@types/react@18.3.18)(react@18.3.1))(@mui/material@6.4.1(@emotion/react@11.14.0(@types/react@18.3.18)(react@18.3.1))(@emotion/styled@11.14.0(@emotion/react@11.14.0(@types/react@18.3.18)(react@18.3.1))(@types/react@18.3.18)(react@18.3.1))(@types/react@18.3.18)(react-dom@18.3.1(react@18.3.1))(react@18.3.1))(@mui/system@6.4.1(@emotion/react@11.14.0(@types/react@18.3.18)(react@18.3.1))(@emotion/styled@11.14.0(@emotion/react@11.14.0(@types/react@18.3.18)(react@18.3.1))(@types/react@18.3.18)(react@18.3.1))(@types/react@18.3.18)(react@18.3.1))(@types/react@18.3.18)(react-dom@18.3.1(react@18.3.1))(react@18.3.1)':
    dependencies:
      '@babel/runtime': 7.27.0
      '@mui/material': 6.4.1(@emotion/react@11.14.0(@types/react@18.3.18)(react@18.3.1))(@emotion/styled@11.14.0(@emotion/react@11.14.0(@types/react@18.3.18)(react@18.3.1))(@types/react@18.3.18)(react@18.3.1))(@types/react@18.3.18)(react-dom@18.3.1(react@18.3.1))(react@18.3.1)
      '@mui/system': 6.4.1(@emotion/react@11.14.0(@types/react@18.3.18)(react@18.3.1))(@emotion/styled@11.14.0(@emotion/react@11.14.0(@types/react@18.3.18)(react@18.3.1))(@types/react@18.3.18)(react@18.3.1))(@types/react@18.3.18)(react@18.3.1)
      '@mui/utils': 6.4.1(@types/react@18.3.18)(react@18.3.1)
      '@mui/x-charts-vendor': 7.20.0
      '@mui/x-internals': 7.24.1(@types/react@18.3.18)(react@18.3.1)
      '@react-spring/rafz': 9.7.5
      '@react-spring/web': 9.7.5(react-dom@18.3.1(react@18.3.1))(react@18.3.1)
      clsx: 2.1.1
      prop-types: 15.8.1
      react: 18.3.1
      react-dom: 18.3.1(react@18.3.1)
    optionalDependencies:
      '@emotion/react': 11.14.0(@types/react@18.3.18)(react@18.3.1)
      '@emotion/styled': 11.14.0(@emotion/react@11.14.0(@types/react@18.3.18)(react@18.3.1))(@types/react@18.3.18)(react@18.3.1)
    transitivePeerDependencies:
      - '@types/react'

  '@mui/x-date-pickers@7.24.1(@emotion/react@11.14.0(@types/react@18.3.18)(react@18.3.1))(@emotion/styled@11.14.0(@emotion/react@11.14.0(@types/react@18.3.18)(react@18.3.1))(@types/react@18.3.18)(react@18.3.1))(@mui/material@6.4.1(@emotion/react@11.14.0(@types/react@18.3.18)(react@18.3.1))(@emotion/styled@11.14.0(@emotion/react@11.14.0(@types/react@18.3.18)(react@18.3.1))(@types/react@18.3.18)(react@18.3.1))(@types/react@18.3.18)(react-dom@18.3.1(react@18.3.1))(react@18.3.1))(@mui/system@6.4.1(@emotion/react@11.14.0(@types/react@18.3.18)(react@18.3.1))(@emotion/styled@11.14.0(@emotion/react@11.14.0(@types/react@18.3.18)(react@18.3.1))(@types/react@18.3.18)(react@18.3.1))(@types/react@18.3.18)(react@18.3.1))(@types/react@18.3.18)(date-fns@4.1.0)(react-dom@18.3.1(react@18.3.1))(react@18.3.1)':
    dependencies:
      '@babel/runtime': 7.27.0
      '@mui/material': 6.4.1(@emotion/react@11.14.0(@types/react@18.3.18)(react@18.3.1))(@emotion/styled@11.14.0(@emotion/react@11.14.0(@types/react@18.3.18)(react@18.3.1))(@types/react@18.3.18)(react@18.3.1))(@types/react@18.3.18)(react-dom@18.3.1(react@18.3.1))(react@18.3.1)
      '@mui/system': 6.4.1(@emotion/react@11.14.0(@types/react@18.3.18)(react@18.3.1))(@emotion/styled@11.14.0(@emotion/react@11.14.0(@types/react@18.3.18)(react@18.3.1))(@types/react@18.3.18)(react@18.3.1))(@types/react@18.3.18)(react@18.3.1)
      '@mui/utils': 6.4.1(@types/react@18.3.18)(react@18.3.1)
      '@mui/x-internals': 7.24.1(@types/react@18.3.18)(react@18.3.1)
      '@types/react-transition-group': 4.4.12(@types/react@18.3.18)
      clsx: 2.1.1
      prop-types: 15.8.1
      react: 18.3.1
      react-dom: 18.3.1(react@18.3.1)
      react-transition-group: 4.4.5(react-dom@18.3.1(react@18.3.1))(react@18.3.1)
    optionalDependencies:
      '@emotion/react': 11.14.0(@types/react@18.3.18)(react@18.3.1)
      '@emotion/styled': 11.14.0(@emotion/react@11.14.0(@types/react@18.3.18)(react@18.3.1))(@types/react@18.3.18)(react@18.3.1)
      date-fns: 4.1.0
    transitivePeerDependencies:
      - '@types/react'

  '@mui/x-internals@7.24.1(@types/react@18.3.18)(react@18.3.1)':
    dependencies:
      '@babel/runtime': 7.27.0
      '@mui/utils': 6.4.1(@types/react@18.3.18)(react@18.3.1)
      react: 18.3.1
    transitivePeerDependencies:
      - '@types/react'

  '@nivo/calendar@0.88.0(react-dom@18.3.1(react@18.3.1))(react@18.3.1)':
    dependencies:
      '@nivo/core': 0.88.0(react-dom@18.3.1(react@18.3.1))(react@18.3.1)
      '@nivo/legends': 0.88.0(react-dom@18.3.1(react@18.3.1))(react@18.3.1)
      '@nivo/tooltip': 0.88.0(react-dom@18.3.1(react@18.3.1))(react@18.3.1)
      '@types/d3-scale': 4.0.8
      '@types/d3-time': 1.1.4
      '@types/d3-time-format': 3.0.4
      d3-scale: 4.0.2
      d3-time: 1.1.0
      d3-time-format: 3.0.0
      lodash: 4.17.21
      react: 18.3.1
    transitivePeerDependencies:
      - react-dom

  '@nivo/colors@0.88.0(react-dom@18.3.1(react@18.3.1))(react@18.3.1)':
    dependencies:
      '@nivo/core': 0.88.0(react-dom@18.3.1(react@18.3.1))(react@18.3.1)
      '@types/d3-color': 3.1.3
      '@types/d3-scale': 4.0.8
      '@types/d3-scale-chromatic': 3.1.0
      '@types/prop-types': 15.7.14
      d3-color: 3.1.0
      d3-scale: 4.0.2
      d3-scale-chromatic: 3.1.0
      lodash: 4.17.21
      prop-types: 15.8.1
      react: 18.3.1
    transitivePeerDependencies:
      - react-dom

  '@nivo/core@0.88.0(react-dom@18.3.1(react@18.3.1))(react@18.3.1)':
    dependencies:
      '@nivo/tooltip': 0.88.0(react-dom@18.3.1(react@18.3.1))(react@18.3.1)
      '@react-spring/web': 9.7.5(react-dom@18.3.1(react@18.3.1))(react@18.3.1)
      '@types/d3-shape': 3.1.7
      d3-color: 3.1.0
      d3-format: 1.4.5
      d3-interpolate: 3.0.1
      d3-scale: 4.0.2
      d3-scale-chromatic: 3.1.0
      d3-shape: 3.2.0
      d3-time-format: 3.0.0
      lodash: 4.17.21
      prop-types: 15.8.1
      react: 18.3.1
    transitivePeerDependencies:
      - react-dom

  '@nivo/legends@0.88.0(react-dom@18.3.1(react@18.3.1))(react@18.3.1)':
    dependencies:
      '@nivo/colors': 0.88.0(react-dom@18.3.1(react@18.3.1))(react@18.3.1)
      '@nivo/core': 0.88.0(react-dom@18.3.1(react@18.3.1))(react@18.3.1)
      '@types/d3-scale': 4.0.8
      d3-scale: 4.0.2
      react: 18.3.1
    transitivePeerDependencies:
      - react-dom

  '@nivo/tooltip@0.88.0(react-dom@18.3.1(react@18.3.1))(react@18.3.1)':
    dependencies:
      '@nivo/core': 0.88.0(react-dom@18.3.1(react@18.3.1))(react@18.3.1)
      '@react-spring/web': 9.7.5(react-dom@18.3.1(react@18.3.1))(react@18.3.1)
      react: 18.3.1
    transitivePeerDependencies:
      - react-dom

  '@nodelib/fs.scandir@2.1.5':
    dependencies:
      '@nodelib/fs.stat': 2.0.5
      run-parallel: 1.2.0

  '@nodelib/fs.stat@2.0.5': {}

  '@nodelib/fs.walk@1.2.8':
    dependencies:
      '@nodelib/fs.scandir': 2.1.5
      fastq: 1.18.0

  '@pkgjs/parseargs@0.11.0':
    optional: true

  '@popperjs/core@2.11.8': {}

  '@radix-ui/colors@3.0.0': {}

  '@radix-ui/number@1.1.0': {}

  '@radix-ui/primitive@1.1.1': {}

  '@radix-ui/react-accessible-icon@1.1.1(@types/react-dom@18.3.5(@types/react@18.3.18))(@types/react@18.3.18)(react-dom@18.3.1(react@18.3.1))(react@18.3.1)':
    dependencies:
      '@radix-ui/react-visually-hidden': 1.1.1(@types/react-dom@18.3.5(@types/react@18.3.18))(@types/react@18.3.18)(react-dom@18.3.1(react@18.3.1))(react@18.3.1)
      react: 18.3.1
      react-dom: 18.3.1(react@18.3.1)
    optionalDependencies:
      '@types/react': 18.3.18
      '@types/react-dom': 18.3.5(@types/react@18.3.18)

  '@radix-ui/react-accordion@1.2.2(@types/react-dom@18.3.5(@types/react@18.3.18))(@types/react@18.3.18)(react-dom@18.3.1(react@18.3.1))(react@18.3.1)':
    dependencies:
      '@radix-ui/primitive': 1.1.1
      '@radix-ui/react-collapsible': 1.1.2(@types/react-dom@18.3.5(@types/react@18.3.18))(@types/react@18.3.18)(react-dom@18.3.1(react@18.3.1))(react@18.3.1)
      '@radix-ui/react-collection': 1.1.1(@types/react-dom@18.3.5(@types/react@18.3.18))(@types/react@18.3.18)(react-dom@18.3.1(react@18.3.1))(react@18.3.1)
      '@radix-ui/react-compose-refs': 1.1.1(@types/react@18.3.18)(react@18.3.1)
      '@radix-ui/react-context': 1.1.1(@types/react@18.3.18)(react@18.3.1)
      '@radix-ui/react-direction': 1.1.0(@types/react@18.3.18)(react@18.3.1)
      '@radix-ui/react-id': 1.1.0(@types/react@18.3.18)(react@18.3.1)
      '@radix-ui/react-primitive': 2.0.1(@types/react-dom@18.3.5(@types/react@18.3.18))(@types/react@18.3.18)(react-dom@18.3.1(react@18.3.1))(react@18.3.1)
      '@radix-ui/react-use-controllable-state': 1.1.0(@types/react@18.3.18)(react@18.3.1)
      react: 18.3.1
      react-dom: 18.3.1(react@18.3.1)
    optionalDependencies:
      '@types/react': 18.3.18
      '@types/react-dom': 18.3.5(@types/react@18.3.18)

  '@radix-ui/react-alert-dialog@1.1.5(@types/react-dom@18.3.5(@types/react@18.3.18))(@types/react@18.3.18)(react-dom@18.3.1(react@18.3.1))(react@18.3.1)':
    dependencies:
      '@radix-ui/primitive': 1.1.1
      '@radix-ui/react-compose-refs': 1.1.1(@types/react@18.3.18)(react@18.3.1)
      '@radix-ui/react-context': 1.1.1(@types/react@18.3.18)(react@18.3.1)
      '@radix-ui/react-dialog': 1.1.5(@types/react-dom@18.3.5(@types/react@18.3.18))(@types/react@18.3.18)(react-dom@18.3.1(react@18.3.1))(react@18.3.1)
      '@radix-ui/react-primitive': 2.0.1(@types/react-dom@18.3.5(@types/react@18.3.18))(@types/react@18.3.18)(react-dom@18.3.1(react@18.3.1))(react@18.3.1)
      '@radix-ui/react-slot': 1.1.1(@types/react@18.3.18)(react@18.3.1)
      react: 18.3.1
      react-dom: 18.3.1(react@18.3.1)
    optionalDependencies:
      '@types/react': 18.3.18
      '@types/react-dom': 18.3.5(@types/react@18.3.18)

  '@radix-ui/react-arrow@1.1.1(@types/react-dom@18.3.5(@types/react@18.3.18))(@types/react@18.3.18)(react-dom@18.3.1(react@18.3.1))(react@18.3.1)':
    dependencies:
      '@radix-ui/react-primitive': 2.0.1(@types/react-dom@18.3.5(@types/react@18.3.18))(@types/react@18.3.18)(react-dom@18.3.1(react@18.3.1))(react@18.3.1)
      react: 18.3.1
      react-dom: 18.3.1(react@18.3.1)
    optionalDependencies:
      '@types/react': 18.3.18
      '@types/react-dom': 18.3.5(@types/react@18.3.18)

  '@radix-ui/react-aspect-ratio@1.1.1(@types/react-dom@18.3.5(@types/react@18.3.18))(@types/react@18.3.18)(react-dom@18.3.1(react@18.3.1))(react@18.3.1)':
    dependencies:
      '@radix-ui/react-primitive': 2.0.1(@types/react-dom@18.3.5(@types/react@18.3.18))(@types/react@18.3.18)(react-dom@18.3.1(react@18.3.1))(react@18.3.1)
      react: 18.3.1
      react-dom: 18.3.1(react@18.3.1)
    optionalDependencies:
      '@types/react': 18.3.18
      '@types/react-dom': 18.3.5(@types/react@18.3.18)

  '@radix-ui/react-avatar@1.1.2(@types/react-dom@18.3.5(@types/react@18.3.18))(@types/react@18.3.18)(react-dom@18.3.1(react@18.3.1))(react@18.3.1)':
    dependencies:
      '@radix-ui/react-context': 1.1.1(@types/react@18.3.18)(react@18.3.1)
      '@radix-ui/react-primitive': 2.0.1(@types/react-dom@18.3.5(@types/react@18.3.18))(@types/react@18.3.18)(react-dom@18.3.1(react@18.3.1))(react@18.3.1)
      '@radix-ui/react-use-callback-ref': 1.1.0(@types/react@18.3.18)(react@18.3.1)
      '@radix-ui/react-use-layout-effect': 1.1.0(@types/react@18.3.18)(react@18.3.1)
      react: 18.3.1
      react-dom: 18.3.1(react@18.3.1)
    optionalDependencies:
      '@types/react': 18.3.18
      '@types/react-dom': 18.3.5(@types/react@18.3.18)

  '@radix-ui/react-checkbox@1.1.3(@types/react-dom@18.3.5(@types/react@18.3.18))(@types/react@18.3.18)(react-dom@18.3.1(react@18.3.1))(react@18.3.1)':
    dependencies:
      '@radix-ui/primitive': 1.1.1
      '@radix-ui/react-compose-refs': 1.1.1(@types/react@18.3.18)(react@18.3.1)
      '@radix-ui/react-context': 1.1.1(@types/react@18.3.18)(react@18.3.1)
      '@radix-ui/react-presence': 1.1.2(@types/react-dom@18.3.5(@types/react@18.3.18))(@types/react@18.3.18)(react-dom@18.3.1(react@18.3.1))(react@18.3.1)
      '@radix-ui/react-primitive': 2.0.1(@types/react-dom@18.3.5(@types/react@18.3.18))(@types/react@18.3.18)(react-dom@18.3.1(react@18.3.1))(react@18.3.1)
      '@radix-ui/react-use-controllable-state': 1.1.0(@types/react@18.3.18)(react@18.3.1)
      '@radix-ui/react-use-previous': 1.1.0(@types/react@18.3.18)(react@18.3.1)
      '@radix-ui/react-use-size': 1.1.0(@types/react@18.3.18)(react@18.3.1)
      react: 18.3.1
      react-dom: 18.3.1(react@18.3.1)
    optionalDependencies:
      '@types/react': 18.3.18
      '@types/react-dom': 18.3.5(@types/react@18.3.18)

  '@radix-ui/react-collapsible@1.1.2(@types/react-dom@18.3.5(@types/react@18.3.18))(@types/react@18.3.18)(react-dom@18.3.1(react@18.3.1))(react@18.3.1)':
    dependencies:
      '@radix-ui/primitive': 1.1.1
      '@radix-ui/react-compose-refs': 1.1.1(@types/react@18.3.18)(react@18.3.1)
      '@radix-ui/react-context': 1.1.1(@types/react@18.3.18)(react@18.3.1)
      '@radix-ui/react-id': 1.1.0(@types/react@18.3.18)(react@18.3.1)
      '@radix-ui/react-presence': 1.1.2(@types/react-dom@18.3.5(@types/react@18.3.18))(@types/react@18.3.18)(react-dom@18.3.1(react@18.3.1))(react@18.3.1)
      '@radix-ui/react-primitive': 2.0.1(@types/react-dom@18.3.5(@types/react@18.3.18))(@types/react@18.3.18)(react-dom@18.3.1(react@18.3.1))(react@18.3.1)
      '@radix-ui/react-use-controllable-state': 1.1.0(@types/react@18.3.18)(react@18.3.1)
      '@radix-ui/react-use-layout-effect': 1.1.0(@types/react@18.3.18)(react@18.3.1)
      react: 18.3.1
      react-dom: 18.3.1(react@18.3.1)
    optionalDependencies:
      '@types/react': 18.3.18
      '@types/react-dom': 18.3.5(@types/react@18.3.18)

  '@radix-ui/react-collection@1.1.1(@types/react-dom@18.3.5(@types/react@18.3.18))(@types/react@18.3.18)(react-dom@18.3.1(react@18.3.1))(react@18.3.1)':
    dependencies:
      '@radix-ui/react-compose-refs': 1.1.1(@types/react@18.3.18)(react@18.3.1)
      '@radix-ui/react-context': 1.1.1(@types/react@18.3.18)(react@18.3.1)
      '@radix-ui/react-primitive': 2.0.1(@types/react-dom@18.3.5(@types/react@18.3.18))(@types/react@18.3.18)(react-dom@18.3.1(react@18.3.1))(react@18.3.1)
      '@radix-ui/react-slot': 1.1.1(@types/react@18.3.18)(react@18.3.1)
      react: 18.3.1
      react-dom: 18.3.1(react@18.3.1)
    optionalDependencies:
      '@types/react': 18.3.18
      '@types/react-dom': 18.3.5(@types/react@18.3.18)

  '@radix-ui/react-compose-refs@1.1.1(@types/react@18.3.18)(react@18.3.1)':
    dependencies:
      react: 18.3.1
    optionalDependencies:
      '@types/react': 18.3.18

  '@radix-ui/react-context-menu@2.2.5(@types/react-dom@18.3.5(@types/react@18.3.18))(@types/react@18.3.18)(react-dom@18.3.1(react@18.3.1))(react@18.3.1)':
    dependencies:
      '@radix-ui/primitive': 1.1.1
      '@radix-ui/react-context': 1.1.1(@types/react@18.3.18)(react@18.3.1)
      '@radix-ui/react-menu': 2.1.5(@types/react-dom@18.3.5(@types/react@18.3.18))(@types/react@18.3.18)(react-dom@18.3.1(react@18.3.1))(react@18.3.1)
      '@radix-ui/react-primitive': 2.0.1(@types/react-dom@18.3.5(@types/react@18.3.18))(@types/react@18.3.18)(react-dom@18.3.1(react@18.3.1))(react@18.3.1)
      '@radix-ui/react-use-callback-ref': 1.1.0(@types/react@18.3.18)(react@18.3.1)
      '@radix-ui/react-use-controllable-state': 1.1.0(@types/react@18.3.18)(react@18.3.1)
      react: 18.3.1
      react-dom: 18.3.1(react@18.3.1)
    optionalDependencies:
      '@types/react': 18.3.18
      '@types/react-dom': 18.3.5(@types/react@18.3.18)

  '@radix-ui/react-context@1.1.1(@types/react@18.3.18)(react@18.3.1)':
    dependencies:
      react: 18.3.1
    optionalDependencies:
      '@types/react': 18.3.18

  '@radix-ui/react-dialog@1.1.5(@types/react-dom@18.3.5(@types/react@18.3.18))(@types/react@18.3.18)(react-dom@18.3.1(react@18.3.1))(react@18.3.1)':
    dependencies:
      '@radix-ui/primitive': 1.1.1
      '@radix-ui/react-compose-refs': 1.1.1(@types/react@18.3.18)(react@18.3.1)
      '@radix-ui/react-context': 1.1.1(@types/react@18.3.18)(react@18.3.1)
      '@radix-ui/react-dismissable-layer': 1.1.4(@types/react-dom@18.3.5(@types/react@18.3.18))(@types/react@18.3.18)(react-dom@18.3.1(react@18.3.1))(react@18.3.1)
      '@radix-ui/react-focus-guards': 1.1.1(@types/react@18.3.18)(react@18.3.1)
      '@radix-ui/react-focus-scope': 1.1.1(@types/react-dom@18.3.5(@types/react@18.3.18))(@types/react@18.3.18)(react-dom@18.3.1(react@18.3.1))(react@18.3.1)
      '@radix-ui/react-id': 1.1.0(@types/react@18.3.18)(react@18.3.1)
      '@radix-ui/react-portal': 1.1.3(@types/react-dom@18.3.5(@types/react@18.3.18))(@types/react@18.3.18)(react-dom@18.3.1(react@18.3.1))(react@18.3.1)
      '@radix-ui/react-presence': 1.1.2(@types/react-dom@18.3.5(@types/react@18.3.18))(@types/react@18.3.18)(react-dom@18.3.1(react@18.3.1))(react@18.3.1)
      '@radix-ui/react-primitive': 2.0.1(@types/react-dom@18.3.5(@types/react@18.3.18))(@types/react@18.3.18)(react-dom@18.3.1(react@18.3.1))(react@18.3.1)
      '@radix-ui/react-slot': 1.1.1(@types/react@18.3.18)(react@18.3.1)
      '@radix-ui/react-use-controllable-state': 1.1.0(@types/react@18.3.18)(react@18.3.1)
      aria-hidden: 1.2.4
      react: 18.3.1
      react-dom: 18.3.1(react@18.3.1)
      react-remove-scroll: 2.6.3(@types/react@18.3.18)(react@18.3.1)
    optionalDependencies:
      '@types/react': 18.3.18
      '@types/react-dom': 18.3.5(@types/react@18.3.18)

  '@radix-ui/react-direction@1.1.0(@types/react@18.3.18)(react@18.3.1)':
    dependencies:
      react: 18.3.1
    optionalDependencies:
      '@types/react': 18.3.18

  '@radix-ui/react-dismissable-layer@1.1.4(@types/react-dom@18.3.5(@types/react@18.3.18))(@types/react@18.3.18)(react-dom@18.3.1(react@18.3.1))(react@18.3.1)':
    dependencies:
      '@radix-ui/primitive': 1.1.1
      '@radix-ui/react-compose-refs': 1.1.1(@types/react@18.3.18)(react@18.3.1)
      '@radix-ui/react-primitive': 2.0.1(@types/react-dom@18.3.5(@types/react@18.3.18))(@types/react@18.3.18)(react-dom@18.3.1(react@18.3.1))(react@18.3.1)
      '@radix-ui/react-use-callback-ref': 1.1.0(@types/react@18.3.18)(react@18.3.1)
      '@radix-ui/react-use-escape-keydown': 1.1.0(@types/react@18.3.18)(react@18.3.1)
      react: 18.3.1
      react-dom: 18.3.1(react@18.3.1)
    optionalDependencies:
      '@types/react': 18.3.18
      '@types/react-dom': 18.3.5(@types/react@18.3.18)

  '@radix-ui/react-dropdown-menu@2.1.5(@types/react-dom@18.3.5(@types/react@18.3.18))(@types/react@18.3.18)(react-dom@18.3.1(react@18.3.1))(react@18.3.1)':
    dependencies:
      '@radix-ui/primitive': 1.1.1
      '@radix-ui/react-compose-refs': 1.1.1(@types/react@18.3.18)(react@18.3.1)
      '@radix-ui/react-context': 1.1.1(@types/react@18.3.18)(react@18.3.1)
      '@radix-ui/react-id': 1.1.0(@types/react@18.3.18)(react@18.3.1)
      '@radix-ui/react-menu': 2.1.5(@types/react-dom@18.3.5(@types/react@18.3.18))(@types/react@18.3.18)(react-dom@18.3.1(react@18.3.1))(react@18.3.1)
      '@radix-ui/react-primitive': 2.0.1(@types/react-dom@18.3.5(@types/react@18.3.18))(@types/react@18.3.18)(react-dom@18.3.1(react@18.3.1))(react@18.3.1)
      '@radix-ui/react-use-controllable-state': 1.1.0(@types/react@18.3.18)(react@18.3.1)
      react: 18.3.1
      react-dom: 18.3.1(react@18.3.1)
    optionalDependencies:
      '@types/react': 18.3.18
      '@types/react-dom': 18.3.5(@types/react@18.3.18)

  '@radix-ui/react-focus-guards@1.1.1(@types/react@18.3.18)(react@18.3.1)':
    dependencies:
      react: 18.3.1
    optionalDependencies:
      '@types/react': 18.3.18

  '@radix-ui/react-focus-scope@1.1.1(@types/react-dom@18.3.5(@types/react@18.3.18))(@types/react@18.3.18)(react-dom@18.3.1(react@18.3.1))(react@18.3.1)':
    dependencies:
      '@radix-ui/react-compose-refs': 1.1.1(@types/react@18.3.18)(react@18.3.1)
      '@radix-ui/react-primitive': 2.0.1(@types/react-dom@18.3.5(@types/react@18.3.18))(@types/react@18.3.18)(react-dom@18.3.1(react@18.3.1))(react@18.3.1)
      '@radix-ui/react-use-callback-ref': 1.1.0(@types/react@18.3.18)(react@18.3.1)
      react: 18.3.1
      react-dom: 18.3.1(react@18.3.1)
    optionalDependencies:
      '@types/react': 18.3.18
      '@types/react-dom': 18.3.5(@types/react@18.3.18)

  '@radix-ui/react-form@0.1.1(@types/react-dom@18.3.5(@types/react@18.3.18))(@types/react@18.3.18)(react-dom@18.3.1(react@18.3.1))(react@18.3.1)':
    dependencies:
      '@radix-ui/primitive': 1.1.1
      '@radix-ui/react-compose-refs': 1.1.1(@types/react@18.3.18)(react@18.3.1)
      '@radix-ui/react-context': 1.1.1(@types/react@18.3.18)(react@18.3.1)
      '@radix-ui/react-id': 1.1.0(@types/react@18.3.18)(react@18.3.1)
      '@radix-ui/react-label': 2.1.1(@types/react-dom@18.3.5(@types/react@18.3.18))(@types/react@18.3.18)(react-dom@18.3.1(react@18.3.1))(react@18.3.1)
      '@radix-ui/react-primitive': 2.0.1(@types/react-dom@18.3.5(@types/react@18.3.18))(@types/react@18.3.18)(react-dom@18.3.1(react@18.3.1))(react@18.3.1)
      react: 18.3.1
      react-dom: 18.3.1(react@18.3.1)
    optionalDependencies:
      '@types/react': 18.3.18
      '@types/react-dom': 18.3.5(@types/react@18.3.18)

  '@radix-ui/react-hover-card@1.1.5(@types/react-dom@18.3.5(@types/react@18.3.18))(@types/react@18.3.18)(react-dom@18.3.1(react@18.3.1))(react@18.3.1)':
    dependencies:
      '@radix-ui/primitive': 1.1.1
      '@radix-ui/react-compose-refs': 1.1.1(@types/react@18.3.18)(react@18.3.1)
      '@radix-ui/react-context': 1.1.1(@types/react@18.3.18)(react@18.3.1)
      '@radix-ui/react-dismissable-layer': 1.1.4(@types/react-dom@18.3.5(@types/react@18.3.18))(@types/react@18.3.18)(react-dom@18.3.1(react@18.3.1))(react@18.3.1)
      '@radix-ui/react-popper': 1.2.1(@types/react-dom@18.3.5(@types/react@18.3.18))(@types/react@18.3.18)(react-dom@18.3.1(react@18.3.1))(react@18.3.1)
      '@radix-ui/react-portal': 1.1.3(@types/react-dom@18.3.5(@types/react@18.3.18))(@types/react@18.3.18)(react-dom@18.3.1(react@18.3.1))(react@18.3.1)
      '@radix-ui/react-presence': 1.1.2(@types/react-dom@18.3.5(@types/react@18.3.18))(@types/react@18.3.18)(react-dom@18.3.1(react@18.3.1))(react@18.3.1)
      '@radix-ui/react-primitive': 2.0.1(@types/react-dom@18.3.5(@types/react@18.3.18))(@types/react@18.3.18)(react-dom@18.3.1(react@18.3.1))(react@18.3.1)
      '@radix-ui/react-use-controllable-state': 1.1.0(@types/react@18.3.18)(react@18.3.1)
      react: 18.3.1
      react-dom: 18.3.1(react@18.3.1)
    optionalDependencies:
      '@types/react': 18.3.18
      '@types/react-dom': 18.3.5(@types/react@18.3.18)

  '@radix-ui/react-icons@1.3.2(react@18.3.1)':
    dependencies:
      react: 18.3.1

  '@radix-ui/react-id@1.1.0(@types/react@18.3.18)(react@18.3.1)':
    dependencies:
      '@radix-ui/react-use-layout-effect': 1.1.0(@types/react@18.3.18)(react@18.3.1)
      react: 18.3.1
    optionalDependencies:
      '@types/react': 18.3.18

  '@radix-ui/react-label@2.1.1(@types/react-dom@18.3.5(@types/react@18.3.18))(@types/react@18.3.18)(react-dom@18.3.1(react@18.3.1))(react@18.3.1)':
    dependencies:
      '@radix-ui/react-primitive': 2.0.1(@types/react-dom@18.3.5(@types/react@18.3.18))(@types/react@18.3.18)(react-dom@18.3.1(react@18.3.1))(react@18.3.1)
      react: 18.3.1
      react-dom: 18.3.1(react@18.3.1)
    optionalDependencies:
      '@types/react': 18.3.18
      '@types/react-dom': 18.3.5(@types/react@18.3.18)

  '@radix-ui/react-menu@2.1.5(@types/react-dom@18.3.5(@types/react@18.3.18))(@types/react@18.3.18)(react-dom@18.3.1(react@18.3.1))(react@18.3.1)':
    dependencies:
      '@radix-ui/primitive': 1.1.1
      '@radix-ui/react-collection': 1.1.1(@types/react-dom@18.3.5(@types/react@18.3.18))(@types/react@18.3.18)(react-dom@18.3.1(react@18.3.1))(react@18.3.1)
      '@radix-ui/react-compose-refs': 1.1.1(@types/react@18.3.18)(react@18.3.1)
      '@radix-ui/react-context': 1.1.1(@types/react@18.3.18)(react@18.3.1)
      '@radix-ui/react-direction': 1.1.0(@types/react@18.3.18)(react@18.3.1)
      '@radix-ui/react-dismissable-layer': 1.1.4(@types/react-dom@18.3.5(@types/react@18.3.18))(@types/react@18.3.18)(react-dom@18.3.1(react@18.3.1))(react@18.3.1)
      '@radix-ui/react-focus-guards': 1.1.1(@types/react@18.3.18)(react@18.3.1)
      '@radix-ui/react-focus-scope': 1.1.1(@types/react-dom@18.3.5(@types/react@18.3.18))(@types/react@18.3.18)(react-dom@18.3.1(react@18.3.1))(react@18.3.1)
      '@radix-ui/react-id': 1.1.0(@types/react@18.3.18)(react@18.3.1)
      '@radix-ui/react-popper': 1.2.1(@types/react-dom@18.3.5(@types/react@18.3.18))(@types/react@18.3.18)(react-dom@18.3.1(react@18.3.1))(react@18.3.1)
      '@radix-ui/react-portal': 1.1.3(@types/react-dom@18.3.5(@types/react@18.3.18))(@types/react@18.3.18)(react-dom@18.3.1(react@18.3.1))(react@18.3.1)
      '@radix-ui/react-presence': 1.1.2(@types/react-dom@18.3.5(@types/react@18.3.18))(@types/react@18.3.18)(react-dom@18.3.1(react@18.3.1))(react@18.3.1)
      '@radix-ui/react-primitive': 2.0.1(@types/react-dom@18.3.5(@types/react@18.3.18))(@types/react@18.3.18)(react-dom@18.3.1(react@18.3.1))(react@18.3.1)
      '@radix-ui/react-roving-focus': 1.1.1(@types/react-dom@18.3.5(@types/react@18.3.18))(@types/react@18.3.18)(react-dom@18.3.1(react@18.3.1))(react@18.3.1)
      '@radix-ui/react-slot': 1.1.1(@types/react@18.3.18)(react@18.3.1)
      '@radix-ui/react-use-callback-ref': 1.1.0(@types/react@18.3.18)(react@18.3.1)
      aria-hidden: 1.2.4
      react: 18.3.1
      react-dom: 18.3.1(react@18.3.1)
      react-remove-scroll: 2.6.3(@types/react@18.3.18)(react@18.3.1)
    optionalDependencies:
      '@types/react': 18.3.18
      '@types/react-dom': 18.3.5(@types/react@18.3.18)

  '@radix-ui/react-menubar@1.1.5(@types/react-dom@18.3.5(@types/react@18.3.18))(@types/react@18.3.18)(react-dom@18.3.1(react@18.3.1))(react@18.3.1)':
    dependencies:
      '@radix-ui/primitive': 1.1.1
      '@radix-ui/react-collection': 1.1.1(@types/react-dom@18.3.5(@types/react@18.3.18))(@types/react@18.3.18)(react-dom@18.3.1(react@18.3.1))(react@18.3.1)
      '@radix-ui/react-compose-refs': 1.1.1(@types/react@18.3.18)(react@18.3.1)
      '@radix-ui/react-context': 1.1.1(@types/react@18.3.18)(react@18.3.1)
      '@radix-ui/react-direction': 1.1.0(@types/react@18.3.18)(react@18.3.1)
      '@radix-ui/react-id': 1.1.0(@types/react@18.3.18)(react@18.3.1)
      '@radix-ui/react-menu': 2.1.5(@types/react-dom@18.3.5(@types/react@18.3.18))(@types/react@18.3.18)(react-dom@18.3.1(react@18.3.1))(react@18.3.1)
      '@radix-ui/react-primitive': 2.0.1(@types/react-dom@18.3.5(@types/react@18.3.18))(@types/react@18.3.18)(react-dom@18.3.1(react@18.3.1))(react@18.3.1)
      '@radix-ui/react-roving-focus': 1.1.1(@types/react-dom@18.3.5(@types/react@18.3.18))(@types/react@18.3.18)(react-dom@18.3.1(react@18.3.1))(react@18.3.1)
      '@radix-ui/react-use-controllable-state': 1.1.0(@types/react@18.3.18)(react@18.3.1)
      react: 18.3.1
      react-dom: 18.3.1(react@18.3.1)
    optionalDependencies:
      '@types/react': 18.3.18
      '@types/react-dom': 18.3.5(@types/react@18.3.18)

  '@radix-ui/react-navigation-menu@1.2.4(@types/react-dom@18.3.5(@types/react@18.3.18))(@types/react@18.3.18)(react-dom@18.3.1(react@18.3.1))(react@18.3.1)':
    dependencies:
      '@radix-ui/primitive': 1.1.1
      '@radix-ui/react-collection': 1.1.1(@types/react-dom@18.3.5(@types/react@18.3.18))(@types/react@18.3.18)(react-dom@18.3.1(react@18.3.1))(react@18.3.1)
      '@radix-ui/react-compose-refs': 1.1.1(@types/react@18.3.18)(react@18.3.1)
      '@radix-ui/react-context': 1.1.1(@types/react@18.3.18)(react@18.3.1)
      '@radix-ui/react-direction': 1.1.0(@types/react@18.3.18)(react@18.3.1)
      '@radix-ui/react-dismissable-layer': 1.1.4(@types/react-dom@18.3.5(@types/react@18.3.18))(@types/react@18.3.18)(react-dom@18.3.1(react@18.3.1))(react@18.3.1)
      '@radix-ui/react-id': 1.1.0(@types/react@18.3.18)(react@18.3.1)
      '@radix-ui/react-presence': 1.1.2(@types/react-dom@18.3.5(@types/react@18.3.18))(@types/react@18.3.18)(react-dom@18.3.1(react@18.3.1))(react@18.3.1)
      '@radix-ui/react-primitive': 2.0.1(@types/react-dom@18.3.5(@types/react@18.3.18))(@types/react@18.3.18)(react-dom@18.3.1(react@18.3.1))(react@18.3.1)
      '@radix-ui/react-use-callback-ref': 1.1.0(@types/react@18.3.18)(react@18.3.1)
      '@radix-ui/react-use-controllable-state': 1.1.0(@types/react@18.3.18)(react@18.3.1)
      '@radix-ui/react-use-layout-effect': 1.1.0(@types/react@18.3.18)(react@18.3.1)
      '@radix-ui/react-use-previous': 1.1.0(@types/react@18.3.18)(react@18.3.1)
      '@radix-ui/react-visually-hidden': 1.1.1(@types/react-dom@18.3.5(@types/react@18.3.18))(@types/react@18.3.18)(react-dom@18.3.1(react@18.3.1))(react@18.3.1)
      react: 18.3.1
      react-dom: 18.3.1(react@18.3.1)
    optionalDependencies:
      '@types/react': 18.3.18
      '@types/react-dom': 18.3.5(@types/react@18.3.18)

  '@radix-ui/react-popover@1.1.5(@types/react-dom@18.3.5(@types/react@18.3.18))(@types/react@18.3.18)(react-dom@18.3.1(react@18.3.1))(react@18.3.1)':
    dependencies:
      '@radix-ui/primitive': 1.1.1
      '@radix-ui/react-compose-refs': 1.1.1(@types/react@18.3.18)(react@18.3.1)
      '@radix-ui/react-context': 1.1.1(@types/react@18.3.18)(react@18.3.1)
      '@radix-ui/react-dismissable-layer': 1.1.4(@types/react-dom@18.3.5(@types/react@18.3.18))(@types/react@18.3.18)(react-dom@18.3.1(react@18.3.1))(react@18.3.1)
      '@radix-ui/react-focus-guards': 1.1.1(@types/react@18.3.18)(react@18.3.1)
      '@radix-ui/react-focus-scope': 1.1.1(@types/react-dom@18.3.5(@types/react@18.3.18))(@types/react@18.3.18)(react-dom@18.3.1(react@18.3.1))(react@18.3.1)
      '@radix-ui/react-id': 1.1.0(@types/react@18.3.18)(react@18.3.1)
      '@radix-ui/react-popper': 1.2.1(@types/react-dom@18.3.5(@types/react@18.3.18))(@types/react@18.3.18)(react-dom@18.3.1(react@18.3.1))(react@18.3.1)
      '@radix-ui/react-portal': 1.1.3(@types/react-dom@18.3.5(@types/react@18.3.18))(@types/react@18.3.18)(react-dom@18.3.1(react@18.3.1))(react@18.3.1)
      '@radix-ui/react-presence': 1.1.2(@types/react-dom@18.3.5(@types/react@18.3.18))(@types/react@18.3.18)(react-dom@18.3.1(react@18.3.1))(react@18.3.1)
      '@radix-ui/react-primitive': 2.0.1(@types/react-dom@18.3.5(@types/react@18.3.18))(@types/react@18.3.18)(react-dom@18.3.1(react@18.3.1))(react@18.3.1)
      '@radix-ui/react-slot': 1.1.1(@types/react@18.3.18)(react@18.3.1)
      '@radix-ui/react-use-controllable-state': 1.1.0(@types/react@18.3.18)(react@18.3.1)
      aria-hidden: 1.2.4
      react: 18.3.1
      react-dom: 18.3.1(react@18.3.1)
      react-remove-scroll: 2.6.3(@types/react@18.3.18)(react@18.3.1)
    optionalDependencies:
      '@types/react': 18.3.18
      '@types/react-dom': 18.3.5(@types/react@18.3.18)

  '@radix-ui/react-popper@1.2.1(@types/react-dom@18.3.5(@types/react@18.3.18))(@types/react@18.3.18)(react-dom@18.3.1(react@18.3.1))(react@18.3.1)':
    dependencies:
      '@floating-ui/react-dom': 2.1.2(react-dom@18.3.1(react@18.3.1))(react@18.3.1)
      '@radix-ui/react-arrow': 1.1.1(@types/react-dom@18.3.5(@types/react@18.3.18))(@types/react@18.3.18)(react-dom@18.3.1(react@18.3.1))(react@18.3.1)
      '@radix-ui/react-compose-refs': 1.1.1(@types/react@18.3.18)(react@18.3.1)
      '@radix-ui/react-context': 1.1.1(@types/react@18.3.18)(react@18.3.1)
      '@radix-ui/react-primitive': 2.0.1(@types/react-dom@18.3.5(@types/react@18.3.18))(@types/react@18.3.18)(react-dom@18.3.1(react@18.3.1))(react@18.3.1)
      '@radix-ui/react-use-callback-ref': 1.1.0(@types/react@18.3.18)(react@18.3.1)
      '@radix-ui/react-use-layout-effect': 1.1.0(@types/react@18.3.18)(react@18.3.1)
      '@radix-ui/react-use-rect': 1.1.0(@types/react@18.3.18)(react@18.3.1)
      '@radix-ui/react-use-size': 1.1.0(@types/react@18.3.18)(react@18.3.1)
      '@radix-ui/rect': 1.1.0
      react: 18.3.1
      react-dom: 18.3.1(react@18.3.1)
    optionalDependencies:
      '@types/react': 18.3.18
      '@types/react-dom': 18.3.5(@types/react@18.3.18)

  '@radix-ui/react-portal@1.1.3(@types/react-dom@18.3.5(@types/react@18.3.18))(@types/react@18.3.18)(react-dom@18.3.1(react@18.3.1))(react@18.3.1)':
    dependencies:
      '@radix-ui/react-primitive': 2.0.1(@types/react-dom@18.3.5(@types/react@18.3.18))(@types/react@18.3.18)(react-dom@18.3.1(react@18.3.1))(react@18.3.1)
      '@radix-ui/react-use-layout-effect': 1.1.0(@types/react@18.3.18)(react@18.3.1)
      react: 18.3.1
      react-dom: 18.3.1(react@18.3.1)
    optionalDependencies:
      '@types/react': 18.3.18
      '@types/react-dom': 18.3.5(@types/react@18.3.18)

  '@radix-ui/react-presence@1.1.2(@types/react-dom@18.3.5(@types/react@18.3.18))(@types/react@18.3.18)(react-dom@18.3.1(react@18.3.1))(react@18.3.1)':
    dependencies:
      '@radix-ui/react-compose-refs': 1.1.1(@types/react@18.3.18)(react@18.3.1)
      '@radix-ui/react-use-layout-effect': 1.1.0(@types/react@18.3.18)(react@18.3.1)
      react: 18.3.1
      react-dom: 18.3.1(react@18.3.1)
    optionalDependencies:
      '@types/react': 18.3.18
      '@types/react-dom': 18.3.5(@types/react@18.3.18)

  '@radix-ui/react-primitive@2.0.1(@types/react-dom@18.3.5(@types/react@18.3.18))(@types/react@18.3.18)(react-dom@18.3.1(react@18.3.1))(react@18.3.1)':
    dependencies:
      '@radix-ui/react-slot': 1.1.1(@types/react@18.3.18)(react@18.3.1)
      react: 18.3.1
      react-dom: 18.3.1(react@18.3.1)
    optionalDependencies:
      '@types/react': 18.3.18
      '@types/react-dom': 18.3.5(@types/react@18.3.18)

  '@radix-ui/react-progress@1.1.1(@types/react-dom@18.3.5(@types/react@18.3.18))(@types/react@18.3.18)(react-dom@18.3.1(react@18.3.1))(react@18.3.1)':
    dependencies:
      '@radix-ui/react-context': 1.1.1(@types/react@18.3.18)(react@18.3.1)
      '@radix-ui/react-primitive': 2.0.1(@types/react-dom@18.3.5(@types/react@18.3.18))(@types/react@18.3.18)(react-dom@18.3.1(react@18.3.1))(react@18.3.1)
      react: 18.3.1
      react-dom: 18.3.1(react@18.3.1)
    optionalDependencies:
      '@types/react': 18.3.18
      '@types/react-dom': 18.3.5(@types/react@18.3.18)

  '@radix-ui/react-radio-group@1.2.2(@types/react-dom@18.3.5(@types/react@18.3.18))(@types/react@18.3.18)(react-dom@18.3.1(react@18.3.1))(react@18.3.1)':
    dependencies:
      '@radix-ui/primitive': 1.1.1
      '@radix-ui/react-compose-refs': 1.1.1(@types/react@18.3.18)(react@18.3.1)
      '@radix-ui/react-context': 1.1.1(@types/react@18.3.18)(react@18.3.1)
      '@radix-ui/react-direction': 1.1.0(@types/react@18.3.18)(react@18.3.1)
      '@radix-ui/react-presence': 1.1.2(@types/react-dom@18.3.5(@types/react@18.3.18))(@types/react@18.3.18)(react-dom@18.3.1(react@18.3.1))(react@18.3.1)
      '@radix-ui/react-primitive': 2.0.1(@types/react-dom@18.3.5(@types/react@18.3.18))(@types/react@18.3.18)(react-dom@18.3.1(react@18.3.1))(react@18.3.1)
      '@radix-ui/react-roving-focus': 1.1.1(@types/react-dom@18.3.5(@types/react@18.3.18))(@types/react@18.3.18)(react-dom@18.3.1(react@18.3.1))(react@18.3.1)
      '@radix-ui/react-use-controllable-state': 1.1.0(@types/react@18.3.18)(react@18.3.1)
      '@radix-ui/react-use-previous': 1.1.0(@types/react@18.3.18)(react@18.3.1)
      '@radix-ui/react-use-size': 1.1.0(@types/react@18.3.18)(react@18.3.1)
      react: 18.3.1
      react-dom: 18.3.1(react@18.3.1)
    optionalDependencies:
      '@types/react': 18.3.18
      '@types/react-dom': 18.3.5(@types/react@18.3.18)

  '@radix-ui/react-roving-focus@1.1.1(@types/react-dom@18.3.5(@types/react@18.3.18))(@types/react@18.3.18)(react-dom@18.3.1(react@18.3.1))(react@18.3.1)':
    dependencies:
      '@radix-ui/primitive': 1.1.1
      '@radix-ui/react-collection': 1.1.1(@types/react-dom@18.3.5(@types/react@18.3.18))(@types/react@18.3.18)(react-dom@18.3.1(react@18.3.1))(react@18.3.1)
      '@radix-ui/react-compose-refs': 1.1.1(@types/react@18.3.18)(react@18.3.1)
      '@radix-ui/react-context': 1.1.1(@types/react@18.3.18)(react@18.3.1)
      '@radix-ui/react-direction': 1.1.0(@types/react@18.3.18)(react@18.3.1)
      '@radix-ui/react-id': 1.1.0(@types/react@18.3.18)(react@18.3.1)
      '@radix-ui/react-primitive': 2.0.1(@types/react-dom@18.3.5(@types/react@18.3.18))(@types/react@18.3.18)(react-dom@18.3.1(react@18.3.1))(react@18.3.1)
      '@radix-ui/react-use-callback-ref': 1.1.0(@types/react@18.3.18)(react@18.3.1)
      '@radix-ui/react-use-controllable-state': 1.1.0(@types/react@18.3.18)(react@18.3.1)
      react: 18.3.1
      react-dom: 18.3.1(react@18.3.1)
    optionalDependencies:
      '@types/react': 18.3.18
      '@types/react-dom': 18.3.5(@types/react@18.3.18)

  '@radix-ui/react-scroll-area@1.2.2(@types/react-dom@18.3.5(@types/react@18.3.18))(@types/react@18.3.18)(react-dom@18.3.1(react@18.3.1))(react@18.3.1)':
    dependencies:
      '@radix-ui/number': 1.1.0
      '@radix-ui/primitive': 1.1.1
      '@radix-ui/react-compose-refs': 1.1.1(@types/react@18.3.18)(react@18.3.1)
      '@radix-ui/react-context': 1.1.1(@types/react@18.3.18)(react@18.3.1)
      '@radix-ui/react-direction': 1.1.0(@types/react@18.3.18)(react@18.3.1)
      '@radix-ui/react-presence': 1.1.2(@types/react-dom@18.3.5(@types/react@18.3.18))(@types/react@18.3.18)(react-dom@18.3.1(react@18.3.1))(react@18.3.1)
      '@radix-ui/react-primitive': 2.0.1(@types/react-dom@18.3.5(@types/react@18.3.18))(@types/react@18.3.18)(react-dom@18.3.1(react@18.3.1))(react@18.3.1)
      '@radix-ui/react-use-callback-ref': 1.1.0(@types/react@18.3.18)(react@18.3.1)
      '@radix-ui/react-use-layout-effect': 1.1.0(@types/react@18.3.18)(react@18.3.1)
      react: 18.3.1
      react-dom: 18.3.1(react@18.3.1)
    optionalDependencies:
      '@types/react': 18.3.18
      '@types/react-dom': 18.3.5(@types/react@18.3.18)

  '@radix-ui/react-select@2.1.5(@types/react-dom@18.3.5(@types/react@18.3.18))(@types/react@18.3.18)(react-dom@18.3.1(react@18.3.1))(react@18.3.1)':
    dependencies:
      '@radix-ui/number': 1.1.0
      '@radix-ui/primitive': 1.1.1
      '@radix-ui/react-collection': 1.1.1(@types/react-dom@18.3.5(@types/react@18.3.18))(@types/react@18.3.18)(react-dom@18.3.1(react@18.3.1))(react@18.3.1)
      '@radix-ui/react-compose-refs': 1.1.1(@types/react@18.3.18)(react@18.3.1)
      '@radix-ui/react-context': 1.1.1(@types/react@18.3.18)(react@18.3.1)
      '@radix-ui/react-direction': 1.1.0(@types/react@18.3.18)(react@18.3.1)
      '@radix-ui/react-dismissable-layer': 1.1.4(@types/react-dom@18.3.5(@types/react@18.3.18))(@types/react@18.3.18)(react-dom@18.3.1(react@18.3.1))(react@18.3.1)
      '@radix-ui/react-focus-guards': 1.1.1(@types/react@18.3.18)(react@18.3.1)
      '@radix-ui/react-focus-scope': 1.1.1(@types/react-dom@18.3.5(@types/react@18.3.18))(@types/react@18.3.18)(react-dom@18.3.1(react@18.3.1))(react@18.3.1)
      '@radix-ui/react-id': 1.1.0(@types/react@18.3.18)(react@18.3.1)
      '@radix-ui/react-popper': 1.2.1(@types/react-dom@18.3.5(@types/react@18.3.18))(@types/react@18.3.18)(react-dom@18.3.1(react@18.3.1))(react@18.3.1)
      '@radix-ui/react-portal': 1.1.3(@types/react-dom@18.3.5(@types/react@18.3.18))(@types/react@18.3.18)(react-dom@18.3.1(react@18.3.1))(react@18.3.1)
      '@radix-ui/react-primitive': 2.0.1(@types/react-dom@18.3.5(@types/react@18.3.18))(@types/react@18.3.18)(react-dom@18.3.1(react@18.3.1))(react@18.3.1)
      '@radix-ui/react-slot': 1.1.1(@types/react@18.3.18)(react@18.3.1)
      '@radix-ui/react-use-callback-ref': 1.1.0(@types/react@18.3.18)(react@18.3.1)
      '@radix-ui/react-use-controllable-state': 1.1.0(@types/react@18.3.18)(react@18.3.1)
      '@radix-ui/react-use-layout-effect': 1.1.0(@types/react@18.3.18)(react@18.3.1)
      '@radix-ui/react-use-previous': 1.1.0(@types/react@18.3.18)(react@18.3.1)
      '@radix-ui/react-visually-hidden': 1.1.1(@types/react-dom@18.3.5(@types/react@18.3.18))(@types/react@18.3.18)(react-dom@18.3.1(react@18.3.1))(react@18.3.1)
      aria-hidden: 1.2.4
      react: 18.3.1
      react-dom: 18.3.1(react@18.3.1)
      react-remove-scroll: 2.6.3(@types/react@18.3.18)(react@18.3.1)
    optionalDependencies:
      '@types/react': 18.3.18
      '@types/react-dom': 18.3.5(@types/react@18.3.18)

  '@radix-ui/react-separator@1.1.1(@types/react-dom@18.3.5(@types/react@18.3.18))(@types/react@18.3.18)(react-dom@18.3.1(react@18.3.1))(react@18.3.1)':
    dependencies:
      '@radix-ui/react-primitive': 2.0.1(@types/react-dom@18.3.5(@types/react@18.3.18))(@types/react@18.3.18)(react-dom@18.3.1(react@18.3.1))(react@18.3.1)
      react: 18.3.1
      react-dom: 18.3.1(react@18.3.1)
    optionalDependencies:
      '@types/react': 18.3.18
      '@types/react-dom': 18.3.5(@types/react@18.3.18)

  '@radix-ui/react-slider@1.2.2(@types/react-dom@18.3.5(@types/react@18.3.18))(@types/react@18.3.18)(react-dom@18.3.1(react@18.3.1))(react@18.3.1)':
    dependencies:
      '@radix-ui/number': 1.1.0
      '@radix-ui/primitive': 1.1.1
      '@radix-ui/react-collection': 1.1.1(@types/react-dom@18.3.5(@types/react@18.3.18))(@types/react@18.3.18)(react-dom@18.3.1(react@18.3.1))(react@18.3.1)
      '@radix-ui/react-compose-refs': 1.1.1(@types/react@18.3.18)(react@18.3.1)
      '@radix-ui/react-context': 1.1.1(@types/react@18.3.18)(react@18.3.1)
      '@radix-ui/react-direction': 1.1.0(@types/react@18.3.18)(react@18.3.1)
      '@radix-ui/react-primitive': 2.0.1(@types/react-dom@18.3.5(@types/react@18.3.18))(@types/react@18.3.18)(react-dom@18.3.1(react@18.3.1))(react@18.3.1)
      '@radix-ui/react-use-controllable-state': 1.1.0(@types/react@18.3.18)(react@18.3.1)
      '@radix-ui/react-use-layout-effect': 1.1.0(@types/react@18.3.18)(react@18.3.1)
      '@radix-ui/react-use-previous': 1.1.0(@types/react@18.3.18)(react@18.3.1)
      '@radix-ui/react-use-size': 1.1.0(@types/react@18.3.18)(react@18.3.1)
      react: 18.3.1
      react-dom: 18.3.1(react@18.3.1)
    optionalDependencies:
      '@types/react': 18.3.18
      '@types/react-dom': 18.3.5(@types/react@18.3.18)

  '@radix-ui/react-slot@1.1.1(@types/react@18.3.18)(react@18.3.1)':
    dependencies:
      '@radix-ui/react-compose-refs': 1.1.1(@types/react@18.3.18)(react@18.3.1)
      react: 18.3.1
    optionalDependencies:
      '@types/react': 18.3.18

  '@radix-ui/react-switch@1.1.2(@types/react-dom@18.3.5(@types/react@18.3.18))(@types/react@18.3.18)(react-dom@18.3.1(react@18.3.1))(react@18.3.1)':
    dependencies:
      '@radix-ui/primitive': 1.1.1
      '@radix-ui/react-compose-refs': 1.1.1(@types/react@18.3.18)(react@18.3.1)
      '@radix-ui/react-context': 1.1.1(@types/react@18.3.18)(react@18.3.1)
      '@radix-ui/react-primitive': 2.0.1(@types/react-dom@18.3.5(@types/react@18.3.18))(@types/react@18.3.18)(react-dom@18.3.1(react@18.3.1))(react@18.3.1)
      '@radix-ui/react-use-controllable-state': 1.1.0(@types/react@18.3.18)(react@18.3.1)
      '@radix-ui/react-use-previous': 1.1.0(@types/react@18.3.18)(react@18.3.1)
      '@radix-ui/react-use-size': 1.1.0(@types/react@18.3.18)(react@18.3.1)
      react: 18.3.1
      react-dom: 18.3.1(react@18.3.1)
    optionalDependencies:
      '@types/react': 18.3.18
      '@types/react-dom': 18.3.5(@types/react@18.3.18)

  '@radix-ui/react-tabs@1.1.2(@types/react-dom@18.3.5(@types/react@18.3.18))(@types/react@18.3.18)(react-dom@18.3.1(react@18.3.1))(react@18.3.1)':
    dependencies:
      '@radix-ui/primitive': 1.1.1
      '@radix-ui/react-context': 1.1.1(@types/react@18.3.18)(react@18.3.1)
      '@radix-ui/react-direction': 1.1.0(@types/react@18.3.18)(react@18.3.1)
      '@radix-ui/react-id': 1.1.0(@types/react@18.3.18)(react@18.3.1)
      '@radix-ui/react-presence': 1.1.2(@types/react-dom@18.3.5(@types/react@18.3.18))(@types/react@18.3.18)(react-dom@18.3.1(react@18.3.1))(react@18.3.1)
      '@radix-ui/react-primitive': 2.0.1(@types/react-dom@18.3.5(@types/react@18.3.18))(@types/react@18.3.18)(react-dom@18.3.1(react@18.3.1))(react@18.3.1)
      '@radix-ui/react-roving-focus': 1.1.1(@types/react-dom@18.3.5(@types/react@18.3.18))(@types/react@18.3.18)(react-dom@18.3.1(react@18.3.1))(react@18.3.1)
      '@radix-ui/react-use-controllable-state': 1.1.0(@types/react@18.3.18)(react@18.3.1)
      react: 18.3.1
      react-dom: 18.3.1(react@18.3.1)
    optionalDependencies:
      '@types/react': 18.3.18
      '@types/react-dom': 18.3.5(@types/react@18.3.18)

  '@radix-ui/react-toast@1.2.5(@types/react-dom@18.3.5(@types/react@18.3.18))(@types/react@18.3.18)(react-dom@18.3.1(react@18.3.1))(react@18.3.1)':
    dependencies:
      '@radix-ui/primitive': 1.1.1
      '@radix-ui/react-collection': 1.1.1(@types/react-dom@18.3.5(@types/react@18.3.18))(@types/react@18.3.18)(react-dom@18.3.1(react@18.3.1))(react@18.3.1)
      '@radix-ui/react-compose-refs': 1.1.1(@types/react@18.3.18)(react@18.3.1)
      '@radix-ui/react-context': 1.1.1(@types/react@18.3.18)(react@18.3.1)
      '@radix-ui/react-dismissable-layer': 1.1.4(@types/react-dom@18.3.5(@types/react@18.3.18))(@types/react@18.3.18)(react-dom@18.3.1(react@18.3.1))(react@18.3.1)
      '@radix-ui/react-portal': 1.1.3(@types/react-dom@18.3.5(@types/react@18.3.18))(@types/react@18.3.18)(react-dom@18.3.1(react@18.3.1))(react@18.3.1)
      '@radix-ui/react-presence': 1.1.2(@types/react-dom@18.3.5(@types/react@18.3.18))(@types/react@18.3.18)(react-dom@18.3.1(react@18.3.1))(react@18.3.1)
      '@radix-ui/react-primitive': 2.0.1(@types/react-dom@18.3.5(@types/react@18.3.18))(@types/react@18.3.18)(react-dom@18.3.1(react@18.3.1))(react@18.3.1)
      '@radix-ui/react-use-callback-ref': 1.1.0(@types/react@18.3.18)(react@18.3.1)
      '@radix-ui/react-use-controllable-state': 1.1.0(@types/react@18.3.18)(react@18.3.1)
      '@radix-ui/react-use-layout-effect': 1.1.0(@types/react@18.3.18)(react@18.3.1)
      '@radix-ui/react-visually-hidden': 1.1.1(@types/react-dom@18.3.5(@types/react@18.3.18))(@types/react@18.3.18)(react-dom@18.3.1(react@18.3.1))(react@18.3.1)
      react: 18.3.1
      react-dom: 18.3.1(react@18.3.1)
    optionalDependencies:
      '@types/react': 18.3.18
      '@types/react-dom': 18.3.5(@types/react@18.3.18)

  '@radix-ui/react-toggle-group@1.1.1(@types/react-dom@18.3.5(@types/react@18.3.18))(@types/react@18.3.18)(react-dom@18.3.1(react@18.3.1))(react@18.3.1)':
    dependencies:
      '@radix-ui/primitive': 1.1.1
      '@radix-ui/react-context': 1.1.1(@types/react@18.3.18)(react@18.3.1)
      '@radix-ui/react-direction': 1.1.0(@types/react@18.3.18)(react@18.3.1)
      '@radix-ui/react-primitive': 2.0.1(@types/react-dom@18.3.5(@types/react@18.3.18))(@types/react@18.3.18)(react-dom@18.3.1(react@18.3.1))(react@18.3.1)
      '@radix-ui/react-roving-focus': 1.1.1(@types/react-dom@18.3.5(@types/react@18.3.18))(@types/react@18.3.18)(react-dom@18.3.1(react@18.3.1))(react@18.3.1)
      '@radix-ui/react-toggle': 1.1.1(@types/react-dom@18.3.5(@types/react@18.3.18))(@types/react@18.3.18)(react-dom@18.3.1(react@18.3.1))(react@18.3.1)
      '@radix-ui/react-use-controllable-state': 1.1.0(@types/react@18.3.18)(react@18.3.1)
      react: 18.3.1
      react-dom: 18.3.1(react@18.3.1)
    optionalDependencies:
      '@types/react': 18.3.18
      '@types/react-dom': 18.3.5(@types/react@18.3.18)

  '@radix-ui/react-toggle@1.1.1(@types/react-dom@18.3.5(@types/react@18.3.18))(@types/react@18.3.18)(react-dom@18.3.1(react@18.3.1))(react@18.3.1)':
    dependencies:
      '@radix-ui/primitive': 1.1.1
      '@radix-ui/react-primitive': 2.0.1(@types/react-dom@18.3.5(@types/react@18.3.18))(@types/react@18.3.18)(react-dom@18.3.1(react@18.3.1))(react@18.3.1)
      '@radix-ui/react-use-controllable-state': 1.1.0(@types/react@18.3.18)(react@18.3.1)
      react: 18.3.1
      react-dom: 18.3.1(react@18.3.1)
    optionalDependencies:
      '@types/react': 18.3.18
      '@types/react-dom': 18.3.5(@types/react@18.3.18)

  '@radix-ui/react-toolbar@1.1.1(@types/react-dom@18.3.5(@types/react@18.3.18))(@types/react@18.3.18)(react-dom@18.3.1(react@18.3.1))(react@18.3.1)':
    dependencies:
      '@radix-ui/primitive': 1.1.1
      '@radix-ui/react-context': 1.1.1(@types/react@18.3.18)(react@18.3.1)
      '@radix-ui/react-direction': 1.1.0(@types/react@18.3.18)(react@18.3.1)
      '@radix-ui/react-primitive': 2.0.1(@types/react-dom@18.3.5(@types/react@18.3.18))(@types/react@18.3.18)(react-dom@18.3.1(react@18.3.1))(react@18.3.1)
      '@radix-ui/react-roving-focus': 1.1.1(@types/react-dom@18.3.5(@types/react@18.3.18))(@types/react@18.3.18)(react-dom@18.3.1(react@18.3.1))(react@18.3.1)
      '@radix-ui/react-separator': 1.1.1(@types/react-dom@18.3.5(@types/react@18.3.18))(@types/react@18.3.18)(react-dom@18.3.1(react@18.3.1))(react@18.3.1)
      '@radix-ui/react-toggle-group': 1.1.1(@types/react-dom@18.3.5(@types/react@18.3.18))(@types/react@18.3.18)(react-dom@18.3.1(react@18.3.1))(react@18.3.1)
      react: 18.3.1
      react-dom: 18.3.1(react@18.3.1)
    optionalDependencies:
      '@types/react': 18.3.18
      '@types/react-dom': 18.3.5(@types/react@18.3.18)

  '@radix-ui/react-tooltip@1.1.7(@types/react-dom@18.3.5(@types/react@18.3.18))(@types/react@18.3.18)(react-dom@18.3.1(react@18.3.1))(react@18.3.1)':
    dependencies:
      '@radix-ui/primitive': 1.1.1
      '@radix-ui/react-compose-refs': 1.1.1(@types/react@18.3.18)(react@18.3.1)
      '@radix-ui/react-context': 1.1.1(@types/react@18.3.18)(react@18.3.1)
      '@radix-ui/react-dismissable-layer': 1.1.4(@types/react-dom@18.3.5(@types/react@18.3.18))(@types/react@18.3.18)(react-dom@18.3.1(react@18.3.1))(react@18.3.1)
      '@radix-ui/react-id': 1.1.0(@types/react@18.3.18)(react@18.3.1)
      '@radix-ui/react-popper': 1.2.1(@types/react-dom@18.3.5(@types/react@18.3.18))(@types/react@18.3.18)(react-dom@18.3.1(react@18.3.1))(react@18.3.1)
      '@radix-ui/react-portal': 1.1.3(@types/react-dom@18.3.5(@types/react@18.3.18))(@types/react@18.3.18)(react-dom@18.3.1(react@18.3.1))(react@18.3.1)
      '@radix-ui/react-presence': 1.1.2(@types/react-dom@18.3.5(@types/react@18.3.18))(@types/react@18.3.18)(react-dom@18.3.1(react@18.3.1))(react@18.3.1)
      '@radix-ui/react-primitive': 2.0.1(@types/react-dom@18.3.5(@types/react@18.3.18))(@types/react@18.3.18)(react-dom@18.3.1(react@18.3.1))(react@18.3.1)
      '@radix-ui/react-slot': 1.1.1(@types/react@18.3.18)(react@18.3.1)
      '@radix-ui/react-use-controllable-state': 1.1.0(@types/react@18.3.18)(react@18.3.1)
      '@radix-ui/react-visually-hidden': 1.1.1(@types/react-dom@18.3.5(@types/react@18.3.18))(@types/react@18.3.18)(react-dom@18.3.1(react@18.3.1))(react@18.3.1)
      react: 18.3.1
      react-dom: 18.3.1(react@18.3.1)
    optionalDependencies:
      '@types/react': 18.3.18
      '@types/react-dom': 18.3.5(@types/react@18.3.18)

  '@radix-ui/react-use-callback-ref@1.1.0(@types/react@18.3.18)(react@18.3.1)':
    dependencies:
      react: 18.3.1
    optionalDependencies:
      '@types/react': 18.3.18

  '@radix-ui/react-use-controllable-state@1.1.0(@types/react@18.3.18)(react@18.3.1)':
    dependencies:
      '@radix-ui/react-use-callback-ref': 1.1.0(@types/react@18.3.18)(react@18.3.1)
      react: 18.3.1
    optionalDependencies:
      '@types/react': 18.3.18

  '@radix-ui/react-use-escape-keydown@1.1.0(@types/react@18.3.18)(react@18.3.1)':
    dependencies:
      '@radix-ui/react-use-callback-ref': 1.1.0(@types/react@18.3.18)(react@18.3.1)
      react: 18.3.1
    optionalDependencies:
      '@types/react': 18.3.18

  '@radix-ui/react-use-layout-effect@1.1.0(@types/react@18.3.18)(react@18.3.1)':
    dependencies:
      react: 18.3.1
    optionalDependencies:
      '@types/react': 18.3.18

  '@radix-ui/react-use-previous@1.1.0(@types/react@18.3.18)(react@18.3.1)':
    dependencies:
      react: 18.3.1
    optionalDependencies:
      '@types/react': 18.3.18

  '@radix-ui/react-use-rect@1.1.0(@types/react@18.3.18)(react@18.3.1)':
    dependencies:
      '@radix-ui/rect': 1.1.0
      react: 18.3.1
    optionalDependencies:
      '@types/react': 18.3.18

  '@radix-ui/react-use-size@1.1.0(@types/react@18.3.18)(react@18.3.1)':
    dependencies:
      '@radix-ui/react-use-layout-effect': 1.1.0(@types/react@18.3.18)(react@18.3.1)
      react: 18.3.1
    optionalDependencies:
      '@types/react': 18.3.18

  '@radix-ui/react-visually-hidden@1.1.1(@types/react-dom@18.3.5(@types/react@18.3.18))(@types/react@18.3.18)(react-dom@18.3.1(react@18.3.1))(react@18.3.1)':
    dependencies:
      '@radix-ui/react-primitive': 2.0.1(@types/react-dom@18.3.5(@types/react@18.3.18))(@types/react@18.3.18)(react-dom@18.3.1(react@18.3.1))(react@18.3.1)
      react: 18.3.1
      react-dom: 18.3.1(react@18.3.1)
    optionalDependencies:
      '@types/react': 18.3.18
      '@types/react-dom': 18.3.5(@types/react@18.3.18)

  '@radix-ui/rect@1.1.0': {}

  '@radix-ui/themes@3.2.0(@types/react-dom@18.3.5(@types/react@18.3.18))(@types/react@18.3.18)(react-dom@18.3.1(react@18.3.1))(react@18.3.1)':
    dependencies:
      '@radix-ui/colors': 3.0.0
      classnames: 2.5.1
      radix-ui: 1.1.2(@types/react-dom@18.3.5(@types/react@18.3.18))(@types/react@18.3.18)(react-dom@18.3.1(react@18.3.1))(react@18.3.1)
      react: 18.3.1
      react-dom: 18.3.1(react@18.3.1)
      react-remove-scroll-bar: 2.3.8(@types/react@18.3.18)(react@18.3.1)
    optionalDependencies:
      '@types/react': 18.3.18
      '@types/react-dom': 18.3.5(@types/react@18.3.18)

  '@react-aria/focus@3.19.1(react-dom@18.3.1(react@18.3.1))(react@18.3.1)':
    dependencies:
      '@react-aria/interactions': 3.23.0(react-dom@18.3.1(react@18.3.1))(react@18.3.1)
      '@react-aria/utils': 3.27.0(react-dom@18.3.1(react@18.3.1))(react@18.3.1)
      '@react-types/shared': 3.27.0(react@18.3.1)
      '@swc/helpers': 0.5.15
      clsx: 2.1.1
      react: 18.3.1
      react-dom: 18.3.1(react@18.3.1)

  '@react-aria/interactions@3.23.0(react-dom@18.3.1(react@18.3.1))(react@18.3.1)':
    dependencies:
      '@react-aria/ssr': 3.9.7(react@18.3.1)
      '@react-aria/utils': 3.27.0(react-dom@18.3.1(react@18.3.1))(react@18.3.1)
      '@react-types/shared': 3.27.0(react@18.3.1)
      '@swc/helpers': 0.5.15
      react: 18.3.1
      react-dom: 18.3.1(react@18.3.1)

  '@react-aria/ssr@3.9.7(react@18.3.1)':
    dependencies:
      '@swc/helpers': 0.5.15
      react: 18.3.1

  '@react-aria/utils@3.27.0(react-dom@18.3.1(react@18.3.1))(react@18.3.1)':
    dependencies:
      '@react-aria/ssr': 3.9.7(react@18.3.1)
      '@react-stately/utils': 3.10.5(react@18.3.1)
      '@react-types/shared': 3.27.0(react@18.3.1)
      '@swc/helpers': 0.5.15
      clsx: 2.1.1
      react: 18.3.1
      react-dom: 18.3.1(react@18.3.1)

  '@react-pdf/fns@2.2.1':
    dependencies:
      '@babel/runtime': 7.27.0

  '@react-pdf/font@2.5.2':
    dependencies:
      '@babel/runtime': 7.27.0
      '@react-pdf/types': 2.7.0
      cross-fetch: 3.2.0
      fontkit: 2.0.4
      is-url: 1.2.4
    transitivePeerDependencies:
      - encoding

  '@react-pdf/image@2.3.6':
    dependencies:
      '@babel/runtime': 7.27.0
      '@react-pdf/png-js': 2.3.1
      cross-fetch: 3.2.0
      jay-peg: 1.1.1
    transitivePeerDependencies:
      - encoding

  '@react-pdf/layout@3.13.0':
    dependencies:
      '@babel/runtime': 7.27.0
      '@react-pdf/fns': 2.2.1
      '@react-pdf/image': 2.3.6
      '@react-pdf/pdfkit': 3.2.0
      '@react-pdf/primitives': 3.1.1
      '@react-pdf/stylesheet': 4.3.0
      '@react-pdf/textkit': 4.4.1
      '@react-pdf/types': 2.7.0
      cross-fetch: 3.2.0
      emoji-regex: 10.4.0
      queue: 6.0.2
      yoga-layout: 2.0.1
    transitivePeerDependencies:
      - encoding

  '@react-pdf/pdfkit@3.2.0':
    dependencies:
      '@babel/runtime': 7.27.0
      '@react-pdf/png-js': 2.3.1
      browserify-zlib: 0.2.0
      crypto-js: 4.2.0
      fontkit: 2.0.4
      jay-peg: 1.1.1
      vite-compatible-readable-stream: 3.6.1

  '@react-pdf/png-js@2.3.1':
    dependencies:
      browserify-zlib: 0.2.0

  '@react-pdf/primitives@3.1.1': {}

  '@react-pdf/render@3.5.0':
    dependencies:
      '@babel/runtime': 7.27.0
      '@react-pdf/fns': 2.2.1
      '@react-pdf/primitives': 3.1.1
      '@react-pdf/textkit': 4.4.1
      '@react-pdf/types': 2.7.0
      abs-svg-path: 0.1.1
      color-string: 1.9.1
      normalize-svg-path: 1.1.0
      parse-svg-path: 0.1.2
      svg-arc-to-cubic-bezier: 3.2.0

  '@react-pdf/renderer@3.4.5(react@18.3.1)':
    dependencies:
      '@babel/runtime': 7.27.0
      '@react-pdf/font': 2.5.2
      '@react-pdf/layout': 3.13.0
      '@react-pdf/pdfkit': 3.2.0
      '@react-pdf/primitives': 3.1.1
      '@react-pdf/render': 3.5.0
      '@react-pdf/types': 2.7.0
      events: 3.3.0
      object-assign: 4.1.1
      prop-types: 15.8.1
      queue: 6.0.2
      react: 18.3.1
      scheduler: 0.17.0
    transitivePeerDependencies:
      - encoding

  '@react-pdf/stylesheet@4.3.0':
    dependencies:
      '@babel/runtime': 7.27.0
      '@react-pdf/fns': 2.2.1
      '@react-pdf/types': 2.7.0
      color-string: 1.9.1
      hsl-to-hex: 1.0.0
      media-engine: 1.0.3
      postcss-value-parser: 4.2.0

  '@react-pdf/textkit@4.4.1':
    dependencies:
      '@babel/runtime': 7.27.0
      '@react-pdf/fns': 2.2.1
      bidi-js: 1.0.3
      hyphen: 1.10.6
      unicode-properties: 1.4.1

  '@react-pdf/types@2.7.0': {}

  '@react-spring/animated@9.7.5(react@18.3.1)':
    dependencies:
      '@react-spring/shared': 9.7.5(react@18.3.1)
      '@react-spring/types': 9.7.5
      react: 18.3.1

  '@react-spring/core@9.7.5(react@18.3.1)':
    dependencies:
      '@react-spring/animated': 9.7.5(react@18.3.1)
      '@react-spring/shared': 9.7.5(react@18.3.1)
      '@react-spring/types': 9.7.5
      react: 18.3.1

  '@react-spring/rafz@9.7.5': {}

  '@react-spring/shared@9.7.5(react@18.3.1)':
    dependencies:
      '@react-spring/rafz': 9.7.5
      '@react-spring/types': 9.7.5
      react: 18.3.1

  '@react-spring/types@9.7.5': {}

  '@react-spring/web@9.7.5(react-dom@18.3.1(react@18.3.1))(react@18.3.1)':
    dependencies:
      '@react-spring/animated': 9.7.5(react@18.3.1)
      '@react-spring/core': 9.7.5(react@18.3.1)
      '@react-spring/shared': 9.7.5(react@18.3.1)
      '@react-spring/types': 9.7.5
      react: 18.3.1
      react-dom: 18.3.1(react@18.3.1)

  '@react-stately/utils@3.10.5(react@18.3.1)':
    dependencies:
      '@swc/helpers': 0.5.15
      react: 18.3.1

  '@react-types/shared@3.27.0(react@18.3.1)':
    dependencies:
      react: 18.3.1

  '@reduxjs/toolkit@2.5.0(react-redux@9.2.0(@types/react@18.3.18)(react@18.3.1)(redux@5.0.1))(react@18.3.1)':
    dependencies:
      immer: 10.1.1
      redux: 5.0.1
      redux-thunk: 3.1.0(redux@5.0.1)
      reselect: 5.1.1
    optionalDependencies:
      react: 18.3.1
      react-redux: 9.2.0(@types/react@18.3.18)(react@18.3.1)(redux@5.0.1)

  '@remix-run/router@1.21.1': {}

  '@rollup/rollup-android-arm-eabi@4.40.0':
    optional: true

  '@rollup/rollup-android-arm64@4.40.0':
    optional: true

  '@rollup/rollup-darwin-arm64@4.40.0':
    optional: true

  '@rollup/rollup-darwin-x64@4.40.0':
    optional: true

  '@rollup/rollup-freebsd-arm64@4.40.0':
    optional: true

  '@rollup/rollup-freebsd-x64@4.40.0':
    optional: true

  '@rollup/rollup-linux-arm-gnueabihf@4.40.0':
    optional: true

  '@rollup/rollup-linux-arm-musleabihf@4.40.0':
    optional: true

  '@rollup/rollup-linux-arm64-gnu@4.40.0':
    optional: true

  '@rollup/rollup-linux-arm64-musl@4.40.0':
    optional: true

  '@rollup/rollup-linux-loongarch64-gnu@4.40.0':
    optional: true

  '@rollup/rollup-linux-powerpc64le-gnu@4.40.0':
    optional: true

  '@rollup/rollup-linux-riscv64-gnu@4.40.0':
    optional: true

  '@rollup/rollup-linux-riscv64-musl@4.40.0':
    optional: true

  '@rollup/rollup-linux-s390x-gnu@4.40.0':
    optional: true

  '@rollup/rollup-linux-x64-gnu@4.40.0':
    optional: true

  '@rollup/rollup-linux-x64-musl@4.40.0':
    optional: true

  '@rollup/rollup-win32-arm64-msvc@4.40.0':
    optional: true

  '@rollup/rollup-win32-ia32-msvc@4.40.0':
    optional: true

  '@rollup/rollup-win32-x64-msvc@4.40.0':
    optional: true

  '@stripe/react-stripe-js@2.9.0(@stripe/stripe-js@4.10.0)(react-dom@18.3.1(react@18.3.1))(react@18.3.1)':
    dependencies:
      '@stripe/stripe-js': 4.10.0
      prop-types: 15.8.1
      react: 18.3.1
      react-dom: 18.3.1(react@18.3.1)

  '@stripe/stripe-js@4.10.0': {}

  '@swc/helpers@0.5.15':
    dependencies:
      tslib: 2.8.1

  '@tanstack/match-sorter-utils@8.19.4':
    dependencies:
      remove-accents: 0.5.0

  '@tanstack/query-core@5.64.2': {}

  '@tanstack/query-devtools@5.64.2': {}

  '@tanstack/react-query-devtools@5.64.2(@tanstack/react-query@5.64.2(react@18.3.1))(react@18.3.1)':
    dependencies:
      '@tanstack/query-devtools': 5.64.2
      '@tanstack/react-query': 5.64.2(react@18.3.1)
      react: 18.3.1

  '@tanstack/react-query@5.64.2(react@18.3.1)':
    dependencies:
      '@tanstack/query-core': 5.64.2
      react: 18.3.1

  '@tanstack/react-table@8.20.6(react-dom@18.3.1(react@18.3.1))(react@18.3.1)':
    dependencies:
      '@tanstack/table-core': 8.20.5
      react: 18.3.1
      react-dom: 18.3.1(react@18.3.1)

  '@tanstack/react-virtual@3.11.2(react-dom@18.3.1(react@18.3.1))(react@18.3.1)':
    dependencies:
      '@tanstack/virtual-core': 3.11.2
      react: 18.3.1
      react-dom: 18.3.1(react@18.3.1)

  '@tanstack/table-core@8.20.5': {}

  '@tanstack/virtual-core@3.11.2': {}

  '@tremor/react@3.18.7(react-dom@18.3.1(react@18.3.1))(react@18.3.1)':
    dependencies:
      '@floating-ui/react': 0.19.2(react-dom@18.3.1(react@18.3.1))(react@18.3.1)
      '@headlessui/react': 2.2.0(react-dom@18.3.1(react@18.3.1))(react@18.3.1)
      date-fns: 3.6.0
      react: 18.3.1
      react-day-picker: 8.10.1(date-fns@3.6.0)(react@18.3.1)
      react-dom: 18.3.1(react@18.3.1)
      react-transition-state: 2.2.0(react-dom@18.3.1(react@18.3.1))(react@18.3.1)
      recharts: 2.15.0(react-dom@18.3.1(react@18.3.1))(react@18.3.1)
      tailwind-merge: 2.6.0

  '@tsparticles/engine@3.8.0': {}

  '@types/babel__core@7.20.5':
    dependencies:
      '@babel/parser': 7.27.0
      '@babel/types': 7.27.0
      '@types/babel__generator': 7.6.8
      '@types/babel__template': 7.4.4
      '@types/babel__traverse': 7.20.6

  '@types/babel__generator@7.6.8':
    dependencies:
      '@babel/types': 7.27.0

  '@types/babel__template@7.4.4':
    dependencies:
      '@babel/parser': 7.27.0
      '@babel/types': 7.27.0

  '@types/babel__traverse@7.20.6':
    dependencies:
      '@babel/types': 7.27.0

  '@types/d3-array@3.2.1': {}

  '@types/d3-color@3.1.3': {}

  '@types/d3-delaunay@6.0.4': {}

  '@types/d3-ease@3.0.2': {}

  '@types/d3-interpolate@3.0.4':
    dependencies:
      '@types/d3-color': 3.1.3

  '@types/d3-path@3.1.0': {}

  '@types/d3-scale-chromatic@3.1.0': {}

  '@types/d3-scale@4.0.8':
    dependencies:
      '@types/d3-time': 1.1.4

  '@types/d3-shape@3.1.7':
    dependencies:
      '@types/d3-path': 3.1.0

  '@types/d3-time-format@3.0.4': {}

  '@types/d3-time@1.1.4': {}

  '@types/d3-time@3.0.4': {}

  '@types/d3-timer@3.0.2': {}

  '@types/debug@4.1.12':
    dependencies:
      '@types/ms': 2.1.0

  '@types/estree-jsx@1.0.5':
    dependencies:
      '@types/estree': 1.0.7

  '@types/estree@1.0.7': {}

  '@types/hast@3.0.4':
    dependencies:
      '@types/unist': 3.0.3

  '@types/json-schema@7.0.15': {}

  '@types/katex@0.16.7': {}

  '@types/lodash@4.17.14': {}

  '@types/mdast@4.0.4':
    dependencies:
      '@types/unist': 3.0.3

  '@types/ms@2.1.0': {}

  '@types/node@22.10.10':
    dependencies:
      undici-types: 6.20.0

  '@types/parse-json@4.0.2': {}

  '@types/pdfjs-dist@2.10.378':
    dependencies:
      pdfjs-dist: 4.8.69

  '@types/prismjs@1.26.5': {}

  '@types/prop-types@15.7.14': {}

  '@types/react-dom@18.3.5(@types/react@18.3.18)':
    dependencies:
      '@types/react': 18.3.18

  '@types/react-dropzone@5.1.0(react@18.3.1)':
    dependencies:
      react-dropzone: 14.3.5(react@18.3.1)
    transitivePeerDependencies:
      - react

  '@types/react-transition-group@4.4.12(@types/react@18.3.18)':
    dependencies:
      '@types/react': 18.3.18

  '@types/react-window@1.8.8':
    dependencies:
      '@types/react': 18.3.18

  '@types/react@18.3.18':
    dependencies:
      '@types/prop-types': 15.7.14
      csstype: 3.1.3

  '@types/sanitize-html@2.13.0':
    dependencies:
      htmlparser2: 8.0.2

  '@types/stylis@4.2.5': {}

  '@types/unist@2.0.11': {}

  '@types/unist@3.0.3': {}

  '@types/use-sync-external-store@0.0.6': {}

  '@typescript-eslint/eslint-plugin@8.21.0(@typescript-eslint/parser@8.21.0(eslint@9.19.0(jiti@1.21.7))(typescript@5.7.3))(eslint@9.19.0(jiti@1.21.7))(typescript@5.7.3)':
    dependencies:
      '@eslint-community/regexpp': 4.12.1
      '@typescript-eslint/parser': 8.21.0(eslint@9.19.0(jiti@1.21.7))(typescript@5.7.3)
      '@typescript-eslint/scope-manager': 8.21.0
      '@typescript-eslint/type-utils': 8.21.0(eslint@9.19.0(jiti@1.21.7))(typescript@5.7.3)
      '@typescript-eslint/utils': 8.21.0(eslint@9.19.0(jiti@1.21.7))(typescript@5.7.3)
      '@typescript-eslint/visitor-keys': 8.21.0
      eslint: 9.19.0(jiti@1.21.7)
      graphemer: 1.4.0
      ignore: 5.3.2
      natural-compare: 1.4.0
      ts-api-utils: 2.0.0(typescript@5.7.3)
      typescript: 5.7.3
    transitivePeerDependencies:
      - supports-color

  '@typescript-eslint/parser@8.21.0(eslint@9.19.0(jiti@1.21.7))(typescript@5.7.3)':
    dependencies:
      '@typescript-eslint/scope-manager': 8.21.0
      '@typescript-eslint/types': 8.21.0
      '@typescript-eslint/typescript-estree': 8.21.0(typescript@5.7.3)
      '@typescript-eslint/visitor-keys': 8.21.0
      debug: 4.4.0
      eslint: 9.19.0(jiti@1.21.7)
      typescript: 5.7.3
    transitivePeerDependencies:
      - supports-color

  '@typescript-eslint/scope-manager@8.21.0':
    dependencies:
      '@typescript-eslint/types': 8.21.0
      '@typescript-eslint/visitor-keys': 8.21.0

  '@typescript-eslint/type-utils@8.21.0(eslint@9.19.0(jiti@1.21.7))(typescript@5.7.3)':
    dependencies:
      '@typescript-eslint/typescript-estree': 8.21.0(typescript@5.7.3)
      '@typescript-eslint/utils': 8.21.0(eslint@9.19.0(jiti@1.21.7))(typescript@5.7.3)
      debug: 4.4.0
      eslint: 9.19.0(jiti@1.21.7)
      ts-api-utils: 2.0.0(typescript@5.7.3)
      typescript: 5.7.3
    transitivePeerDependencies:
      - supports-color

  '@typescript-eslint/types@8.21.0': {}

  '@typescript-eslint/typescript-estree@8.21.0(typescript@5.7.3)':
    dependencies:
      '@typescript-eslint/types': 8.21.0
      '@typescript-eslint/visitor-keys': 8.21.0
      debug: 4.4.0
      fast-glob: 3.3.3
      is-glob: 4.0.3
      minimatch: 9.0.5
      semver: 7.7.1
      ts-api-utils: 2.0.0(typescript@5.7.3)
      typescript: 5.7.3
    transitivePeerDependencies:
      - supports-color

  '@typescript-eslint/utils@8.21.0(eslint@9.19.0(jiti@1.21.7))(typescript@5.7.3)':
    dependencies:
      '@eslint-community/eslint-utils': 4.4.1(eslint@9.19.0(jiti@1.21.7))
      '@typescript-eslint/scope-manager': 8.21.0
      '@typescript-eslint/types': 8.21.0
      '@typescript-eslint/typescript-estree': 8.21.0(typescript@5.7.3)
      eslint: 9.19.0(jiti@1.21.7)
      typescript: 5.7.3
    transitivePeerDependencies:
      - supports-color

  '@typescript-eslint/visitor-keys@8.21.0':
    dependencies:
      '@typescript-eslint/types': 8.21.0
      eslint-visitor-keys: 4.2.0

  '@ungap/structured-clone@1.3.0': {}

  '@vitejs/plugin-react@4.3.4(vite@5.4.18(@types/node@22.10.10))':
    dependencies:
      '@babel/core': 7.26.7
      '@babel/plugin-transform-react-jsx-self': 7.25.9(@babel/core@7.26.7)
      '@babel/plugin-transform-react-jsx-source': 7.25.9(@babel/core@7.26.7)
      '@types/babel__core': 7.20.5
      react-refresh: 0.14.2
      vite: 5.4.18(@types/node@22.10.10)
    transitivePeerDependencies:
      - supports-color

  '@wojtekmaj/react-hooks@1.22.0(@types/react@18.3.18)(react@18.3.1)':
    dependencies:
      react: 18.3.1
    optionalDependencies:
      '@types/react': 18.3.18

  abs-svg-path@0.1.1: {}

  acorn-jsx@5.3.2(acorn@8.14.0):
    dependencies:
      acorn: 8.14.0

  acorn@8.14.0: {}

  ajv@6.12.6:
    dependencies:
      fast-deep-equal: 3.1.3
      fast-json-stable-stringify: 2.1.0
      json-schema-traverse: 0.4.1
      uri-js: 4.4.1

  ansi-regex@5.0.1: {}

  ansi-regex@6.1.0: {}

  ansi-styles@4.3.0:
    dependencies:
      color-convert: 2.0.1

  ansi-styles@6.2.1: {}

  any-promise@1.3.0: {}

  anymatch@3.1.3:
    dependencies:
      normalize-path: 3.0.0
      picomatch: 2.3.1

  arg@5.0.2: {}

  argparse@2.0.1: {}

  aria-hidden@1.2.4:
    dependencies:
      tslib: 2.8.1

  asap@2.0.6: {}

  asynckit@0.4.0: {}

  attr-accept@2.2.5: {}

  autoprefixer@10.4.20(postcss@8.5.3):
    dependencies:
      browserslist: 4.24.4
      caniuse-lite: 1.0.30001695
      fraction.js: 4.3.7
      normalize-range: 0.1.2
      picocolors: 1.1.1
      postcss: 8.5.3
      postcss-value-parser: 4.2.0

  axios@1.8.2:
    dependencies:
      follow-redirects: 1.15.9
      form-data: 4.0.2
      proxy-from-env: 1.1.0
    transitivePeerDependencies:
      - debug

  babel-plugin-macros@3.1.0:
    dependencies:
      '@babel/runtime': 7.27.0
      cosmiconfig: 7.1.0
      resolve: 1.22.10

  bail@2.0.2: {}

  balanced-match@1.0.2: {}

  base16@1.0.0: {}

  base64-js@1.5.1: {}

  bidi-js@1.0.3:
    dependencies:
      require-from-string: 2.0.2

  big-integer@1.6.52: {}

  binary-extensions@2.3.0: {}

  bl@4.1.0:
    dependencies:
      buffer: 5.7.1
      inherits: 2.0.4
      readable-stream: 3.6.2
    optional: true

  brace-expansion@1.1.11:
    dependencies:
      balanced-match: 1.0.2
      concat-map: 0.0.1

  brace-expansion@2.0.1:
    dependencies:
      balanced-match: 1.0.2

  braces@3.0.3:
    dependencies:
      fill-range: 7.1.1

  broadcast-channel@3.7.0:
    dependencies:
      '@babel/runtime': 7.27.0
      detect-node: 2.1.0
      js-sha3: 0.8.0
      microseconds: 0.2.0
      nano-time: 1.0.0
      oblivious-set: 1.0.0
      rimraf: 3.0.2
      unload: 2.2.0

  brotli@1.3.3:
    dependencies:
      base64-js: 1.5.1

  browserify-zlib@0.2.0:
    dependencies:
      pako: 1.0.11

  browserslist@4.24.4:
    dependencies:
      caniuse-lite: 1.0.30001695
      electron-to-chromium: 1.5.88
      node-releases: 2.0.19
      update-browserslist-db: 1.1.2(browserslist@4.24.4)

  buffer@5.7.1:
    dependencies:
      base64-js: 1.5.1
      ieee754: 1.2.1
    optional: true

  call-bind-apply-helpers@1.0.2:
    dependencies:
      es-errors: 1.3.0
      function-bind: 1.1.2

  callsites@3.1.0: {}

  camelcase-css@2.0.1: {}

  camelize@1.0.1: {}

  caniuse-lite@1.0.30001695: {}

  canvas@3.1.0:
    dependencies:
      node-addon-api: 7.1.1
      prebuild-install: 7.1.3
    optional: true

  ccount@2.0.1: {}

  chalk@4.1.2:
    dependencies:
      ansi-styles: 4.3.0
      supports-color: 7.2.0

  character-entities-html4@2.1.0: {}

  character-entities-legacy@3.0.0: {}

  character-entities@2.0.2: {}

  character-reference-invalid@2.0.1: {}

  chokidar@3.6.0:
    dependencies:
      anymatch: 3.1.3
      braces: 3.0.3
      glob-parent: 5.1.2
      is-binary-path: 2.1.0
      is-glob: 4.0.3
      normalize-path: 3.0.0
      readdirp: 3.6.0
    optionalDependencies:
      fsevents: 2.3.3

  chownr@1.1.4:
    optional: true

  class-variance-authority@0.7.1:
    dependencies:
      clsx: 2.1.1

  classnames@2.5.1: {}

  clone@2.1.2: {}

  clsx@2.1.1: {}

  color-convert@2.0.1:
    dependencies:
      color-name: 1.1.4

  color-name@1.1.4: {}

  color-string@1.9.1:
    dependencies:
      color-name: 1.1.4
      simple-swizzle: 0.2.2

  combined-stream@1.0.8:
    dependencies:
      delayed-stream: 1.0.0

  comma-separated-tokens@2.0.3: {}

  commander@4.1.1: {}

  commander@8.3.0: {}

  concat-map@0.0.1: {}

  convert-source-map@1.9.0: {}

  convert-source-map@2.0.0: {}

  cosmiconfig@7.1.0:
    dependencies:
      '@types/parse-json': 4.0.2
      import-fresh: 3.3.0
      parse-json: 5.2.0
      path-type: 4.0.0
      yaml: 1.10.2

  cross-fetch@3.2.0:
    dependencies:
      node-fetch: 2.7.0
    transitivePeerDependencies:
      - encoding

  cross-spawn@7.0.6:
    dependencies:
      path-key: 3.1.1
      shebang-command: 2.0.0
      which: 2.0.2

  crypto-js@4.2.0: {}

  css-color-keywords@1.0.0: {}

  css-to-react-native@3.2.0:
    dependencies:
      camelize: 1.0.1
      css-color-keywords: 1.0.0
      postcss-value-parser: 4.2.0

  cssesc@3.0.0: {}

  csstype@3.1.3: {}

  d3-array@3.2.4:
    dependencies:
      internmap: 2.0.3

  d3-color@3.1.0: {}

  d3-delaunay@6.0.4:
    dependencies:
      delaunator: 5.0.1

  d3-ease@3.0.1: {}

  d3-format@1.4.5: {}

  d3-format@3.1.0: {}

  d3-interpolate@3.0.1:
    dependencies:
      d3-color: 3.1.0

  d3-path@3.1.0: {}

  d3-scale-chromatic@3.1.0:
    dependencies:
      d3-color: 3.1.0
      d3-interpolate: 3.0.1

  d3-scale@4.0.2:
    dependencies:
      d3-array: 3.2.4
      d3-format: 3.1.0
      d3-interpolate: 3.0.1
      d3-time: 3.1.0
      d3-time-format: 3.0.0

  d3-shape@3.2.0:
    dependencies:
      d3-path: 3.1.0

  d3-time-format@3.0.0:
    dependencies:
      d3-time: 1.1.0

  d3-time@1.1.0: {}

  d3-time@3.1.0:
    dependencies:
      d3-array: 3.2.4

  d3-timer@3.0.1: {}

  date-fns@3.6.0: {}

  date-fns@4.1.0: {}

  debug@4.4.0:
    dependencies:
      ms: 2.1.3

  decimal.js-light@2.5.1: {}

  decode-named-character-reference@1.0.2:
    dependencies:
      character-entities: 2.0.2

  decompress-response@6.0.0:
    dependencies:
      mimic-response: 3.1.0
    optional: true

  deep-extend@0.6.0:
    optional: true

  deep-is@0.1.4: {}

  deepmerge@4.3.1: {}

  delaunator@5.0.1:
    dependencies:
      robust-predicates: 3.0.2

  delayed-stream@1.0.0: {}

  dequal@2.0.3: {}

  detect-libc@2.0.4:
    optional: true

  detect-node-es@1.1.0: {}

  detect-node@2.1.0: {}

  devlop@1.1.0:
    dependencies:
      dequal: 2.0.3

  dfa@1.2.0: {}

  didyoumean@1.2.2: {}

  dlv@1.1.3: {}

  dom-helpers@5.2.1:
    dependencies:
      '@babel/runtime': 7.27.0
      csstype: 3.1.3

  dom-serializer@2.0.0:
    dependencies:
      domelementtype: 2.3.0
      domhandler: 5.0.3
      entities: 4.5.0

  domelementtype@2.3.0: {}

  domhandler@5.0.3:
    dependencies:
      domelementtype: 2.3.0

  domutils@3.2.2:
    dependencies:
      dom-serializer: 2.0.0
      domelementtype: 2.3.0
      domhandler: 5.0.3

  dunder-proto@1.0.1:
    dependencies:
      call-bind-apply-helpers: 1.0.2
      es-errors: 1.3.0
      gopd: 1.2.0

  eastasianwidth@0.2.0: {}

  electron-to-chromium@1.5.88: {}

  emoji-regex@10.4.0: {}

  emoji-regex@8.0.0: {}

  emoji-regex@9.2.2: {}

  end-of-stream@1.4.4:
    dependencies:
      once: 1.4.0
    optional: true

  entities@4.5.0: {}

  env-cmd@10.1.0:
    dependencies:
      commander: 4.1.1
      cross-spawn: 7.0.6

  error-ex@1.3.2:
    dependencies:
      is-arrayish: 0.2.1

  es-define-property@1.0.1: {}

  es-errors@1.3.0: {}

  es-object-atoms@1.1.1:
    dependencies:
      es-errors: 1.3.0

  es-set-tostringtag@2.1.0:
    dependencies:
      es-errors: 1.3.0
      get-intrinsic: 1.3.0
      has-tostringtag: 1.0.2
      hasown: 2.0.2

  esbuild@0.21.5:
    optionalDependencies:
      '@esbuild/aix-ppc64': 0.21.5
      '@esbuild/android-arm': 0.21.5
      '@esbuild/android-arm64': 0.21.5
      '@esbuild/android-x64': 0.21.5
      '@esbuild/darwin-arm64': 0.21.5
      '@esbuild/darwin-x64': 0.21.5
      '@esbuild/freebsd-arm64': 0.21.5
      '@esbuild/freebsd-x64': 0.21.5
      '@esbuild/linux-arm': 0.21.5
      '@esbuild/linux-arm64': 0.21.5
      '@esbuild/linux-ia32': 0.21.5
      '@esbuild/linux-loong64': 0.21.5
      '@esbuild/linux-mips64el': 0.21.5
      '@esbuild/linux-ppc64': 0.21.5
      '@esbuild/linux-riscv64': 0.21.5
      '@esbuild/linux-s390x': 0.21.5
      '@esbuild/linux-x64': 0.21.5
      '@esbuild/netbsd-x64': 0.21.5
      '@esbuild/openbsd-x64': 0.21.5
      '@esbuild/sunos-x64': 0.21.5
      '@esbuild/win32-arm64': 0.21.5
      '@esbuild/win32-ia32': 0.21.5
      '@esbuild/win32-x64': 0.21.5

  escalade@3.2.0: {}

  escape-string-regexp@4.0.0: {}

  escape-string-regexp@5.0.0: {}

  eslint-plugin-react-hooks@5.1.0(eslint@9.19.0(jiti@1.21.7)):
    dependencies:
      eslint: 9.19.0(jiti@1.21.7)

  eslint-plugin-react-refresh@0.4.18(eslint@9.19.0(jiti@1.21.7)):
    dependencies:
      eslint: 9.19.0(jiti@1.21.7)

  eslint-scope@8.2.0:
    dependencies:
      esrecurse: 4.3.0
      estraverse: 5.3.0

  eslint-visitor-keys@3.4.3: {}

  eslint-visitor-keys@4.2.0: {}

  eslint@9.19.0(jiti@1.21.7):
    dependencies:
      '@eslint-community/eslint-utils': 4.4.1(eslint@9.19.0(jiti@1.21.7))
      '@eslint-community/regexpp': 4.12.1
      '@eslint/config-array': 0.19.1
      '@eslint/core': 0.10.0
      '@eslint/eslintrc': 3.2.0
      '@eslint/js': 9.19.0
      '@eslint/plugin-kit': 0.2.5
      '@humanfs/node': 0.16.6
      '@humanwhocodes/module-importer': 1.0.1
      '@humanwhocodes/retry': 0.4.1
      '@types/estree': 1.0.7
      '@types/json-schema': 7.0.15
      ajv: 6.12.6
      chalk: 4.1.2
      cross-spawn: 7.0.6
      debug: 4.4.0
      escape-string-regexp: 4.0.0
      eslint-scope: 8.2.0
      eslint-visitor-keys: 4.2.0
      espree: 10.3.0
      esquery: 1.6.0
      esutils: 2.0.3
      fast-deep-equal: 3.1.3
      file-entry-cache: 8.0.0
      find-up: 5.0.0
      glob-parent: 6.0.2
      ignore: 5.3.2
      imurmurhash: 0.1.4
      is-glob: 4.0.3
      json-stable-stringify-without-jsonify: 1.0.1
      lodash.merge: 4.6.2
      minimatch: 3.1.2
      natural-compare: 1.4.0
      optionator: 0.9.4
    optionalDependencies:
      jiti: 1.21.7
    transitivePeerDependencies:
      - supports-color

  espree@10.3.0:
    dependencies:
      acorn: 8.14.0
      acorn-jsx: 5.3.2(acorn@8.14.0)
      eslint-visitor-keys: 4.2.0

  esquery@1.6.0:
    dependencies:
      estraverse: 5.3.0

  esrecurse@4.3.0:
    dependencies:
      estraverse: 5.3.0

  estraverse@5.3.0: {}

  estree-util-is-identifier-name@3.0.0: {}

  esutils@2.0.3: {}

  eventemitter3@4.0.7: {}

  events@3.3.0: {}

  expand-template@2.0.3:
    optional: true

  extend@3.0.2: {}

  fast-deep-equal@3.1.3: {}

  fast-equals@5.2.2: {}

  fast-glob@3.3.3:
    dependencies:
      '@nodelib/fs.stat': 2.0.5
      '@nodelib/fs.walk': 1.2.8
      glob-parent: 5.1.2
      merge2: 1.4.1
      micromatch: 4.0.8

  fast-json-stable-stringify@2.1.0: {}

  fast-levenshtein@2.0.6: {}

  fastq@1.18.0:
    dependencies:
      reusify: 1.0.4

  fbemitter@3.0.0:
    dependencies:
      fbjs: 3.0.5
    transitivePeerDependencies:
      - encoding

  fbjs-css-vars@1.0.2: {}

  fbjs@3.0.5:
    dependencies:
      cross-fetch: 3.2.0
      fbjs-css-vars: 1.0.2
      loose-envify: 1.4.0
      object-assign: 4.1.1
      promise: 7.3.1
      setimmediate: 1.0.5
      ua-parser-js: 1.0.40
    transitivePeerDependencies:
      - encoding

  file-entry-cache@8.0.0:
    dependencies:
      flat-cache: 4.0.1

  file-selector@2.1.2:
    dependencies:
      tslib: 2.8.1

  fill-range@7.1.1:
    dependencies:
      to-regex-range: 5.0.1

  find-root@1.1.0: {}

  find-up@5.0.0:
    dependencies:
      locate-path: 6.0.0
      path-exists: 4.0.0

  flat-cache@4.0.1:
    dependencies:
      flatted: 3.3.2
      keyv: 4.5.4

  flatted@3.3.2: {}

  flux@4.0.4(react@18.3.1):
    dependencies:
      fbemitter: 3.0.0
      fbjs: 3.0.5
      react: 18.3.1
    transitivePeerDependencies:
      - encoding

  follow-redirects@1.15.9: {}

  fontkit@2.0.4:
    dependencies:
      '@swc/helpers': 0.5.15
      brotli: 1.3.3
      clone: 2.1.2
      dfa: 1.2.0
      fast-deep-equal: 3.1.3
      restructure: 3.0.2
      tiny-inflate: 1.0.3
      unicode-properties: 1.4.1
      unicode-trie: 2.0.0

  foreground-child@3.3.0:
    dependencies:
      cross-spawn: 7.0.6
      signal-exit: 4.1.0

  form-data@4.0.2:
    dependencies:
      asynckit: 0.4.0
      combined-stream: 1.0.8
      es-set-tostringtag: 2.1.0
      mime-types: 2.1.35

  fraction.js@4.3.7: {}

  framer-motion@11.18.2(@emotion/is-prop-valid@1.3.1)(react-dom@18.3.1(react@18.3.1))(react@18.3.1):
    dependencies:
      motion-dom: 11.18.1
      motion-utils: 11.18.1
      tslib: 2.8.1
    optionalDependencies:
      '@emotion/is-prop-valid': 1.3.1
      react: 18.3.1
      react-dom: 18.3.1(react@18.3.1)

  fs-constants@1.0.0:
    optional: true

  fs.realpath@1.0.0: {}

  fsevents@2.3.3:
    optional: true

  function-bind@1.1.2: {}

  gensync@1.0.0-beta.2: {}

  get-intrinsic@1.3.0:
    dependencies:
      call-bind-apply-helpers: 1.0.2
      es-define-property: 1.0.1
      es-errors: 1.3.0
      es-object-atoms: 1.1.1
      function-bind: 1.1.2
      get-proto: 1.0.1
      gopd: 1.2.0
      has-symbols: 1.1.0
      hasown: 2.0.2
      math-intrinsics: 1.1.0

  get-nonce@1.0.1: {}

  get-proto@1.0.1:
    dependencies:
      dunder-proto: 1.0.1
      es-object-atoms: 1.1.1

  github-from-package@0.0.0:
    optional: true

  glob-parent@5.1.2:
    dependencies:
      is-glob: 4.0.3

  glob-parent@6.0.2:
    dependencies:
      is-glob: 4.0.3

  glob@10.4.5:
    dependencies:
      foreground-child: 3.3.0
      jackspeak: 3.4.3
      minimatch: 9.0.5
      minipass: 7.1.2
      package-json-from-dist: 1.0.1
      path-scurry: 1.11.1

  glob@7.2.3:
    dependencies:
      fs.realpath: 1.0.0
      inflight: 1.0.6
      inherits: 2.0.4
      minimatch: 3.1.2
      once: 1.4.0
      path-is-absolute: 1.0.1

  globals@11.12.0: {}

  globals@14.0.0: {}

  globals@15.14.0: {}

  goober@2.1.16(csstype@3.1.3):
    dependencies:
      csstype: 3.1.3

  gopd@1.2.0: {}

  graphemer@1.4.0: {}

  has-flag@4.0.0: {}

  has-symbols@1.1.0: {}

  has-tostringtag@1.0.2:
    dependencies:
      has-symbols: 1.1.0

  hasown@2.0.2:
    dependencies:
      function-bind: 1.1.2

  hast-util-from-dom@5.0.1:
    dependencies:
      '@types/hast': 3.0.4
      hastscript: 9.0.0
      web-namespaces: 2.0.1

  hast-util-from-html-isomorphic@2.0.0:
    dependencies:
      '@types/hast': 3.0.4
      hast-util-from-dom: 5.0.1
      hast-util-from-html: 2.0.3
      unist-util-remove-position: 5.0.0

  hast-util-from-html@2.0.3:
    dependencies:
      '@types/hast': 3.0.4
      devlop: 1.1.0
      hast-util-from-parse5: 8.0.2
      parse5: 7.2.1
      vfile: 6.0.3
      vfile-message: 4.0.2

  hast-util-from-parse5@8.0.2:
    dependencies:
      '@types/hast': 3.0.4
      '@types/unist': 3.0.3
      devlop: 1.1.0
      hastscript: 9.0.0
      property-information: 6.5.0
      vfile: 6.0.3
      vfile-location: 5.0.3
      web-namespaces: 2.0.1

  hast-util-is-element@3.0.0:
    dependencies:
      '@types/hast': 3.0.4

  hast-util-parse-selector@4.0.0:
    dependencies:
      '@types/hast': 3.0.4

  hast-util-to-jsx-runtime@2.3.2:
    dependencies:
      '@types/estree': 1.0.7
      '@types/hast': 3.0.4
      '@types/unist': 3.0.3
      comma-separated-tokens: 2.0.3
      devlop: 1.1.0
      estree-util-is-identifier-name: 3.0.0
      hast-util-whitespace: 3.0.0
      mdast-util-mdx-expression: 2.0.1
      mdast-util-mdx-jsx: 3.2.0
      mdast-util-mdxjs-esm: 2.0.1
      property-information: 6.5.0
      space-separated-tokens: 2.0.2
      style-to-object: 1.0.8
      unist-util-position: 5.0.0
      vfile-message: 4.0.2
    transitivePeerDependencies:
      - supports-color

  hast-util-to-text@4.0.2:
    dependencies:
      '@types/hast': 3.0.4
      '@types/unist': 3.0.3
      hast-util-is-element: 3.0.0
      unist-util-find-after: 5.0.0

  hast-util-whitespace@3.0.0:
    dependencies:
      '@types/hast': 3.0.4

  hastscript@9.0.0:
    dependencies:
      '@types/hast': 3.0.4
      comma-separated-tokens: 2.0.3
      hast-util-parse-selector: 4.0.0
      property-information: 6.5.0
      space-separated-tokens: 2.0.2

  highlight-words@2.0.0: {}

  hoist-non-react-statics@3.3.2:
    dependencies:
      react-is: 16.13.1

  hsl-to-hex@1.0.0:
    dependencies:
      hsl-to-rgb-for-reals: 1.1.1

  hsl-to-rgb-for-reals@1.1.1: {}

  html-url-attributes@3.0.1: {}

  htmlparser2@8.0.2:
    dependencies:
      domelementtype: 2.3.0
      domhandler: 5.0.3
      domutils: 3.2.2
      entities: 4.5.0

  hyphen@1.10.6: {}

  i@0.3.7: {}

  ieee754@1.2.1:
    optional: true

  ignore@5.3.2: {}

  immer@10.1.1: {}

  import-fresh@3.3.0:
    dependencies:
      parent-module: 1.0.1
      resolve-from: 4.0.0

  imurmurhash@0.1.4: {}

  inflight@1.0.6:
    dependencies:
      once: 1.4.0
      wrappy: 1.0.2

  inherits@2.0.4: {}

  ini@1.3.8:
    optional: true

  inline-style-parser@0.2.4: {}

  install@0.13.0: {}

  internmap@2.0.3: {}

  is-alphabetical@2.0.1: {}

  is-alphanumerical@2.0.1:
    dependencies:
      is-alphabetical: 2.0.1
      is-decimal: 2.0.1

  is-arrayish@0.2.1: {}

  is-arrayish@0.3.2: {}

  is-binary-path@2.1.0:
    dependencies:
      binary-extensions: 2.3.0

  is-core-module@2.16.1:
    dependencies:
      hasown: 2.0.2

  is-decimal@2.0.1: {}

  is-extglob@2.1.1: {}

  is-fullwidth-code-point@3.0.0: {}

  is-glob@4.0.3:
    dependencies:
      is-extglob: 2.1.1

  is-hexadecimal@2.0.1: {}

  is-number@7.0.0: {}

  is-plain-obj@4.1.0: {}

  is-plain-object@5.0.0: {}

  is-url@1.2.4: {}

  isexe@2.0.0: {}

  jackspeak@3.4.3:
    dependencies:
      '@isaacs/cliui': 8.0.2
    optionalDependencies:
      '@pkgjs/parseargs': 0.11.0

  jay-peg@1.1.1:
    dependencies:
      restructure: 3.0.2

  jiti@1.21.7: {}

  js-sha256@0.11.0: {}

  js-sha3@0.8.0: {}

  js-tokens@4.0.0: {}

  js-yaml@4.1.0:
    dependencies:
      argparse: 2.0.1

  jsesc@3.1.0: {}

  json-buffer@3.0.1: {}

  json-parse-even-better-errors@2.3.1: {}

  json-schema-traverse@0.4.1: {}

  json-stable-stringify-without-jsonify@1.0.1: {}

  json5@2.2.3: {}

  jwt-decode@4.0.0: {}

  katex@0.16.21:
    dependencies:
      commander: 8.3.0

  keycloak-js@25.0.6:
    dependencies:
      js-sha256: 0.11.0
      jwt-decode: 4.0.0

  keyv@4.5.4:
    dependencies:
      json-buffer: 3.0.1

  lenis@1.1.20(react@18.3.1):
    optionalDependencies:
      react: 18.3.1

  levn@0.4.1:
    dependencies:
      prelude-ls: 1.2.1
      type-check: 0.4.0

  lilconfig@3.1.3: {}

  lines-and-columns@1.2.4: {}

  locate-path@6.0.0:
    dependencies:
      p-locate: 5.0.0

  lodash.curry@4.1.1: {}

  lodash.flow@3.5.0: {}

  lodash.merge@4.6.2: {}

  lodash@4.17.21: {}

  longest-streak@3.1.0: {}

  loose-envify@1.4.0:
    dependencies:
      js-tokens: 4.0.0

  lottie-react@2.4.1(react-dom@18.3.1(react@18.3.1))(react@18.3.1):
    dependencies:
      lottie-web: 5.12.2
      react: 18.3.1
      react-dom: 18.3.1(react@18.3.1)

  lottie-web@5.12.2: {}

  lru-cache@10.4.3: {}

  lru-cache@5.1.1:
    dependencies:
      yallist: 3.1.1

  lucide-react@0.474.0(react@18.3.1):
    dependencies:
      react: 18.3.1

  magic-string@0.30.17:
    dependencies:
      '@jridgewell/sourcemap-codec': 1.5.0

  make-cancellable-promise@1.3.2: {}

  make-event-props@1.6.2: {}

  markdown-table@3.0.4: {}

  match-sorter@6.3.4:
    dependencies:
      '@babel/runtime': 7.27.0
      remove-accents: 0.5.0

  material-react-table@3.1.0(rvyvvablkfpsgrz763btc6phhi):
    dependencies:
      '@emotion/react': 11.14.0(@types/react@18.3.18)(react@18.3.1)
      '@emotion/styled': 11.14.0(@emotion/react@11.14.0(@types/react@18.3.18)(react@18.3.1))(@types/react@18.3.18)(react@18.3.1)
      '@mui/icons-material': 6.4.1(@mui/material@6.4.1(@emotion/react@11.14.0(@types/react@18.3.18)(react@18.3.1))(@emotion/styled@11.14.0(@emotion/react@11.14.0(@types/react@18.3.18)(react@18.3.1))(@types/react@18.3.18)(react@18.3.1))(@types/react@18.3.18)(react-dom@18.3.1(react@18.3.1))(react@18.3.1))(@types/react@18.3.18)(react@18.3.1)
      '@mui/material': 6.4.1(@emotion/react@11.14.0(@types/react@18.3.18)(react@18.3.1))(@emotion/styled@11.14.0(@emotion/react@11.14.0(@types/react@18.3.18)(react@18.3.1))(@types/react@18.3.18)(react@18.3.1))(@types/react@18.3.18)(react-dom@18.3.1(react@18.3.1))(react@18.3.1)
      '@mui/x-date-pickers': 7.24.1(@emotion/react@11.14.0(@types/react@18.3.18)(react@18.3.1))(@emotion/styled@11.14.0(@emotion/react@11.14.0(@types/react@18.3.18)(react@18.3.1))(@types/react@18.3.18)(react@18.3.1))(@mui/material@6.4.1(@emotion/react@11.14.0(@types/react@18.3.18)(react@18.3.1))(@emotion/styled@11.14.0(@emotion/react@11.14.0(@types/react@18.3.18)(react@18.3.1))(@types/react@18.3.18)(react@18.3.1))(@types/react@18.3.18)(react-dom@18.3.1(react@18.3.1))(react@18.3.1))(@mui/system@6.4.1(@emotion/react@11.14.0(@types/react@18.3.18)(react@18.3.1))(@emotion/styled@11.14.0(@emotion/react@11.14.0(@types/react@18.3.18)(react@18.3.1))(@types/react@18.3.18)(react@18.3.1))(@types/react@18.3.18)(react@18.3.1))(@types/react@18.3.18)(date-fns@4.1.0)(react-dom@18.3.1(react@18.3.1))(react@18.3.1)
      '@tanstack/match-sorter-utils': 8.19.4
      '@tanstack/react-table': 8.20.6(react-dom@18.3.1(react@18.3.1))(react@18.3.1)
      '@tanstack/react-virtual': 3.11.2(react-dom@18.3.1(react@18.3.1))(react@18.3.1)
      highlight-words: 2.0.0
      react: 18.3.1
      react-dom: 18.3.1(react@18.3.1)

  math-intrinsics@1.1.0: {}

  mdast-util-find-and-replace@3.0.2:
    dependencies:
      '@types/mdast': 4.0.4
      escape-string-regexp: 5.0.0
      unist-util-is: 6.0.0
      unist-util-visit-parents: 6.0.1

  mdast-util-from-markdown@2.0.2:
    dependencies:
      '@types/mdast': 4.0.4
      '@types/unist': 3.0.3
      decode-named-character-reference: 1.0.2
      devlop: 1.1.0
      mdast-util-to-string: 4.0.0
      micromark: 4.0.1
      micromark-util-decode-numeric-character-reference: 2.0.2
      micromark-util-decode-string: 2.0.1
      micromark-util-normalize-identifier: 2.0.1
      micromark-util-symbol: 2.0.1
      micromark-util-types: 2.0.1
      unist-util-stringify-position: 4.0.0
    transitivePeerDependencies:
      - supports-color

  mdast-util-gfm-autolink-literal@2.0.1:
    dependencies:
      '@types/mdast': 4.0.4
      ccount: 2.0.1
      devlop: 1.1.0
      mdast-util-find-and-replace: 3.0.2
      micromark-util-character: 2.1.1

  mdast-util-gfm-footnote@2.0.0:
    dependencies:
      '@types/mdast': 4.0.4
      devlop: 1.1.0
      mdast-util-from-markdown: 2.0.2
      mdast-util-to-markdown: 2.1.2
      micromark-util-normalize-identifier: 2.0.1
    transitivePeerDependencies:
      - supports-color

  mdast-util-gfm-strikethrough@2.0.0:
    dependencies:
      '@types/mdast': 4.0.4
      mdast-util-from-markdown: 2.0.2
      mdast-util-to-markdown: 2.1.2
    transitivePeerDependencies:
      - supports-color

  mdast-util-gfm-table@2.0.0:
    dependencies:
      '@types/mdast': 4.0.4
      devlop: 1.1.0
      markdown-table: 3.0.4
      mdast-util-from-markdown: 2.0.2
      mdast-util-to-markdown: 2.1.2
    transitivePeerDependencies:
      - supports-color

  mdast-util-gfm-task-list-item@2.0.0:
    dependencies:
      '@types/mdast': 4.0.4
      devlop: 1.1.0
      mdast-util-from-markdown: 2.0.2
      mdast-util-to-markdown: 2.1.2
    transitivePeerDependencies:
      - supports-color

  mdast-util-gfm@3.0.0:
    dependencies:
      mdast-util-from-markdown: 2.0.2
      mdast-util-gfm-autolink-literal: 2.0.1
      mdast-util-gfm-footnote: 2.0.0
      mdast-util-gfm-strikethrough: 2.0.0
      mdast-util-gfm-table: 2.0.0
      mdast-util-gfm-task-list-item: 2.0.0
      mdast-util-to-markdown: 2.1.2
    transitivePeerDependencies:
      - supports-color

  mdast-util-math@3.0.0:
    dependencies:
      '@types/hast': 3.0.4
      '@types/mdast': 4.0.4
      devlop: 1.1.0
      longest-streak: 3.1.0
      mdast-util-from-markdown: 2.0.2
      mdast-util-to-markdown: 2.1.2
      unist-util-remove-position: 5.0.0
    transitivePeerDependencies:
      - supports-color

  mdast-util-mdx-expression@2.0.1:
    dependencies:
      '@types/estree-jsx': 1.0.5
      '@types/hast': 3.0.4
      '@types/mdast': 4.0.4
      devlop: 1.1.0
      mdast-util-from-markdown: 2.0.2
      mdast-util-to-markdown: 2.1.2
    transitivePeerDependencies:
      - supports-color

  mdast-util-mdx-jsx@3.2.0:
    dependencies:
      '@types/estree-jsx': 1.0.5
      '@types/hast': 3.0.4
      '@types/mdast': 4.0.4
      '@types/unist': 3.0.3
      ccount: 2.0.1
      devlop: 1.1.0
      mdast-util-from-markdown: 2.0.2
      mdast-util-to-markdown: 2.1.2
      parse-entities: 4.0.2
      stringify-entities: 4.0.4
      unist-util-stringify-position: 4.0.0
      vfile-message: 4.0.2
    transitivePeerDependencies:
      - supports-color

  mdast-util-mdxjs-esm@2.0.1:
    dependencies:
      '@types/estree-jsx': 1.0.5
      '@types/hast': 3.0.4
      '@types/mdast': 4.0.4
      devlop: 1.1.0
      mdast-util-from-markdown: 2.0.2
      mdast-util-to-markdown: 2.1.2
    transitivePeerDependencies:
      - supports-color

  mdast-util-phrasing@4.1.0:
    dependencies:
      '@types/mdast': 4.0.4
      unist-util-is: 6.0.0

  mdast-util-to-hast@13.2.0:
    dependencies:
      '@types/hast': 3.0.4
      '@types/mdast': 4.0.4
      '@ungap/structured-clone': 1.3.0
      devlop: 1.1.0
      micromark-util-sanitize-uri: 2.0.1
      trim-lines: 3.0.1
      unist-util-position: 5.0.0
      unist-util-visit: 5.0.0
      vfile: 6.0.3

  mdast-util-to-markdown@2.1.2:
    dependencies:
      '@types/mdast': 4.0.4
      '@types/unist': 3.0.3
      longest-streak: 3.1.0
      mdast-util-phrasing: 4.1.0
      mdast-util-to-string: 4.0.0
      micromark-util-classify-character: 2.0.1
      micromark-util-decode-string: 2.0.1
      unist-util-visit: 5.0.0
      zwitch: 2.0.4

  mdast-util-to-string@4.0.0:
    dependencies:
      '@types/mdast': 4.0.4

  media-engine@1.0.3: {}

  merge-refs@1.3.0(@types/react@18.3.18):
    optionalDependencies:
      '@types/react': 18.3.18

  merge2@1.4.1: {}

  micromark-core-commonmark@2.0.2:
    dependencies:
      decode-named-character-reference: 1.0.2
      devlop: 1.1.0
      micromark-factory-destination: 2.0.1
      micromark-factory-label: 2.0.1
      micromark-factory-space: 2.0.1
      micromark-factory-title: 2.0.1
      micromark-factory-whitespace: 2.0.1
      micromark-util-character: 2.1.1
      micromark-util-chunked: 2.0.1
      micromark-util-classify-character: 2.0.1
      micromark-util-html-tag-name: 2.0.1
      micromark-util-normalize-identifier: 2.0.1
      micromark-util-resolve-all: 2.0.1
      micromark-util-subtokenize: 2.0.4
      micromark-util-symbol: 2.0.1
      micromark-util-types: 2.0.1

  micromark-extension-gfm-autolink-literal@2.1.0:
    dependencies:
      micromark-util-character: 2.1.1
      micromark-util-sanitize-uri: 2.0.1
      micromark-util-symbol: 2.0.1
      micromark-util-types: 2.0.1

  micromark-extension-gfm-footnote@2.1.0:
    dependencies:
      devlop: 1.1.0
      micromark-core-commonmark: 2.0.2
      micromark-factory-space: 2.0.1
      micromark-util-character: 2.1.1
      micromark-util-normalize-identifier: 2.0.1
      micromark-util-sanitize-uri: 2.0.1
      micromark-util-symbol: 2.0.1
      micromark-util-types: 2.0.1

  micromark-extension-gfm-strikethrough@2.1.0:
    dependencies:
      devlop: 1.1.0
      micromark-util-chunked: 2.0.1
      micromark-util-classify-character: 2.0.1
      micromark-util-resolve-all: 2.0.1
      micromark-util-symbol: 2.0.1
      micromark-util-types: 2.0.1

  micromark-extension-gfm-table@2.1.1:
    dependencies:
      devlop: 1.1.0
      micromark-factory-space: 2.0.1
      micromark-util-character: 2.1.1
      micromark-util-symbol: 2.0.1
      micromark-util-types: 2.0.1

  micromark-extension-gfm-tagfilter@2.0.0:
    dependencies:
      micromark-util-types: 2.0.1

  micromark-extension-gfm-task-list-item@2.1.0:
    dependencies:
      devlop: 1.1.0
      micromark-factory-space: 2.0.1
      micromark-util-character: 2.1.1
      micromark-util-symbol: 2.0.1
      micromark-util-types: 2.0.1

  micromark-extension-gfm@3.0.0:
    dependencies:
      micromark-extension-gfm-autolink-literal: 2.1.0
      micromark-extension-gfm-footnote: 2.1.0
      micromark-extension-gfm-strikethrough: 2.1.0
      micromark-extension-gfm-table: 2.1.1
      micromark-extension-gfm-tagfilter: 2.0.0
      micromark-extension-gfm-task-list-item: 2.1.0
      micromark-util-combine-extensions: 2.0.1
      micromark-util-types: 2.0.1

  micromark-extension-math@3.1.0:
    dependencies:
      '@types/katex': 0.16.7
      devlop: 1.1.0
      katex: 0.16.21
      micromark-factory-space: 2.0.1
      micromark-util-character: 2.1.1
      micromark-util-symbol: 2.0.1
      micromark-util-types: 2.0.1

  micromark-factory-destination@2.0.1:
    dependencies:
      micromark-util-character: 2.1.1
      micromark-util-symbol: 2.0.1
      micromark-util-types: 2.0.1

  micromark-factory-label@2.0.1:
    dependencies:
      devlop: 1.1.0
      micromark-util-character: 2.1.1
      micromark-util-symbol: 2.0.1
      micromark-util-types: 2.0.1

  micromark-factory-space@2.0.1:
    dependencies:
      micromark-util-character: 2.1.1
      micromark-util-types: 2.0.1

  micromark-factory-title@2.0.1:
    dependencies:
      micromark-factory-space: 2.0.1
      micromark-util-character: 2.1.1
      micromark-util-symbol: 2.0.1
      micromark-util-types: 2.0.1

  micromark-factory-whitespace@2.0.1:
    dependencies:
      micromark-factory-space: 2.0.1
      micromark-util-character: 2.1.1
      micromark-util-symbol: 2.0.1
      micromark-util-types: 2.0.1

  micromark-util-character@2.1.1:
    dependencies:
      micromark-util-symbol: 2.0.1
      micromark-util-types: 2.0.1

  micromark-util-chunked@2.0.1:
    dependencies:
      micromark-util-symbol: 2.0.1

  micromark-util-classify-character@2.0.1:
    dependencies:
      micromark-util-character: 2.1.1
      micromark-util-symbol: 2.0.1
      micromark-util-types: 2.0.1

  micromark-util-combine-extensions@2.0.1:
    dependencies:
      micromark-util-chunked: 2.0.1
      micromark-util-types: 2.0.1

  micromark-util-decode-numeric-character-reference@2.0.2:
    dependencies:
      micromark-util-symbol: 2.0.1

  micromark-util-decode-string@2.0.1:
    dependencies:
      decode-named-character-reference: 1.0.2
      micromark-util-character: 2.1.1
      micromark-util-decode-numeric-character-reference: 2.0.2
      micromark-util-symbol: 2.0.1

  micromark-util-encode@2.0.1: {}

  micromark-util-html-tag-name@2.0.1: {}

  micromark-util-normalize-identifier@2.0.1:
    dependencies:
      micromark-util-symbol: 2.0.1

  micromark-util-resolve-all@2.0.1:
    dependencies:
      micromark-util-types: 2.0.1

  micromark-util-sanitize-uri@2.0.1:
    dependencies:
      micromark-util-character: 2.1.1
      micromark-util-encode: 2.0.1
      micromark-util-symbol: 2.0.1

  micromark-util-subtokenize@2.0.4:
    dependencies:
      devlop: 1.1.0
      micromark-util-chunked: 2.0.1
      micromark-util-symbol: 2.0.1
      micromark-util-types: 2.0.1

  micromark-util-symbol@2.0.1: {}

  micromark-util-types@2.0.1: {}

  micromark@4.0.1:
    dependencies:
      '@types/debug': 4.1.12
      debug: 4.4.0
      decode-named-character-reference: 1.0.2
      devlop: 1.1.0
      micromark-core-commonmark: 2.0.2
      micromark-factory-space: 2.0.1
      micromark-util-character: 2.1.1
      micromark-util-chunked: 2.0.1
      micromark-util-combine-extensions: 2.0.1
      micromark-util-decode-numeric-character-reference: 2.0.2
      micromark-util-encode: 2.0.1
      micromark-util-normalize-identifier: 2.0.1
      micromark-util-resolve-all: 2.0.1
      micromark-util-sanitize-uri: 2.0.1
      micromark-util-subtokenize: 2.0.4
      micromark-util-symbol: 2.0.1
      micromark-util-types: 2.0.1
    transitivePeerDependencies:
      - supports-color

  micromatch@4.0.8:
    dependencies:
      braces: 3.0.3
      picomatch: 2.3.1

  microseconds@0.2.0: {}

  mime-db@1.52.0: {}

  mime-types@2.1.35:
    dependencies:
      mime-db: 1.52.0

  mimic-response@3.1.0:
    optional: true

  minimatch@3.1.2:
    dependencies:
      brace-expansion: 1.1.11

  minimatch@9.0.5:
    dependencies:
      brace-expansion: 2.0.1

  minimist@1.2.8:
    optional: true

  minipass@7.1.2: {}

  mkdirp-classic@0.5.3:
    optional: true

  motion-dom@11.18.1:
    dependencies:
      motion-utils: 11.18.1

  motion-utils@11.18.1: {}

  ms@2.1.3: {}

  mz@2.7.0:
    dependencies:
      any-promise: 1.3.0
      object-assign: 4.1.1
      thenify-all: 1.6.0

  nano-time@1.0.0:
    dependencies:
      big-integer: 1.6.52

  nanoid@3.3.11: {}

  nanoid@3.3.8: {}

  napi-build-utils@2.0.0:
    optional: true

  natural-compare@1.4.0: {}

  node-abi@3.73.0:
    dependencies:
      semver: 7.7.1
    optional: true

  node-addon-api@7.1.1:
    optional: true

  node-fetch@2.7.0:
    dependencies:
      whatwg-url: 5.0.0

  node-releases@2.0.19: {}

  normalize-path@3.0.0: {}

  normalize-range@0.1.2: {}

  normalize-svg-path@1.1.0:
    dependencies:
      svg-arc-to-cubic-bezier: 3.2.0

  npm@10.9.2: {}

  object-assign@4.1.1: {}

  object-hash@3.0.0: {}

  oblivious-set@1.0.0: {}

  oidc-client-ts@3.1.0:
    dependencies:
      jwt-decode: 4.0.0

  once@1.4.0:
    dependencies:
      wrappy: 1.0.2

  optionator@0.9.4:
    dependencies:
      deep-is: 0.1.4
      fast-levenshtein: 2.0.6
      levn: 0.4.1
      prelude-ls: 1.2.1
      type-check: 0.4.0
      word-wrap: 1.2.5

  p-limit@3.1.0:
    dependencies:
      yocto-queue: 0.1.0

  p-locate@5.0.0:
    dependencies:
      p-limit: 3.1.0

  package-json-from-dist@1.0.1: {}

  pako@0.2.9: {}

  pako@1.0.11: {}

  parent-module@1.0.1:
    dependencies:
      callsites: 3.1.0

  parse-entities@4.0.2:
    dependencies:
      '@types/unist': 2.0.11
      character-entities-legacy: 3.0.0
      character-reference-invalid: 2.0.1
      decode-named-character-reference: 1.0.2
      is-alphanumerical: 2.0.1
      is-decimal: 2.0.1
      is-hexadecimal: 2.0.1

  parse-json@5.2.0:
    dependencies:
      '@babel/code-frame': 7.26.2
      error-ex: 1.3.2
      json-parse-even-better-errors: 2.3.1
      lines-and-columns: 1.2.4

  parse-srcset@1.0.2: {}

  parse-svg-path@0.1.2: {}

  parse5@7.2.1:
    dependencies:
      entities: 4.5.0

  path-exists@4.0.0: {}

  path-is-absolute@1.0.1: {}

  path-key@3.1.1: {}

  path-parse@1.0.7: {}

  path-scurry@1.11.1:
    dependencies:
      lru-cache: 10.4.3
      minipass: 7.1.2

  path-type@4.0.0: {}

  path2d@0.2.2:
    optional: true

  pdfjs-dist@4.8.69:
    optionalDependencies:
      canvas: 3.1.0
      path2d: 0.2.2

  picocolors@1.1.1: {}

  picomatch@2.3.1: {}

  pify@2.3.0: {}

  pirates@4.0.6: {}

  postcss-import@15.1.0(postcss@8.5.3):
    dependencies:
      postcss: 8.5.3
      postcss-value-parser: 4.2.0
      read-cache: 1.0.0
      resolve: 1.22.10

  postcss-js@4.0.1(postcss@8.5.3):
    dependencies:
      camelcase-css: 2.0.1
      postcss: 8.5.3

  postcss-load-config@4.0.2(postcss@8.5.3):
    dependencies:
      lilconfig: 3.1.3
      yaml: 2.7.0
    optionalDependencies:
      postcss: 8.5.3

  postcss-nested@6.2.0(postcss@8.5.3):
    dependencies:
      postcss: 8.5.3
      postcss-selector-parser: 6.1.2

  postcss-selector-parser@6.1.2:
    dependencies:
      cssesc: 3.0.0
      util-deprecate: 1.0.2

  postcss-value-parser@4.2.0: {}

  postcss@8.4.38:
    dependencies:
      nanoid: 3.3.11
      picocolors: 1.1.1
      source-map-js: 1.2.1

  postcss@8.5.1:
    dependencies:
      nanoid: 3.3.8
      picocolors: 1.1.1
      source-map-js: 1.2.1

  postcss@8.5.3:
    dependencies:
      nanoid: 3.3.11
      picocolors: 1.1.1
      source-map-js: 1.2.1

  prebuild-install@7.1.3:
    dependencies:
      detect-libc: 2.0.4
      expand-template: 2.0.3
      github-from-package: 0.0.0
      minimist: 1.2.8
      mkdirp-classic: 0.5.3
      napi-build-utils: 2.0.0
      node-abi: 3.73.0
      pump: 3.0.2
      rc: 1.2.8
      simple-get: 4.0.1
      tar-fs: 2.1.2
      tunnel-agent: 0.6.0
    optional: true

  prelude-ls@1.2.1: {}

  prism-react-renderer@2.4.1(react@18.3.1):
    dependencies:
      '@types/prismjs': 1.26.5
      clsx: 2.1.1
      react: 18.3.1

  prismjs@1.30.0: {}

  promise@7.3.1:
    dependencies:
      asap: 2.0.6

  prop-types@15.8.1:
    dependencies:
      loose-envify: 1.4.0
      object-assign: 4.1.1
      react-is: 16.13.1

  property-information@6.5.0: {}

  proxy-from-env@1.1.0: {}

  pump@3.0.2:
    dependencies:
      end-of-stream: 1.4.4
      once: 1.4.0
    optional: true

  punycode@2.3.1: {}

  pure-color@1.3.0: {}

  queue-microtask@1.2.3: {}

  queue@6.0.2:
    dependencies:
      inherits: 2.0.4

  radix-ui@1.1.2(@types/react-dom@18.3.5(@types/react@18.3.18))(@types/react@18.3.18)(react-dom@18.3.1(react@18.3.1))(react@18.3.1):
    dependencies:
      '@radix-ui/primitive': 1.1.1
      '@radix-ui/react-accessible-icon': 1.1.1(@types/react-dom@18.3.5(@types/react@18.3.18))(@types/react@18.3.18)(react-dom@18.3.1(react@18.3.1))(react@18.3.1)
      '@radix-ui/react-accordion': 1.2.2(@types/react-dom@18.3.5(@types/react@18.3.18))(@types/react@18.3.18)(react-dom@18.3.1(react@18.3.1))(react@18.3.1)
      '@radix-ui/react-alert-dialog': 1.1.5(@types/react-dom@18.3.5(@types/react@18.3.18))(@types/react@18.3.18)(react-dom@18.3.1(react@18.3.1))(react@18.3.1)
      '@radix-ui/react-aspect-ratio': 1.1.1(@types/react-dom@18.3.5(@types/react@18.3.18))(@types/react@18.3.18)(react-dom@18.3.1(react@18.3.1))(react@18.3.1)
      '@radix-ui/react-avatar': 1.1.2(@types/react-dom@18.3.5(@types/react@18.3.18))(@types/react@18.3.18)(react-dom@18.3.1(react@18.3.1))(react@18.3.1)
      '@radix-ui/react-checkbox': 1.1.3(@types/react-dom@18.3.5(@types/react@18.3.18))(@types/react@18.3.18)(react-dom@18.3.1(react@18.3.1))(react@18.3.1)
      '@radix-ui/react-collapsible': 1.1.2(@types/react-dom@18.3.5(@types/react@18.3.18))(@types/react@18.3.18)(react-dom@18.3.1(react@18.3.1))(react@18.3.1)
      '@radix-ui/react-collection': 1.1.1(@types/react-dom@18.3.5(@types/react@18.3.18))(@types/react@18.3.18)(react-dom@18.3.1(react@18.3.1))(react@18.3.1)
      '@radix-ui/react-compose-refs': 1.1.1(@types/react@18.3.18)(react@18.3.1)
      '@radix-ui/react-context': 1.1.1(@types/react@18.3.18)(react@18.3.1)
      '@radix-ui/react-context-menu': 2.2.5(@types/react-dom@18.3.5(@types/react@18.3.18))(@types/react@18.3.18)(react-dom@18.3.1(react@18.3.1))(react@18.3.1)
      '@radix-ui/react-dialog': 1.1.5(@types/react-dom@18.3.5(@types/react@18.3.18))(@types/react@18.3.18)(react-dom@18.3.1(react@18.3.1))(react@18.3.1)
      '@radix-ui/react-direction': 1.1.0(@types/react@18.3.18)(react@18.3.1)
      '@radix-ui/react-dismissable-layer': 1.1.4(@types/react-dom@18.3.5(@types/react@18.3.18))(@types/react@18.3.18)(react-dom@18.3.1(react@18.3.1))(react@18.3.1)
      '@radix-ui/react-dropdown-menu': 2.1.5(@types/react-dom@18.3.5(@types/react@18.3.18))(@types/react@18.3.18)(react-dom@18.3.1(react@18.3.1))(react@18.3.1)
      '@radix-ui/react-focus-guards': 1.1.1(@types/react@18.3.18)(react@18.3.1)
      '@radix-ui/react-focus-scope': 1.1.1(@types/react-dom@18.3.5(@types/react@18.3.18))(@types/react@18.3.18)(react-dom@18.3.1(react@18.3.1))(react@18.3.1)
      '@radix-ui/react-form': 0.1.1(@types/react-dom@18.3.5(@types/react@18.3.18))(@types/react@18.3.18)(react-dom@18.3.1(react@18.3.1))(react@18.3.1)
      '@radix-ui/react-hover-card': 1.1.5(@types/react-dom@18.3.5(@types/react@18.3.18))(@types/react@18.3.18)(react-dom@18.3.1(react@18.3.1))(react@18.3.1)
      '@radix-ui/react-label': 2.1.1(@types/react-dom@18.3.5(@types/react@18.3.18))(@types/react@18.3.18)(react-dom@18.3.1(react@18.3.1))(react@18.3.1)
      '@radix-ui/react-menu': 2.1.5(@types/react-dom@18.3.5(@types/react@18.3.18))(@types/react@18.3.18)(react-dom@18.3.1(react@18.3.1))(react@18.3.1)
      '@radix-ui/react-menubar': 1.1.5(@types/react-dom@18.3.5(@types/react@18.3.18))(@types/react@18.3.18)(react-dom@18.3.1(react@18.3.1))(react@18.3.1)
      '@radix-ui/react-navigation-menu': 1.2.4(@types/react-dom@18.3.5(@types/react@18.3.18))(@types/react@18.3.18)(react-dom@18.3.1(react@18.3.1))(react@18.3.1)
      '@radix-ui/react-popover': 1.1.5(@types/react-dom@18.3.5(@types/react@18.3.18))(@types/react@18.3.18)(react-dom@18.3.1(react@18.3.1))(react@18.3.1)
      '@radix-ui/react-popper': 1.2.1(@types/react-dom@18.3.5(@types/react@18.3.18))(@types/react@18.3.18)(react-dom@18.3.1(react@18.3.1))(react@18.3.1)
      '@radix-ui/react-portal': 1.1.3(@types/react-dom@18.3.5(@types/react@18.3.18))(@types/react@18.3.18)(react-dom@18.3.1(react@18.3.1))(react@18.3.1)
      '@radix-ui/react-presence': 1.1.2(@types/react-dom@18.3.5(@types/react@18.3.18))(@types/react@18.3.18)(react-dom@18.3.1(react@18.3.1))(react@18.3.1)
      '@radix-ui/react-primitive': 2.0.1(@types/react-dom@18.3.5(@types/react@18.3.18))(@types/react@18.3.18)(react-dom@18.3.1(react@18.3.1))(react@18.3.1)
      '@radix-ui/react-progress': 1.1.1(@types/react-dom@18.3.5(@types/react@18.3.18))(@types/react@18.3.18)(react-dom@18.3.1(react@18.3.1))(react@18.3.1)
      '@radix-ui/react-radio-group': 1.2.2(@types/react-dom@18.3.5(@types/react@18.3.18))(@types/react@18.3.18)(react-dom@18.3.1(react@18.3.1))(react@18.3.1)
      '@radix-ui/react-roving-focus': 1.1.1(@types/react-dom@18.3.5(@types/react@18.3.18))(@types/react@18.3.18)(react-dom@18.3.1(react@18.3.1))(react@18.3.1)
      '@radix-ui/react-scroll-area': 1.2.2(@types/react-dom@18.3.5(@types/react@18.3.18))(@types/react@18.3.18)(react-dom@18.3.1(react@18.3.1))(react@18.3.1)
      '@radix-ui/react-select': 2.1.5(@types/react-dom@18.3.5(@types/react@18.3.18))(@types/react@18.3.18)(react-dom@18.3.1(react@18.3.1))(react@18.3.1)
      '@radix-ui/react-separator': 1.1.1(@types/react-dom@18.3.5(@types/react@18.3.18))(@types/react@18.3.18)(react-dom@18.3.1(react@18.3.1))(react@18.3.1)
      '@radix-ui/react-slider': 1.2.2(@types/react-dom@18.3.5(@types/react@18.3.18))(@types/react@18.3.18)(react-dom@18.3.1(react@18.3.1))(react@18.3.1)
      '@radix-ui/react-slot': 1.1.1(@types/react@18.3.18)(react@18.3.1)
      '@radix-ui/react-switch': 1.1.2(@types/react-dom@18.3.5(@types/react@18.3.18))(@types/react@18.3.18)(react-dom@18.3.1(react@18.3.1))(react@18.3.1)
      '@radix-ui/react-tabs': 1.1.2(@types/react-dom@18.3.5(@types/react@18.3.18))(@types/react@18.3.18)(react-dom@18.3.1(react@18.3.1))(react@18.3.1)
      '@radix-ui/react-toast': 1.2.5(@types/react-dom@18.3.5(@types/react@18.3.18))(@types/react@18.3.18)(react-dom@18.3.1(react@18.3.1))(react@18.3.1)
      '@radix-ui/react-toggle': 1.1.1(@types/react-dom@18.3.5(@types/react@18.3.18))(@types/react@18.3.18)(react-dom@18.3.1(react@18.3.1))(react@18.3.1)
      '@radix-ui/react-toggle-group': 1.1.1(@types/react-dom@18.3.5(@types/react@18.3.18))(@types/react@18.3.18)(react-dom@18.3.1(react@18.3.1))(react@18.3.1)
      '@radix-ui/react-toolbar': 1.1.1(@types/react-dom@18.3.5(@types/react@18.3.18))(@types/react@18.3.18)(react-dom@18.3.1(react@18.3.1))(react@18.3.1)
      '@radix-ui/react-tooltip': 1.1.7(@types/react-dom@18.3.5(@types/react@18.3.18))(@types/react@18.3.18)(react-dom@18.3.1(react@18.3.1))(react@18.3.1)
      '@radix-ui/react-use-callback-ref': 1.1.0(@types/react@18.3.18)(react@18.3.1)
      '@radix-ui/react-use-controllable-state': 1.1.0(@types/react@18.3.18)(react@18.3.1)
      '@radix-ui/react-use-escape-keydown': 1.1.0(@types/react@18.3.18)(react@18.3.1)
      '@radix-ui/react-use-layout-effect': 1.1.0(@types/react@18.3.18)(react@18.3.1)
      '@radix-ui/react-use-size': 1.1.0(@types/react@18.3.18)(react@18.3.1)
      '@radix-ui/react-visually-hidden': 1.1.1(@types/react-dom@18.3.5(@types/react@18.3.18))(@types/react@18.3.18)(react-dom@18.3.1(react@18.3.1))(react@18.3.1)
      react: 18.3.1
      react-dom: 18.3.1(react@18.3.1)
    optionalDependencies:
      '@types/react': 18.3.18
      '@types/react-dom': 18.3.5(@types/react@18.3.18)

  rc@1.2.8:
    dependencies:
      deep-extend: 0.6.0
      ini: 1.3.8
      minimist: 1.2.8
      strip-json-comments: 2.0.1
    optional: true

  react-base16-styling@0.6.0:
    dependencies:
      base16: 1.0.0
      lodash.curry: 4.1.1
      lodash.flow: 3.5.0
      pure-color: 1.3.0

  react-day-picker@8.10.1(date-fns@3.6.0)(react@18.3.1):
    dependencies:
      date-fns: 3.6.0
      react: 18.3.1

  react-dom@18.3.1(react@18.3.1):
    dependencies:
      loose-envify: 1.4.0
      react: 18.3.1
      scheduler: 0.23.2

  react-dropzone@14.3.5(react@18.3.1):
    dependencies:
      attr-accept: 2.2.5
      file-selector: 2.1.2
      prop-types: 15.8.1
      react: 18.3.1

  react-hot-toast@2.5.1(react-dom@18.3.1(react@18.3.1))(react@18.3.1):
    dependencies:
      csstype: 3.1.3
      goober: 2.1.16(csstype@3.1.3)
      react: 18.3.1
      react-dom: 18.3.1(react@18.3.1)

  react-is@16.13.1: {}

  react-is@18.3.1: {}

  react-is@19.0.0: {}

  react-json-view@1.21.3(@types/react@18.3.18)(react-dom@18.3.1(react@18.3.1))(react@18.3.1):
    dependencies:
      flux: 4.0.4(react@18.3.1)
      react: 18.3.1
      react-base16-styling: 0.6.0
      react-dom: 18.3.1(react@18.3.1)
      react-lifecycles-compat: 3.0.4
      react-textarea-autosize: 8.5.7(@types/react@18.3.18)(react@18.3.1)
    transitivePeerDependencies:
      - '@types/react'
      - encoding

  react-lifecycles-compat@3.0.4: {}

  react-markdown@9.0.3(@types/react@18.3.18)(react@18.3.1):
    dependencies:
      '@types/hast': 3.0.4
      '@types/react': 18.3.18
      devlop: 1.1.0
      hast-util-to-jsx-runtime: 2.3.2
      html-url-attributes: 3.0.1
      mdast-util-to-hast: 13.2.0
      react: 18.3.1
      remark-parse: 11.0.0
      remark-rehype: 11.1.1
      unified: 11.0.5
      unist-util-visit: 5.0.0
      vfile: 6.0.3
    transitivePeerDependencies:
      - supports-color

  react-oidc-context@3.2.0(oidc-client-ts@3.1.0)(react@18.3.1):
    dependencies:
      oidc-client-ts: 3.1.0
      react: 18.3.1

  react-pdf@9.2.1(@types/react@18.3.18)(react-dom@18.3.1(react@18.3.1))(react@18.3.1):
    dependencies:
      clsx: 2.1.1
      dequal: 2.0.3
      make-cancellable-promise: 1.3.2
      make-event-props: 1.6.2
      merge-refs: 1.3.0(@types/react@18.3.18)
      pdfjs-dist: 4.8.69
      react: 18.3.1
      react-dom: 18.3.1(react@18.3.1)
      tiny-invariant: 1.3.3
      warning: 4.0.3
    optionalDependencies:
      '@types/react': 18.3.18

  react-query@3.39.3(react-dom@18.3.1(react@18.3.1))(react@18.3.1):
    dependencies:
      '@babel/runtime': 7.27.0
      broadcast-channel: 3.7.0
      match-sorter: 6.3.4
      react: 18.3.1
    optionalDependencies:
      react-dom: 18.3.1(react@18.3.1)

  react-redux@9.2.0(@types/react@18.3.18)(react@18.3.1)(redux@5.0.1):
    dependencies:
      '@types/use-sync-external-store': 0.0.6
      react: 18.3.1
      use-sync-external-store: 1.4.0(react@18.3.1)
    optionalDependencies:
      '@types/react': 18.3.18
      redux: 5.0.1

  react-refresh@0.14.2: {}

  react-remove-scroll-bar@2.3.8(@types/react@18.3.18)(react@18.3.1):
    dependencies:
      react: 18.3.1
      react-style-singleton: 2.2.3(@types/react@18.3.18)(react@18.3.1)
      tslib: 2.8.1
    optionalDependencies:
      '@types/react': 18.3.18

  react-remove-scroll@2.6.3(@types/react@18.3.18)(react@18.3.1):
    dependencies:
      react: 18.3.1
      react-remove-scroll-bar: 2.3.8(@types/react@18.3.18)(react@18.3.1)
      react-style-singleton: 2.2.3(@types/react@18.3.18)(react@18.3.1)
      tslib: 2.8.1
      use-callback-ref: 1.3.3(@types/react@18.3.18)(react@18.3.1)
      use-sidecar: 1.1.3(@types/react@18.3.18)(react@18.3.1)
    optionalDependencies:
      '@types/react': 18.3.18

  react-resizable-panels@2.1.7(react-dom@18.3.1(react@18.3.1))(react@18.3.1):
    dependencies:
      react: 18.3.1
      react-dom: 18.3.1(react@18.3.1)

  react-router-dom@6.28.2(react-dom@18.3.1(react@18.3.1))(react@18.3.1):
    dependencies:
      '@remix-run/router': 1.21.1
      react: 18.3.1
      react-dom: 18.3.1(react@18.3.1)
      react-router: 6.28.2(react@18.3.1)

  react-router@6.28.2(react@18.3.1):
    dependencies:
      '@remix-run/router': 1.21.1
      react: 18.3.1

  react-smooth@4.0.4(react-dom@18.3.1(react@18.3.1))(react@18.3.1):
    dependencies:
      fast-equals: 5.2.2
      prop-types: 15.8.1
      react: 18.3.1
      react-dom: 18.3.1(react@18.3.1)
      react-transition-group: 4.4.5(react-dom@18.3.1(react@18.3.1))(react@18.3.1)

  react-style-singleton@2.2.3(@types/react@18.3.18)(react@18.3.1):
    dependencies:
      get-nonce: 1.0.1
      react: 18.3.1
      tslib: 2.8.1
    optionalDependencies:
      '@types/react': 18.3.18

  react-textarea-autosize@8.5.7(@types/react@18.3.18)(react@18.3.1):
    dependencies:
      '@babel/runtime': 7.27.0
      react: 18.3.1
      use-composed-ref: 1.4.0(@types/react@18.3.18)(react@18.3.1)
      use-latest: 1.3.0(@types/react@18.3.18)(react@18.3.1)
    transitivePeerDependencies:
      - '@types/react'

  react-transition-group@4.4.5(react-dom@18.3.1(react@18.3.1))(react@18.3.1):
    dependencies:
      '@babel/runtime': 7.27.0
      dom-helpers: 5.2.1
      loose-envify: 1.4.0
      prop-types: 15.8.1
      react: 18.3.1
      react-dom: 18.3.1(react@18.3.1)

  react-transition-state@2.2.0(react-dom@18.3.1(react@18.3.1))(react@18.3.1):
    dependencies:
      react: 18.3.1
      react-dom: 18.3.1(react@18.3.1)

  react@18.3.1:
    dependencies:
      loose-envify: 1.4.0

  read-cache@1.0.0:
    dependencies:
      pify: 2.3.0

  readable-stream@3.6.2:
    dependencies:
      inherits: 2.0.4
      string_decoder: 1.3.0
      util-deprecate: 1.0.2
    optional: true

  readdirp@3.6.0:
    dependencies:
      picomatch: 2.3.1

  recharts-scale@0.4.5:
    dependencies:
      decimal.js-light: 2.5.1

  recharts@2.15.0(react-dom@18.3.1(react@18.3.1))(react@18.3.1):
    dependencies:
      clsx: 2.1.1
      eventemitter3: 4.0.7
      lodash: 4.17.21
      react: 18.3.1
      react-dom: 18.3.1(react@18.3.1)
      react-is: 18.3.1
      react-smooth: 4.0.4(react-dom@18.3.1(react@18.3.1))(react@18.3.1)
      recharts-scale: 0.4.5
      tiny-invariant: 1.3.3
      victory-vendor: 36.9.2

  redux-thunk@3.1.0(redux@5.0.1):
    dependencies:
      redux: 5.0.1

  redux@5.0.1: {}

  regenerator-runtime@0.14.1: {}

  rehype-katex@7.0.1:
    dependencies:
      '@types/hast': 3.0.4
      '@types/katex': 0.16.7
      hast-util-from-html-isomorphic: 2.0.0
      hast-util-to-text: 4.0.2
      katex: 0.16.21
      unist-util-visit-parents: 6.0.1
      vfile: 6.0.3

  remark-gfm@4.0.0:
    dependencies:
      '@types/mdast': 4.0.4
      mdast-util-gfm: 3.0.0
      micromark-extension-gfm: 3.0.0
      remark-parse: 11.0.0
      remark-stringify: 11.0.0
      unified: 11.0.5
    transitivePeerDependencies:
      - supports-color

  remark-math@6.0.0:
    dependencies:
      '@types/mdast': 4.0.4
      mdast-util-math: 3.0.0
      micromark-extension-math: 3.1.0
      unified: 11.0.5
    transitivePeerDependencies:
      - supports-color

  remark-parse@11.0.0:
    dependencies:
      '@types/mdast': 4.0.4
      mdast-util-from-markdown: 2.0.2
      micromark-util-types: 2.0.1
      unified: 11.0.5
    transitivePeerDependencies:
      - supports-color

  remark-rehype@11.1.1:
    dependencies:
      '@types/hast': 3.0.4
      '@types/mdast': 4.0.4
      mdast-util-to-hast: 13.2.0
      unified: 11.0.5
      vfile: 6.0.3

  remark-stringify@11.0.0:
    dependencies:
      '@types/mdast': 4.0.4
      mdast-util-to-markdown: 2.1.2
      unified: 11.0.5

  remove-accents@0.5.0: {}

  require-from-string@2.0.2: {}

  reselect@5.1.1: {}

  resize-observer-polyfill@1.5.1: {}

  resolve-from@4.0.0: {}

  resolve@1.22.10:
    dependencies:
      is-core-module: 2.16.1
      path-parse: 1.0.7
      supports-preserve-symlinks-flag: 1.0.0

  restructure@3.0.2: {}

  reusify@1.0.4: {}

  rimraf@3.0.2:
    dependencies:
      glob: 7.2.3

  robust-predicates@3.0.2: {}

  rollup@4.40.0:
    dependencies:
      '@types/estree': 1.0.7
    optionalDependencies:
      '@rollup/rollup-android-arm-eabi': 4.40.0
      '@rollup/rollup-android-arm64': 4.40.0
      '@rollup/rollup-darwin-arm64': 4.40.0
      '@rollup/rollup-darwin-x64': 4.40.0
      '@rollup/rollup-freebsd-arm64': 4.40.0
      '@rollup/rollup-freebsd-x64': 4.40.0
      '@rollup/rollup-linux-arm-gnueabihf': 4.40.0
      '@rollup/rollup-linux-arm-musleabihf': 4.40.0
      '@rollup/rollup-linux-arm64-gnu': 4.40.0
      '@rollup/rollup-linux-arm64-musl': 4.40.0
      '@rollup/rollup-linux-loongarch64-gnu': 4.40.0
      '@rollup/rollup-linux-powerpc64le-gnu': 4.40.0
      '@rollup/rollup-linux-riscv64-gnu': 4.40.0
      '@rollup/rollup-linux-riscv64-musl': 4.40.0
      '@rollup/rollup-linux-s390x-gnu': 4.40.0
      '@rollup/rollup-linux-x64-gnu': 4.40.0
      '@rollup/rollup-linux-x64-musl': 4.40.0
      '@rollup/rollup-win32-arm64-msvc': 4.40.0
      '@rollup/rollup-win32-ia32-msvc': 4.40.0
      '@rollup/rollup-win32-x64-msvc': 4.40.0
      fsevents: 2.3.3

  run-parallel@1.2.0:
    dependencies:
      queue-microtask: 1.2.3

  safe-buffer@5.2.1: {}

  sanitize-html@2.14.0:
    dependencies:
      deepmerge: 4.3.1
      escape-string-regexp: 4.0.0
      htmlparser2: 8.0.2
      is-plain-object: 5.0.0
      parse-srcset: 1.0.2
      postcss: 8.5.1

  scheduler@0.17.0:
    dependencies:
      loose-envify: 1.4.0
      object-assign: 4.1.1

  scheduler@0.23.2:
    dependencies:
      loose-envify: 1.4.0

  semver@6.3.1: {}

  semver@7.7.1: {}

  setimmediate@1.0.5: {}

  shallowequal@1.1.0: {}

  shebang-command@2.0.0:
    dependencies:
      shebang-regex: 3.0.0

  shebang-regex@3.0.0: {}

  signal-exit@4.1.0: {}

  simple-concat@1.0.1:
    optional: true

  simple-get@4.0.1:
    dependencies:
      decompress-response: 6.0.0
      once: 1.4.0
      simple-concat: 1.0.1
    optional: true

  simple-swizzle@0.2.2:
    dependencies:
      is-arrayish: 0.3.2

  source-map-js@1.2.1: {}

  source-map@0.5.7: {}

  space-separated-tokens@2.0.2: {}

  string-width@4.2.3:
    dependencies:
      emoji-regex: 8.0.0
      is-fullwidth-code-point: 3.0.0
      strip-ansi: 6.0.1

  string-width@5.1.2:
    dependencies:
      eastasianwidth: 0.2.0
      emoji-regex: 9.2.2
      strip-ansi: 7.1.0

  string_decoder@1.3.0:
    dependencies:
      safe-buffer: 5.2.1

  stringify-entities@4.0.4:
    dependencies:
      character-entities-html4: 2.1.0
      character-entities-legacy: 3.0.0

  strip-ansi@6.0.1:
    dependencies:
      ansi-regex: 5.0.1

  strip-ansi@7.1.0:
    dependencies:
      ansi-regex: 6.1.0

  strip-json-comments@2.0.1:
    optional: true

  strip-json-comments@3.1.1: {}

  style-to-object@1.0.8:
    dependencies:
      inline-style-parser: 0.2.4

  styled-components@6.1.14(react-dom@18.3.1(react@18.3.1))(react@18.3.1):
    dependencies:
      '@emotion/is-prop-valid': 1.2.2
      '@emotion/unitless': 0.8.1
      '@types/stylis': 4.2.5
      css-to-react-native: 3.2.0
      csstype: 3.1.3
      postcss: 8.4.38
      react: 18.3.1
      react-dom: 18.3.1(react@18.3.1)
      shallowequal: 1.1.0
      stylis: 4.3.2
      tslib: 2.6.2

  stylis@4.2.0: {}

  stylis@4.3.2: {}

  sucrase@3.35.0:
    dependencies:
      '@jridgewell/gen-mapping': 0.3.8
      commander: 4.1.1
      glob: 10.4.5
      lines-and-columns: 1.2.4
      mz: 2.7.0
      pirates: 4.0.6
      ts-interface-checker: 0.1.13

  supports-color@7.2.0:
    dependencies:
      has-flag: 4.0.0

  supports-preserve-symlinks-flag@1.0.0: {}

  svg-arc-to-cubic-bezier@3.2.0: {}

  tabbable@6.2.0: {}

  tailwind-merge@2.6.0: {}

  tailwindcss-animate@1.0.7(tailwindcss@3.4.17):
    dependencies:
      tailwindcss: 3.4.17

  tailwindcss@3.4.17:
    dependencies:
      '@alloc/quick-lru': 5.2.0
      arg: 5.0.2
      chokidar: 3.6.0
      didyoumean: 1.2.2
      dlv: 1.1.3
      fast-glob: 3.3.3
      glob-parent: 6.0.2
      is-glob: 4.0.3
      jiti: 1.21.7
      lilconfig: 3.1.3
      micromatch: 4.0.8
      normalize-path: 3.0.0
      object-hash: 3.0.0
      picocolors: 1.1.1
      postcss: 8.5.3
      postcss-import: 15.1.0(postcss@8.5.3)
      postcss-js: 4.0.1(postcss@8.5.3)
      postcss-load-config: 4.0.2(postcss@8.5.3)
      postcss-nested: 6.2.0(postcss@8.5.3)
      postcss-selector-parser: 6.1.2
      resolve: 1.22.10
      sucrase: 3.35.0
    transitivePeerDependencies:
      - ts-node

  tar-fs@2.1.2:
    dependencies:
      chownr: 1.1.4
      mkdirp-classic: 0.5.3
      pump: 3.0.2
      tar-stream: 2.2.0
    optional: true

  tar-stream@2.2.0:
    dependencies:
      bl: 4.1.0
      end-of-stream: 1.4.4
      fs-constants: 1.0.0
      inherits: 2.0.4
      readable-stream: 3.6.2
    optional: true

  thenify-all@1.6.0:
    dependencies:
      thenify: 3.3.1

  thenify@3.3.1:
    dependencies:
      any-promise: 1.3.0

  tiny-inflate@1.0.3: {}

  tiny-invariant@1.3.3: {}

  to-regex-range@5.0.1:
    dependencies:
      is-number: 7.0.0

  tr46@0.0.3: {}

  trim-lines@3.0.1: {}

  trough@2.2.0: {}

  ts-api-utils@2.0.0(typescript@5.7.3):
    dependencies:
      typescript: 5.7.3

  ts-interface-checker@0.1.13: {}

  tslib@2.6.2: {}

  tslib@2.8.1: {}

  tunnel-agent@0.6.0:
    dependencies:
      safe-buffer: 5.2.1
    optional: true

  type-check@0.4.0:
    dependencies:
      prelude-ls: 1.2.1

  typescript-eslint@8.21.0(eslint@9.19.0(jiti@1.21.7))(typescript@5.7.3):
    dependencies:
      '@typescript-eslint/eslint-plugin': 8.21.0(@typescript-eslint/parser@8.21.0(eslint@9.19.0(jiti@1.21.7))(typescript@5.7.3))(eslint@9.19.0(jiti@1.21.7))(typescript@5.7.3)
      '@typescript-eslint/parser': 8.21.0(eslint@9.19.0(jiti@1.21.7))(typescript@5.7.3)
      '@typescript-eslint/utils': 8.21.0(eslint@9.19.0(jiti@1.21.7))(typescript@5.7.3)
      eslint: 9.19.0(jiti@1.21.7)
      typescript: 5.7.3
    transitivePeerDependencies:
      - supports-color

  typescript@5.7.3: {}

  ua-parser-js@1.0.40: {}

  undici-types@6.20.0: {}

  unicode-properties@1.4.1:
    dependencies:
      base64-js: 1.5.1
      unicode-trie: 2.0.0

  unicode-trie@2.0.0:
    dependencies:
      pako: 0.2.9
      tiny-inflate: 1.0.3

  unified@11.0.5:
    dependencies:
      '@types/unist': 3.0.3
      bail: 2.0.2
      devlop: 1.1.0
      extend: 3.0.2
      is-plain-obj: 4.1.0
      trough: 2.2.0
      vfile: 6.0.3

  unist-util-find-after@5.0.0:
    dependencies:
      '@types/unist': 3.0.3
      unist-util-is: 6.0.0

  unist-util-is@6.0.0:
    dependencies:
      '@types/unist': 3.0.3

  unist-util-position@5.0.0:
    dependencies:
      '@types/unist': 3.0.3

  unist-util-remove-position@5.0.0:
    dependencies:
      '@types/unist': 3.0.3
      unist-util-visit: 5.0.0

  unist-util-stringify-position@4.0.0:
    dependencies:
      '@types/unist': 3.0.3

  unist-util-visit-parents@6.0.1:
    dependencies:
      '@types/unist': 3.0.3
      unist-util-is: 6.0.0

  unist-util-visit@5.0.0:
    dependencies:
      '@types/unist': 3.0.3
      unist-util-is: 6.0.0
      unist-util-visit-parents: 6.0.1

  unload@2.2.0:
    dependencies:
      '@babel/runtime': 7.27.0
      detect-node: 2.1.0

  update-browserslist-db@1.1.2(browserslist@4.24.4):
    dependencies:
      browserslist: 4.24.4
      escalade: 3.2.0
      picocolors: 1.1.1

  uri-js@4.4.1:
    dependencies:
      punycode: 2.3.1

  use-callback-ref@1.3.3(@types/react@18.3.18)(react@18.3.1):
    dependencies:
      react: 18.3.1
      tslib: 2.8.1
    optionalDependencies:
      '@types/react': 18.3.18

  use-composed-ref@1.4.0(@types/react@18.3.18)(react@18.3.1):
    dependencies:
      react: 18.3.1
    optionalDependencies:
      '@types/react': 18.3.18

  use-isomorphic-layout-effect@1.2.0(@types/react@18.3.18)(react@18.3.1):
    dependencies:
      react: 18.3.1
    optionalDependencies:
      '@types/react': 18.3.18

  use-latest@1.3.0(@types/react@18.3.18)(react@18.3.1):
    dependencies:
      react: 18.3.1
      use-isomorphic-layout-effect: 1.2.0(@types/react@18.3.18)(react@18.3.1)
    optionalDependencies:
      '@types/react': 18.3.18

  use-sidecar@1.1.3(@types/react@18.3.18)(react@18.3.1):
    dependencies:
      detect-node-es: 1.1.0
      react: 18.3.1
      tslib: 2.8.1
    optionalDependencies:
      '@types/react': 18.3.18

  use-sync-external-store@1.4.0(react@18.3.1):
    dependencies:
      react: 18.3.1

  util-deprecate@1.0.2: {}

  vfile-location@5.0.3:
    dependencies:
      '@types/unist': 3.0.3
      vfile: 6.0.3

  vfile-message@4.0.2:
    dependencies:
      '@types/unist': 3.0.3
      unist-util-stringify-position: 4.0.0

  vfile@6.0.3:
    dependencies:
      '@types/unist': 3.0.3
      vfile-message: 4.0.2

  victory-vendor@36.9.2:
    dependencies:
      '@types/d3-array': 3.2.1
      '@types/d3-ease': 3.0.2
      '@types/d3-interpolate': 3.0.4
      '@types/d3-scale': 4.0.8
      '@types/d3-shape': 3.1.7
      '@types/d3-time': 3.0.4
      '@types/d3-timer': 3.0.2
      d3-array: 3.2.4
      d3-ease: 3.0.1
      d3-interpolate: 3.0.1
      d3-scale: 4.0.2
      d3-shape: 3.2.0
      d3-time: 3.1.0
      d3-timer: 3.0.1

  vite-compatible-readable-stream@3.6.1:
    dependencies:
      inherits: 2.0.4
      string_decoder: 1.3.0
      util-deprecate: 1.0.2

  vite-plugin-runtime-env@0.1.1(vite@5.4.18(@types/node@22.10.10)):
    dependencies:
      magic-string: 0.30.17
      vite: 5.4.18(@types/node@22.10.10)

  vite@5.4.18(@types/node@22.10.10):
    dependencies:
      esbuild: 0.21.5
      postcss: 8.5.3
      rollup: 4.40.0
    optionalDependencies:
      '@types/node': 22.10.10
      fsevents: 2.3.3

  warning@4.0.3:
    dependencies:
      loose-envify: 1.4.0

  web-namespaces@2.0.1: {}

  webidl-conversions@3.0.1: {}

  whatwg-url@5.0.0:
    dependencies:
      tr46: 0.0.3
      webidl-conversions: 3.0.1

  which@2.0.2:
    dependencies:
      isexe: 2.0.0

  word-wrap@1.2.5: {}

  wrap-ansi@7.0.0:
    dependencies:
      ansi-styles: 4.3.0
      string-width: 4.2.3
      strip-ansi: 6.0.1

  wrap-ansi@8.1.0:
    dependencies:
      ansi-styles: 6.2.1
      string-width: 5.1.2
      strip-ansi: 7.1.0

  wrappy@1.0.2: {}

  yallist@3.1.1: {}

  yaml@1.10.2: {}

  yaml@2.7.0: {}

  yocto-queue@0.1.0: {}

  yoga-layout@2.0.1: {}

  zwitch@2.0.4: {}<|MERGE_RESOLUTION|>--- conflicted
+++ resolved
@@ -245,14 +245,7 @@
         version: 2.13.0
       '@vitejs/plugin-react':
         specifier: ^4.3.1
-<<<<<<< HEAD
         version: 4.3.4(vite@5.4.18(@types/node@22.10.10))
-=======
-        version: 4.3.4(vite@5.4.14(@types/node@22.10.10))
-      env-cmd:
-        specifier: ^10.1.0
-        version: 10.1.0
->>>>>>> d735e328
       eslint:
         specifier: ^9.9.0
         version: 9.19.0(jiti@1.21.7)
