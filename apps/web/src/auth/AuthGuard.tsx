--- conflicted
+++ resolved
@@ -1,8 +1,4 @@
-<<<<<<< HEAD
 import { ReactNode, useEffect } from "react";
-=======
-import { ReactNode } from "react";
->>>>>>> a2e17d00
 import toast from "react-hot-toast";
 import { useAuth } from "react-oidc-context";
 import { useNavigate } from "react-router-dom";
