--- conflicted
+++ resolved
@@ -21,22 +21,10 @@
   return data;
 }
 
-<<<<<<< HEAD
 export async function fetchFileFromSignedUrl(signedUrl: string): Promise<Blob> {
   const response = await fetch(signedUrl);
   if (!response.ok) {
     throw new Error(`HTTP error! status: ${response.status}`);
   }
   return await response.blob();
-}
-=======
-export async function getFile(fileUrl: string): Promise<BoundingBoxes> {
-  const { data } = await axiosInstance.get(fileUrl);
-  return data;
-}
-
-export async function getPDF(fileUrl: string): Promise<File> {
-  const { data } = await axiosInstance.get(fileUrl, { responseType: "blob" });
-  return new File([data], "document.pdf", { type: data.type });
-}
->>>>>>> 823ba989
+}