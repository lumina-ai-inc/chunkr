import ReactDOM from "react-dom/client";
import "./index.css";
import { createBrowserRouter, RouterProvider } from "react-router-dom";
import { Theme } from "@radix-ui/themes";
import "@radix-ui/themes/styles.css";
import { Toaster } from "react-hot-toast";
import { AuthProvider, AuthProviderProps } from "react-oidc-context";
import Auth from "./auth/Auth.tsx";
import Home from "./pages/Home/Home.tsx";
import Task from "./pages/Task/Task.tsx";
import AuthGuard from "./auth/AuthGuard.tsx";
import Pricing from "./pages/Pricing/Pricing.tsx";
import { Provider } from "react-redux";
import store from "./store/store";

const oidcConfig: AuthProviderProps = {
  authority: import.meta.env.VITE_KEYCLOAK_URL,
  client_id: import.meta.env.VITE_KEYCLOAK_CLIENT_ID,
  redirect_uri: import.meta.env.VITE_KEYCLOAK_REDIRECT_URI,
  post_logout_redirect_uri: import.meta.env
    .VITE_KEYCLOAK_POST_LOGOUT_REDIRECT_URI,
  onSigninCallback: () => {
    window.history.replaceState({}, document.title, window.location.pathname);
  },
};

const router = createBrowserRouter([
  {
    path: "/",
    element: <Home />,
  },
  {
    path: "/task/:taskId/:pageCount",
    element: (
      <AuthGuard>
        <Task />
      </AuthGuard>
    ),
  },
  {
    path: "/pricing",
    element: <Pricing />,
  },
]);

ReactDOM.createRoot(document.getElementById("root")!).render(
  <Theme
    scaling="100%"
    accentColor="cyan"
    panelBackground="solid"
    style={{
      height: "100%",
      backgroundColor: "hsl(192, 70%, 5%)",
    }}
  >
    <AuthProvider {...oidcConfig}>
<<<<<<< HEAD
      <Provider store={store}>
        <RouterProvider router={router} />
      </Provider>
=======
      <Auth>
        <RouterProvider router={router} />
      </Auth>
>>>>>>> b1d2ca84
    </AuthProvider>
    <Toaster />
  </Theme>
);<|MERGE_RESOLUTION|>--- conflicted
+++ resolved
@@ -1,16 +1,16 @@
 import ReactDOM from "react-dom/client";
-import "./index.css";
+import { Provider } from "react-redux";
+import { Toaster } from "react-hot-toast";
+import { AuthProvider, AuthProviderProps } from "react-oidc-context";
 import { createBrowserRouter, RouterProvider } from "react-router-dom";
 import { Theme } from "@radix-ui/themes";
 import "@radix-ui/themes/styles.css";
-import { Toaster } from "react-hot-toast";
-import { AuthProvider, AuthProviderProps } from "react-oidc-context";
+import "./index.css";
 import Auth from "./auth/Auth.tsx";
 import Home from "./pages/Home/Home.tsx";
 import Task from "./pages/Task/Task.tsx";
 import AuthGuard from "./auth/AuthGuard.tsx";
 import Pricing from "./pages/Pricing/Pricing.tsx";
-import { Provider } from "react-redux";
 import store from "./store/store";
 
 const oidcConfig: AuthProviderProps = {
@@ -54,15 +54,11 @@
     }}
   >
     <AuthProvider {...oidcConfig}>
-<<<<<<< HEAD
       <Provider store={store}>
-        <RouterProvider router={router} />
+        <Auth>
+          <RouterProvider router={router} />
+        </Auth>
       </Provider>
-=======
-      <Auth>
-        <RouterProvider router={router} />
-      </Auth>
->>>>>>> b1d2ca84
     </AuthProvider>
     <Toaster />
   </Theme>
