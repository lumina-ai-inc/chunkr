[build-system]
requires = ["setuptools>=42", "wheel"]
build-backend = "setuptools.build_meta"

[project]
name = "chunkr-ai"
<<<<<<< HEAD
version = "0.0.17"
=======
version = "0.0.24"
>>>>>>> 82f98b80
authors = [{"name" = "Ishaan Kapoor", "email" = "ishaan@lumina.sh"}]
description = "Python client for Chunkr: open source document intelligence"
readme = "README.md"
license = {"file" = "LICENSE"}
urls = {Homepage = "https://chunkr.ai"} 
dependencies = [
    "httpx>=0.25.0",
    "pillow>=10.0.0",
    "pydantic>=2.0.0",
    "python-dotenv>=0.19.0",
]

[project.optional-dependencies]
test = [
    "pytest>=7.0.0",
    "pytest-xdist>=3.0.0",
    "pytest-asyncio>=0.21.0",
    "ruff>=0.9.3",
]
<|MERGE_RESOLUTION|>--- conflicted
+++ resolved
@@ -4,11 +4,7 @@
 
 [project]
 name = "chunkr-ai"
-<<<<<<< HEAD
-version = "0.0.17"
-=======
 version = "0.0.24"
->>>>>>> 82f98b80
 authors = [{"name" = "Ishaan Kapoor", "email" = "ishaan@lumina.sh"}]
 description = "Python client for Chunkr: open source document intelligence"
 readme = "README.md"
