--- conflicted
+++ resolved
@@ -37,15 +37,13 @@
     client = Chunkr()
     yield client
 
-<<<<<<< HEAD
 @pytest.fixture(params=[
     pytest.param(None, id="none_pipeline"),
-    pytest.param(PipelineType.AZURE, id="azure_pipeline"),
+    pytest.param(Pipeline.AZURE, id="azure_pipeline"),
 ])
 def pipeline_type(request):
     return request.param
 
-=======
 @pytest.fixture
 def markdown_embed_config():
     return Configuration(
@@ -129,7 +127,6 @@
             )
         ),
     )
->>>>>>> 9c47b5e0
 
 @pytest.mark.asyncio
 async def test_send_file_path(client, sample_path):
