from chunkr_ai import Chunkr
from chunkr_ai.models import Configuration, SegmentationStrategy
import asyncio
import multiprocessing
import time
import base64
import os
import binascii

chunkr = Chunkr()

async def upload_file_async(file_path):
    task = await chunkr.upload(file_path)
    print(f"Uploaded {file_path}: {task.task_id}")
    return task.task_id

async def test_async_concurrent():
    print("\nTesting async concurrency...")
    start_time = time.time()
    
    # Create multiple upload tasks
    tasks = [
        upload_file_async("./files/test.pdf") for _ in range(5)
    ]
    # Run them concurrently
    results = await asyncio.gather(*tasks)
    
    end_time = time.time()
    print(f"Async concurrent time: {end_time - start_time:.2f} seconds")
    return results

async def test_async_concurrent_with_tasks(tasks):
    print("\nTesting async concurrency...")
    start_time = time.time()
    
    # Run them concurrently
    results = await asyncio.gather(*tasks)
    
    end_time = time.time()
    print(f"Async concurrent time: {end_time - start_time:.2f} seconds")
    return results

def upload_file_sync(file_path):
    task = chunkr.upload(file_path)
    print(f"Uploaded {file_path}: {task.task_id}")
    task.poll()
    return task.task_id

def test_multiprocessing():
    print("\nTesting multiprocessing...")
    start_time = time.time()
    
    with multiprocessing.Pool(processes=5) as pool:
        files = ["./files/test.pdf"] * 5
        results = pool.map(upload_file_sync, files)
    
    end_time = time.time()
    print(f"Multiprocessing time: {end_time - start_time:.2f} seconds")
    return results

def process_worker(file_path):
    # Each process will run its own async event loop
    async def run_uploads():
        tasks = [upload_file_async(file_path) for _ in range(5)]
        return await asyncio.gather(*tasks)
    
    return asyncio.run(run_uploads())

def test_multiprocess_with_async():
    print("\nTesting multiprocessing with async concurrency...")
    start_time = time.time()
    
    with multiprocessing.Pool(processes=3) as pool:
        files = ["./files/test.pdf"] * 3  # One file path per process
        results = pool.map(process_worker, files)
    
    end_time = time.time()
    print(f"Multiprocessing with async time: {end_time - start_time:.2f} seconds")
    return results

<<<<<<< HEAD
if __name__ == "__main__":
    task = chunkr.upload("./files/test.pdf", Configuration(segmentation_strategy=SegmentationStrategy.PAGE))
    print(task.configuration)
=======
def save_base64_to_file():
    task = chunkr.upload("./files/test.pdf")
    task = chunkr.get_task(task.task_id, base64_urls=True)
    print(task.configuration)
    with open("./output/task.json", "w") as f:
        f.write(task.model_dump_json())
    pdf_url = task.output.pdf_url
    pdf_data = base64.b64decode(pdf_url)
    output_path = "./output/converted.pdf"
    os.makedirs(os.path.dirname(output_path), exist_ok=True)
    with open(output_path, "wb") as f:
        f.write(pdf_data)
   
    segment_image = task.output.chunks[0].segments[0].image
    segment_image_data = base64.b64decode(segment_image)
    output_path = "./output/segment_image.jpg"
    os.makedirs(os.path.dirname(output_path), exist_ok=True)
    with open(output_path, "wb") as f:
        f.write(segment_image_data)

if __name__ == "__main__":
    save_base64_to_file()
    
>>>>>>> 230159ff
    # upload_file_sync("./files/test.pdf")
    # Test async concurrency
    # asyncio.run(test_async_concurrent())
    
    # # Test multiprocessing
    # test_multiprocessing()
    
    # # Test multiprocessing with async concurrency
    # test_multiprocess_with_async()<|MERGE_RESOLUTION|>--- conflicted
+++ resolved
@@ -78,11 +78,6 @@
     print(f"Multiprocessing with async time: {end_time - start_time:.2f} seconds")
     return results
 
-<<<<<<< HEAD
-if __name__ == "__main__":
-    task = chunkr.upload("./files/test.pdf", Configuration(segmentation_strategy=SegmentationStrategy.PAGE))
-    print(task.configuration)
-=======
 def save_base64_to_file():
     task = chunkr.upload("./files/test.pdf")
     task = chunkr.get_task(task.task_id, base64_urls=True)
@@ -106,7 +101,6 @@
 if __name__ == "__main__":
     save_base64_to_file()
     
->>>>>>> 230159ff
     # upload_file_sync("./files/test.pdf")
     # Test async concurrency
     # asyncio.run(test_async_concurrent())
