--- conflicted
+++ resolved
@@ -133,11 +133,7 @@
     enabled: true
     image:
       repository: web
-<<<<<<< HEAD
-      tag: "29297e95"
-=======
       tag: "3f123e3c"
->>>>>>> cc12b87d
     port: 8000
     targetPort: 8000
     ingress:
