ingress:
  enabled: true
  type: cloudflare
  className: cloudflare
  annotations:
    kubernetes.io/ingress.class: nginx
  domain: chunkr.ai
  subdomains:
    root: true
  tls:
    enabled: false
    secretName: tls-secret
  cloudflare:
    enabled: true
    replicas: 2
    image:
      repository: cloudflare/cloudflared
      tag: 2024.12.1
      pullPolicy: Always
    config:
      tunnelName: chunkr
      services:
        - name: server
        - name: keycloak
        - name: web
        - name: minio
common:
  standardEnv:
    - name: AUTH__KEYCLOAK_URL
      value: >-
        https://{{ .Values.services.keycloak.ingress.subdomain }}.{{
        .Values.ingress.domain }}
    - name: AWS__ENDPOINT
      value: http://{{- .Release.Name }}-minio:9000
    - name: AWS__PRESIGNED_URL_ENDPOINT
      value: >-
        https://{{ .Values.services.minio.ingress.subdomain }}.{{
        .Values.ingress.domain }}
    - name: AWS__REGION
      value: us-east-1
    - name: PG__URL
      value: >-
        postgresql://{{ .Values.services.postgres.credentials.username }}:{{
        .Values.services.postgres.credentials.password }}@{{- .Release.Name
        }}-postgres:5432/chunkr
    - name: RRQ__URL
      value: http://{{- .Release.Name }}-rrq:8000
    - name: REDIS__URL
      value: redis://{{- .Release.Name }}-redis:6379
    - name: SEARCH__DENSE_VECTOR_URL
      value: http://{{- .Release.Name }}-embeddings:8000
    - name: WORKER__GENERAL_OCR_URL
      value: http://{{- .Release.Name }}-ocr:8000
    - name: WORKER__SEGMENTATION_URL
      value: http://{{- .Release.Name }}-segmentation:8000
    - name: WORKER__SERVER_URL
      value: >-
        https://{{ .Values.services.server.ingress.subdomain }}.{{
        .Values.ingress.domain }}
global:
  image:
    registry: luminainc
    pullPolicy: Always
  storageClass: standard
  gpuWorkload:
    affinity:
      podAntiAffinity:
        preferredDuringSchedulingIgnoredDuringExecution:
          - weight: 100
            podAffinityTerm:
              labelSelector:
                matchExpressions:
                  - key: workload-type
                    operator: In
                    values:
                      - chunkr-gpu
              topologyKey: kubernetes.io/hostname
    tolerations:
      - key: nvidia.com/gpu
        operator: Exists
        effect: NoSchedule
    resources:
      limits:
        nvidia.com/gpu: 1
      requests:
        nvidia.com/gpu: 1
    volumes:
      - name: dshm
        emptyDir:
          medium: Memory
          sizeLimit: 5Gi
    volumeMounts:
      - name: dshm
        mountPath: /dev/shm
nvidia:
  timeSlicing:
    enabled: true
    replicas: 8
    timeSlice: 2ms
services:
  server:
    enabled: true
    useStandardEnv: true
    image:
      repository: server
<<<<<<< HEAD
      tag: "3fed6150"
=======
      tag: 1.4.1
>>>>>>> 41fd2c9f
    port: 8000
    targetPort: 8000
    ingress:
      enabled: true
      subdomain: api
    envFrom:
      - secretRef:
          name: chunkr-secret
  rrq:
    enabled: true
    useStandardEnv: true
    image:
      repository: rrq
      tag: 1.4.1
    port: 8000
    targetPort: 8000
    ingress:
      enabled: false
      subdomain: rrq-api
    env:
      - name: API_KEY
        value: '1234567890'
      - name: VERSION
        value: 1.0.5
  web:
    enabled: true
    image:
      repository: web
      tag: 1.4.1
    port: 8000
    targetPort: 8000
    ingress:
      enabled: true
      subdomain: www
    env:
      - name: VITE_API_URL
        value: >-
          https://{{ .Values.services.server.ingress.subdomain }}.{{
          .Values.ingress.domain }}
      - name: VITE_DOCS_URL
        value: https://docs.chunkr.ai
      - name: VITE_KEYCLOAK_CLIENT_ID
        value: chunkr
      - name: VITE_KEYCLOAK_POST_LOGOUT_REDIRECT_URI
        value: >-
          https://{{ .Values.services.web.ingress.subdomain }}.{{
          .Values.ingress.domain }}
      - name: VITE_KEYCLOAK_REALM
        value: chunkr
      - name: VITE_KEYCLOAK_REDIRECT_URI
<<<<<<< HEAD
        value: https://{{ .Values.services.web.ingress.subdomain }}.{{ .Values.ingress.domain }}/dashboard
=======
        value: >-
          https://{{ .Values.services.web.ingress.subdomain }}.{{
          .Values.ingress.domain }}
>>>>>>> 41fd2c9f
      - name: VITE_KEYCLOAK_URL
        value: >-
          https://{{ .Values.services.keycloak.ingress.subdomain }}.{{
          .Values.ingress.domain }}
  task:
    enabled: true
    useStandardEnv: true
    image:
      repository: task
<<<<<<< HEAD
      tag: "3fed6150"
=======
      tag: 1.4.1
>>>>>>> 41fd2c9f
    envFrom:
      - secretRef:
          name: chunkr-secret
    env:
      - name: PG__POOL__MAX_SIZE
        value: '3'
  ocr:
    enabled: true
    image:
      repository: doctr
      tag: 1.4.1
    port: 8000
    targetPort: 8000
    useGPU: true
    env:
      - name: MAX_BATCH_SIZE
        value: '100'
    labels:
      workload-type: chunkr-gpu
  segmentation:
    enabled: true
    image:
      repository: segmentation
<<<<<<< HEAD
      tag: "bb950d8d"
=======
      tag: 1.4.1
>>>>>>> 41fd2c9f
    port: 8000
    targetPort: 8000
    useGPU: true
    labels:
      workload-type: chunkr-gpu
    env:
      - name: MAX_BATCH_SIZE
<<<<<<< HEAD
        value: "3"
=======
        value: '4'
>>>>>>> 41fd2c9f
      - name: BATCH_WAIT_TIME
        value: '0.2'
      - name: OVERLAP_THRESHOLD
        value: '0.025'
      - name: SCORE_THRESHOLD
        value: '0.2'
  embeddings:
    enabled: true
    image:
      repository: text-embeddings-inference
      tag: 1.4.1
      registry: ghcr.io/huggingface
    ingress:
      enabled: false
      subdomain: embed
    port: 8000
    targetPort: 80
    args:
      - '--model-id'
      - BAAI/bge-m3
      - '--auto-truncate'
      - '--payload-limit'
      - '100000000'
    useGPU: true
    labels:
      workload-type: chunkr-gpu
  keycloak:
    enabled: true
    image:
      repository: keycloak
      tag: 1.4.1
      registry: quay.io/keycloak
    port: 8080
    targetPort: 8080
    ingress:
      enabled: true
      subdomain: auth
    args:
      - start-dev
      - '--import-realm'
    envFrom:
      - configMapRef:
          name: keycloak-config
      - secretRef:
          name: chunkr-secret
    readinessProbe:
      httpGet:
        path: /realms/master
        port: 8080
    volumes:
      - name: realm-config
        configMap:
          name: keycloak-realm-config
    volumeMounts:
      - name: realm-config
        mountPath: /opt/keycloak/data/import/realm-export.json
        subPath: realm-export.json
  redis:
    enabled: true
    image:
      repository: redis
      tag: 1.4.1
      registry: docker.io
    port: 6379
    targetPort: 6379
    resources:
      requests:
        memory: 512Mi
        cpu: 200m
      limits:
        memory: 1Gi
        cpu: 1500m
    args:
      - redis-server
      - '--appendonly'
      - 'yes'
      - '--maxmemory'
      - 900mb
      - '--maxmemory-policy'
      - allkeys-lru
      - '--save'
      - '900'
      - '1'
      - '--save'
      - '300'
      - '10'
      - '--save'
      - '60'
      - '10000'
    securityContext:
      runAsNonRoot: true
      runAsUser: 999
      fsGroup: 999
      fsGroupChangePolicy: OnRootMismatch
    persistence:
      name: redis-data
      enabled: true
      size: 1Gi
      accessModes:
        - ReadWriteOnce
      annotations:
        helm.sh/resource-policy: keep
    volumes:
      - name: redis-data
        persistentVolumeClaim:
          claimName: redis-data
    volumeMounts:
      - name: redis-data
        mountPath: /data
    livenessProbe:
      tcpSocket:
        port: 6379
      initialDelaySeconds: 30
      periodSeconds: 10
    readinessProbe:
      tcpSocket:
        port: 6379
      initialDelaySeconds: 5
      periodSeconds: 5
  minio:
    enabled: true
    image:
      repository: minio/minio
      tag: 1.4.1
      registry: docker.io
    port: 9000
    consolePort: 9001
    targetPort: 9000
    ingress:
      enabled: true
      subdomain: s3
    env:
      - name: MINIO_ROOT_USER
        valueFrom:
          secretKeyRef:
            name: chunkr-secret
            key: AWS__ACCESS_KEY
      - name: MINIO_ROOT_PASSWORD
        valueFrom:
          secretKeyRef:
            name: chunkr-secret
            key: AWS__SECRET_KEY
    args:
      - server
      - /data
      - '--console-address'
      - ':9001'
    persistence:
      name: minio-data
      enabled: true
      size: 100Gi
      accessModes:
        - ReadWriteOnce
      annotations:
        helm.sh/resource-policy: keep
    volumes:
      - name: minio-data
        persistentVolumeClaim:
          claimName: minio-data
    volumeMounts:
      - name: minio-data
        mountPath: /data
    livenessProbe:
      httpGet:
        path: /minio/health/live
        port: 9000
      initialDelaySeconds: 30
      periodSeconds: 10
    readinessProbe:
      httpGet:
        path: /minio/health/live
        port: 9000
      initialDelaySeconds: 5
      periodSeconds: 5
  minio-init:
    enabled: true
    type: job
    backoffLimit: 4
    image:
      repository: minio/mc
      tag: 1.4.1
      registry: docker.io
    command:
      - /bin/sh
      - /config/init.sh
    env:
      - name: MINIO_ROOT_USER
        valueFrom:
          secretKeyRef:
            name: chunkr-secret
            key: AWS__ACCESS_KEY
      - name: MINIO_ROOT_PASSWORD
        valueFrom:
          secretKeyRef:
            name: chunkr-secret
            key: AWS__SECRET_KEY
    volumes:
      - name: init-script
        configMap:
          name: minio-init-config
    volumeMounts:
      - name: init-script
        mountPath: /config
    podSpec:
      restartPolicy: OnFailure
  postgres:
    enabled: false
    image:
      repository: postgres
      tag: 1.4.1
      registry: docker.io
    port: 5432
    targetPort: 5432
    credentials:
      username: postgres
      password: postgres
    env:
      - name: POSTGRES_USER
        value: '{{ .Values.services.postgres.credentials.username }}'
      - name: POSTGRES_PASSWORD
        value: '{{ .Values.services.postgres.credentials.password }}'
      - name: PGDATA
        value: /var/lib/postgresql/data/pgdata
    resources:
      requests:
        memory: 1Gi
        cpu: 1000m
      limits:
        memory: 4Gi
        cpu: 6000m
    persistence:
      name: postgres-data
      enabled: true
      size: 10Gi
      accessModes:
        - ReadWriteOnce
      annotations:
        helm.sh/resource-policy: keep
    volumes:
      - name: postgres-data
        persistentVolumeClaim:
          claimName: postgres-data
      - name: postgres-init
        configMap:
          name: postgres-init-config
    volumeMounts:
      - name: postgres-data
        mountPath: /var/lib/postgresql/data
      - name: postgres-init
        mountPath: /docker-entrypoint-initdb.d/init.sql
        subPath: init.sql
    securityContext:
      runAsUser: 0
      fsGroup: 0
      fsGroupChangePolicy: OnRootMismatch
    livenessProbe:
      tcpSocket:
        port: 5432
      initialDelaySeconds: 30
      periodSeconds: 10
    readinessProbe:
      tcpSocket:
        port: 5432
      initialDelaySeconds: 5
      periodSeconds: 5
    lifecycle:
      preStop:
        exec:
          command:
            - /bin/sh
            - '-c'
            - pg_ctl -D /var/lib/postgresql/data -w -t 60 -m fast stop<|MERGE_RESOLUTION|>--- conflicted
+++ resolved
@@ -103,11 +103,7 @@
     useStandardEnv: true
     image:
       repository: server
-<<<<<<< HEAD
-      tag: "3fed6150"
-=======
-      tag: 1.4.1
->>>>>>> 41fd2c9f
+      tag: 1.4.1
     port: 8000
     targetPort: 8000
     ingress:
@@ -158,13 +154,9 @@
       - name: VITE_KEYCLOAK_REALM
         value: chunkr
       - name: VITE_KEYCLOAK_REDIRECT_URI
-<<<<<<< HEAD
-        value: https://{{ .Values.services.web.ingress.subdomain }}.{{ .Values.ingress.domain }}/dashboard
-=======
         value: >-
           https://{{ .Values.services.web.ingress.subdomain }}.{{
           .Values.ingress.domain }}
->>>>>>> 41fd2c9f
       - name: VITE_KEYCLOAK_URL
         value: >-
           https://{{ .Values.services.keycloak.ingress.subdomain }}.{{
@@ -174,11 +166,7 @@
     useStandardEnv: true
     image:
       repository: task
-<<<<<<< HEAD
-      tag: "3fed6150"
-=======
-      tag: 1.4.1
->>>>>>> 41fd2c9f
+      tag: 1.4.1
     envFrom:
       - secretRef:
           name: chunkr-secret
@@ -202,11 +190,7 @@
     enabled: true
     image:
       repository: segmentation
-<<<<<<< HEAD
-      tag: "bb950d8d"
-=======
-      tag: 1.4.1
->>>>>>> 41fd2c9f
+      tag: 1.4.1
     port: 8000
     targetPort: 8000
     useGPU: true
@@ -214,11 +198,7 @@
       workload-type: chunkr-gpu
     env:
       - name: MAX_BATCH_SIZE
-<<<<<<< HEAD
-        value: "3"
-=======
         value: '4'
->>>>>>> 41fd2c9f
       - name: BATCH_WAIT_TIME
         value: '0.2'
       - name: OVERLAP_THRESHOLD
