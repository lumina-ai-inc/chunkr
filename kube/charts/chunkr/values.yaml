ingress:
  enabled: true
  type: cloudflare
  className: cloudflare
  annotations:
    kubernetes.io/ingress.class: nginx
  domain: chunkr.ai
  subdomains:
    root: true
  tls:
    enabled: false
    secretName: tls-secret
  cloudflare:
    enabled: true
    replicas: 2
    image:
      repository: cloudflare/cloudflared
      tag: 2024.12.1
      pullPolicy: Always
    config:
      tunnelName: chunkr
      services:
        - name: server
        - name: keycloak
        - name: web
        - name: minio
common:
  standardEnv:
    - name: AUTH__KEYCLOAK_URL
      value: >-
        https://{{ .Values.services.keycloak.ingress.subdomain }}.{{
        .Values.ingress.domain }}
    - name: AWS__ENDPOINT
      value: http://{{- .Release.Name }}-minio:9000
    - name: AWS__PRESIGNED_URL_ENDPOINT
      value: >-
        https://{{ .Values.services.minio.ingress.subdomain }}.{{
        .Values.ingress.domain }}
    - name: AWS__REGION
      value: us-east-1
    - name: LLM__MODELS_PATH
      value: /app/models.yaml
    - name: PG__URL
      value: >-
        postgresql://{{ .Values.services.postgres.credentials.username }}:{{
        .Values.services.postgres.credentials.password }}@{{- .Release.Name
        }}-postgres:5432/chunkr
    - name: REDIS__URL
      value: redis://{{- .Release.Name }}-redis:6379
    - name: SEARCH__DENSE_VECTOR_URL
      value: http://{{- .Release.Name }}-embeddings:8000
    - name: WORKER__GENERAL_OCR_URL
      value: http://{{- .Release.Name }}-ocr:8000
    - name: WORKER__SEGMENTATION_URL
      value: http://{{- .Release.Name }}-segmentation:8000
    - name: WORKER__SERVER_URL
      value: >-
        https://{{ .Values.services.server.ingress.subdomain }}.{{
        .Values.ingress.domain }}
global:
  image:
    registry: luminainc
    pullPolicy: Always
  storageClass: standard
  topologySpreadConstraints:
    - maxSkew: 1
      topologyKey: kubernetes.io/hostname
      whenUnsatisfiable: ScheduleAnyway
      labelSelector:
        matchExpressions:
          - key: app.kubernetes.io/name
            operator: Exists
  gpuWorkload:
    affinity:
      podAntiAffinity:
        preferredDuringSchedulingIgnoredDuringExecution:
          - weight: 100
            podAffinityTerm:
              labelSelector:
                matchExpressions:
                  - key: workload-type
                    operator: In
                    values:
                      - chunkr-gpu
              topologyKey: kubernetes.io/hostname
    tolerations:
      - key: nvidia.com/gpu
        operator: Exists
        effect: NoSchedule
    resources:
      limits:
        nvidia.com/gpu: 1
      requests:
        nvidia.com/gpu: 1
    volumes:
      - name: dshm
        emptyDir:
          medium: Memory
          sizeLimit: 5Gi
    volumeMounts:
      - name: dshm
        mountPath: /dev/shm
nvidia:
  timeSlicing:
    enabled: true
    replicas: 8
    timeSlice: 2ms
services:
  server:
    enabled: true
    useStandardEnv: true
    image:
      repository: server
<<<<<<< HEAD
      tag: 1.15.1
=======
      tag: 1.16.0
>>>>>>> 435969c8
    port: 8000
    targetPort: 8000
    ingress:
      enabled: true
      subdomain: api
    envFrom:
      - secretRef:
          name: chunkr-secret
    volumes:
      - name: llm-models-config
        configMap:
          name: llm-models-configmap
    volumeMounts:
      - name: llm-models-config
        mountPath: /app/models.yaml
        subPath: models.yaml
        readOnly: true
  task:
    enabled: true
    useStandardEnv: true
    image:
      repository: task
<<<<<<< HEAD
      tag: 1.15.1
=======
      tag: 1.16.0
>>>>>>> 435969c8
    envFrom:
      - secretRef:
          name: chunkr-secret
    env:
      - name: PG__POOL__MAX_SIZE
        value: "3"
    volumes:
      - name: llm-models-config
        configMap:
          name: llm-models-configmap
    volumeMounts:
      - name: llm-models-config
        mountPath: /app/models.yaml
        subPath: models.yaml
        readOnly: true
  web:
    enabled: true
    image:
      repository: web
<<<<<<< HEAD
      tag: 1.15.1
=======
      tag: 1.16.0
>>>>>>> 435969c8
    port: 8000
    targetPort: 8000
    ingress:
      enabled: true
      subdomain: www
    env:
      - name: VITE_API_URL
        value: >-
          https://{{ .Values.services.server.ingress.subdomain }}.{{
          .Values.ingress.domain }}
      - name: VITE_DOCS_URL
        value: https://docs.chunkr.ai
      - name: VITE_KEYCLOAK_CLIENT_ID
        value: chunkr
      - name: VITE_KEYCLOAK_POST_LOGOUT_REDIRECT_URI
        value: >-
          https://{{ .Values.services.web.ingress.subdomain }}.{{
          .Values.ingress.domain }}
      - name: VITE_KEYCLOAK_REALM
        value: chunkr
      - name: VITE_KEYCLOAK_REDIRECT_URI
        value: >-
          https://{{ .Values.services.web.ingress.subdomain }}.{{
          .Values.ingress.domain }}
      - name: VITE_KEYCLOAK_URL
        value: >-
          https://{{ .Values.services.keycloak.ingress.subdomain }}.{{
          .Values.ingress.domain }}
  ocr:
    enabled: true
    image:
      repository: doctr
<<<<<<< HEAD
      tag: 1.15.1
=======
      tag: 1.16.0
>>>>>>> 435969c8
    port: 8000
    targetPort: 8000
    useGPU: true
    enableTopologySpreadConstraints: true
    env:
      - name: MAX_BATCH_SIZE
        value: "100"
    labels:
      workload-type: chunkr-gpu
  segmentation:
    enabled: true
    image:
      repository: segmentation
      tag: 1.5.0
    port: 8000
    targetPort: 8000
    useGPU: true
    enableTopologySpreadConstraints: true
    labels:
      workload-type: chunkr-gpu
    env:
      - name: MAX_BATCH_SIZE
        value: "4"
      - name: BATCH_WAIT_TIME
        value: "0.2"
      - name: OVERLAP_THRESHOLD
        value: "0.025"
      - name: SCORE_THRESHOLD
        value: "0.2"<|MERGE_RESOLUTION|>--- conflicted
+++ resolved
@@ -111,11 +111,7 @@
     useStandardEnv: true
     image:
       repository: server
-<<<<<<< HEAD
-      tag: 1.15.1
-=======
-      tag: 1.16.0
->>>>>>> 435969c8
+      tag: 1.16.0
     port: 8000
     targetPort: 8000
     ingress:
@@ -138,11 +134,7 @@
     useStandardEnv: true
     image:
       repository: task
-<<<<<<< HEAD
-      tag: 1.15.1
-=======
-      tag: 1.16.0
->>>>>>> 435969c8
+      tag: 1.16.0
     envFrom:
       - secretRef:
           name: chunkr-secret
@@ -162,11 +154,7 @@
     enabled: true
     image:
       repository: web
-<<<<<<< HEAD
-      tag: 1.15.1
-=======
-      tag: 1.16.0
->>>>>>> 435969c8
+      tag: 1.16.0
     port: 8000
     targetPort: 8000
     ingress:
@@ -199,11 +187,7 @@
     enabled: true
     image:
       repository: doctr
-<<<<<<< HEAD
-      tag: 1.15.1
-=======
-      tag: 1.16.0
->>>>>>> 435969c8
+      tag: 1.16.0
     port: 8000
     targetPort: 8000
     useGPU: true
