lockfileVersion: '9.0'

settings:
  autoInstallPeers: true
  excludeLinksFromLockfile: false

importers:

  .:
    devDependencies:
      eslint:
        specifier: ^9.9.1
        version: 9.9.1
      husky:
        specifier: ^9.1.5
        version: 9.1.5
      lint-staged:
        specifier: ^15.2.9
        version: 15.2.9
      prettier:
        specifier: ^3.2.5
        version: 3.3.3
      turbo:
        specifier: ^2.0.14
        version: 2.0.14

  apps/web:
    dependencies:
      '@emotion/react':
        specifier: ^11.13.3
        version: 11.13.3(@types/react@18.3.4)(react@18.3.1)
      '@emotion/styled':
        specifier: ^11.13.0
        version: 11.13.0(@emotion/react@11.13.3)(@types/react@18.3.4)(react@18.3.1)
      '@mui/material':
        specifier: ^6.0.0
        version: 6.0.0(@emotion/react@11.13.3)(@emotion/styled@11.13.0)(@types/react@18.3.4)(react-dom@18.3.1)(react@18.3.1)
      '@mui/x-charts':
        specifier: ^7.14.0
        version: 7.14.0(@emotion/react@11.13.3)(@emotion/styled@11.13.0)(@mui/material@6.0.0)(@types/react@18.3.4)(react-dom@18.3.1)(react@18.3.1)
      '@radix-ui/react-accordion':
        specifier: ^1.2.0
        version: 1.2.0(@types/react-dom@18.3.0)(@types/react@18.3.4)(react-dom@18.3.1)(react@18.3.1)
      '@radix-ui/react-dropdown-menu':
        specifier: ^2.1.1
        version: 2.1.1(@types/react-dom@18.3.0)(@types/react@18.3.4)(react-dom@18.3.1)(react@18.3.1)
      '@radix-ui/react-icons':
        specifier: ^1.3.0
        version: 1.3.0(react@18.3.1)
      '@radix-ui/react-label':
        specifier: ^2.1.0
        version: 2.1.0(@types/react-dom@18.3.0)(@types/react@18.3.4)(react-dom@18.3.1)(react@18.3.1)
      '@radix-ui/react-slot':
        specifier: ^1.1.0
        version: 1.1.0(@types/react@18.3.4)(react@18.3.1)
      '@radix-ui/react-switch':
        specifier: ^1.1.0
        version: 1.1.0(@types/react-dom@18.3.0)(@types/react@18.3.4)(react-dom@18.3.1)(react@18.3.1)
      '@radix-ui/themes':
        specifier: ^3.1.3
        version: 3.1.3(@types/react-dom@18.3.0)(@types/react@18.3.4)(react-dom@18.3.1)(react@18.3.1)
      '@react-pdf/renderer':
        specifier: ^3.4.4
        version: 3.4.4(react@18.3.1)
      '@reduxjs/toolkit':
        specifier: ^2.2.7
        version: 2.2.7(react-redux@9.1.2)(react@18.3.1)
      '@stripe/react-stripe-js':
        specifier: ^2.8.0
        version: 2.8.0(@stripe/stripe-js@4.4.0)(react-dom@18.3.1)(react@18.3.1)
      '@stripe/stripe-js':
        specifier: ^4.4.0
        version: 4.4.0
      '@tanstack/react-query':
        specifier: ^5.52.1
        version: 5.52.2(react@18.3.1)
      '@wojtekmaj/react-hooks':
        specifier: ^1.21.0
        version: 1.21.0(@types/react@18.3.4)(react@18.3.1)
      autoprefixer:
        specifier: ^10.4.20
        version: 10.4.20(postcss@8.4.45)
      axios:
        specifier: ^1.7.5
        version: 1.7.5
      clsx:
        specifier: ^2.1.1
        version: 2.1.1
      i:
        specifier: ^0.3.7
        version: 0.3.7
      install:
        specifier: ^0.13.0
        version: 0.13.0
      keycloak-js:
        specifier: ^25.0.4
        version: 25.0.4
      npm:
        specifier: ^10.8.2
        version: 10.8.2
      oidc-client-ts:
        specifier: ^3.0.1
        version: 3.0.1
      pdfjs-dist:
        specifier: ^2.6.347
        version: 2.16.105
      react:
        specifier: ^18.3.1
        version: 18.3.1
      react-dom:
        specifier: ^18.3.1
        version: 18.3.1(react@18.3.1)
      react-dropzone:
        specifier: ^14.2.3
        version: 14.2.3(react@18.3.1)
      react-hot-toast:
        specifier: ^2.4.1
        version: 2.4.1(csstype@3.1.3)(react-dom@18.3.1)(react@18.3.1)
      react-json-view:
        specifier: ^1.21.3
        version: 1.21.3(@types/react@18.3.4)(react-dom@18.3.1)(react@18.3.1)
      react-markdown:
        specifier: ^9.0.1
        version: 9.0.1(@types/react@18.3.4)(react@18.3.1)
      react-oidc-context:
        specifier: ^3.1.0
        version: 3.1.0(oidc-client-ts@3.0.1)(react@18.3.1)
      react-pdf:
        specifier: ^9.1.0
        version: 9.1.0(@types/react@18.3.4)(react-dom@18.3.1)(react@18.3.1)
      react-query:
        specifier: ^3.39.3
        version: 3.39.3(react-dom@18.3.1)(react@18.3.1)
      react-redux:
        specifier: ^9.1.2
        version: 9.1.2(@types/react@18.3.4)(react@18.3.1)(redux@5.0.1)
      react-router:
        specifier: ^6.26.1
        version: 6.26.1(react@18.3.1)
      react-router-dom:
        specifier: ^6.26.1
        version: 6.26.1(react-dom@18.3.1)(react@18.3.1)
      recharts:
        specifier: ^2.12.7
        version: 2.12.7(react-dom@18.3.1)(react@18.3.1)
      rehype-katex:
        specifier: ^7.0.1
        version: 7.0.1
      remark-math:
        specifier: ^6.0.0
        version: 6.0.0
      styled-components:
        specifier: ^6.1.12
        version: 6.1.12(react-dom@18.3.1)(react@18.3.1)
      tailwind-merge:
        specifier: ^2.5.2
        version: 2.5.2
    devDependencies:
      '@eslint/js':
        specifier: ^9.9.0
        version: 9.9.1
      '@types/pdfjs-dist':
        specifier: ^2.10.378
        version: 2.10.378
      '@types/react':
        specifier: ^18.3.3
        version: 18.3.4
      '@types/react-dom':
        specifier: ^18.3.0
        version: 18.3.0
      '@vitejs/plugin-react':
        specifier: ^4.3.1
        version: 4.3.1(vite@5.4.3)
      eslint:
        specifier: ^9.9.0
        version: 9.9.1
      eslint-plugin-react-hooks:
        specifier: ^5.1.0-rc.0
        version: 5.1.0-rc-fb9a90fa48-20240614(eslint@9.9.1)
      eslint-plugin-react-refresh:
        specifier: ^0.4.9
        version: 0.4.11(eslint@9.9.1)
      globals:
        specifier: ^15.9.0
        version: 15.9.0
      tailwindcss:
        specifier: ^3.4.10
        version: 3.4.10
      typescript:
        specifier: ^5.5.3
        version: 5.5.4
      typescript-eslint:
        specifier: ^8.0.1
        version: 8.2.0(eslint@9.9.1)(typescript@5.5.4)
      vite:
        specifier: ^5.4.3
        version: 5.4.3
      vite-plugin-runtime-env:
        specifier: ^0.1.1
        version: 0.1.1(vite@5.4.3)

  packages/config-eslint:
    dependencies:
      '@typescript-eslint/eslint-plugin':
        specifier: ^8.2.0
        version: 8.2.0(@typescript-eslint/parser@8.2.0)(eslint@9.9.1)(typescript@5.5.4)
      '@typescript-eslint/parser':
        specifier: ^8.2.0
        version: 8.2.0(eslint@9.9.1)(typescript@5.5.4)
      eslint-config-prettier:
        specifier: ^9.1.0
        version: 9.1.0(eslint@9.9.1)

  packages/config-typescript: {}

  packages/ui:
    devDependencies:
      '@chunkmydocs/eslint-config':
        specifier: workspace:*
        version: link:../config-eslint
      '@chunkmydocs/typescript-config':
        specifier: workspace:*
        version: link:../config-typescript
      eslint:
        specifier: ^9.9.1
        version: 9.9.1
      typescript:
        specifier: ^5.3.3
        version: 5.5.4

packages:

  '@alloc/quick-lru@5.2.0':
    resolution: {integrity: sha512-UrcABB+4bUrFABwbluTIBErXwvbsU/V7TZWfmbgJfbkwiBuziS9gxdODUyuiecfdGQ85jglMW6juS3+z5TsKLw==}
    engines: {node: '>=10'}

  '@ampproject/remapping@2.3.0':
    resolution: {integrity: sha512-30iZtAPgz+LTIYoeivqYo853f02jBYSd5uGnGpkFV0M3xOt9aN73erkgYAmZU43x4VfqcnLxW9Kpg3R5LC4YYw==}
    engines: {node: '>=6.0.0'}

  '@babel/code-frame@7.24.7':
    resolution: {integrity: sha512-BcYH1CVJBO9tvyIZ2jVeXgSIMvGZ2FDRvDdOIVQyuklNKSsx+eppDEBq/g47Ayw+RqNFE+URvOShmf+f/qwAlA==}
    engines: {node: '>=6.9.0'}

  '@babel/compat-data@7.25.4':
    resolution: {integrity: sha512-+LGRog6RAsCJrrrg/IO6LGmpphNe5DiK30dGjCoxxeGv49B10/3XYGxPsAwrDlMFcFEvdAUavDT8r9k/hSyQqQ==}
    engines: {node: '>=6.9.0'}

  '@babel/core@7.25.2':
    resolution: {integrity: sha512-BBt3opiCOxUr9euZ5/ro/Xv8/V7yJ5bjYMqG/C1YAo8MIKAnumZalCN+msbci3Pigy4lIQfPUpfMM27HMGaYEA==}
    engines: {node: '>=6.9.0'}

  '@babel/generator@7.25.5':
    resolution: {integrity: sha512-abd43wyLfbWoxC6ahM8xTkqLpGB2iWBVyuKC9/srhFunCd1SDNrV1s72bBpK4hLj8KLzHBBcOblvLQZBNw9r3w==}
    engines: {node: '>=6.9.0'}

  '@babel/helper-compilation-targets@7.25.2':
    resolution: {integrity: sha512-U2U5LsSaZ7TAt3cfaymQ8WHh0pxvdHoEk6HVpaexxixjyEquMh0L0YNJNM6CTGKMXV1iksi0iZkGw4AcFkPaaw==}
    engines: {node: '>=6.9.0'}

  '@babel/helper-module-imports@7.24.7':
    resolution: {integrity: sha512-8AyH3C+74cgCVVXow/myrynrAGv+nTVg5vKu2nZph9x7RcRwzmh0VFallJuFTZ9mx6u4eSdXZfcOzSqTUm0HCA==}
    engines: {node: '>=6.9.0'}

  '@babel/helper-module-transforms@7.25.2':
    resolution: {integrity: sha512-BjyRAbix6j/wv83ftcVJmBt72QtHI56C7JXZoG2xATiLpmoC7dpd8WnkikExHDVPpi/3qCmO6WY1EaXOluiecQ==}
    engines: {node: '>=6.9.0'}
    peerDependencies:
      '@babel/core': ^7.0.0

  '@babel/helper-plugin-utils@7.24.8':
    resolution: {integrity: sha512-FFWx5142D8h2Mgr/iPVGH5G7w6jDn4jUSpZTyDnQO0Yn7Ks2Kuz6Pci8H6MPCoUJegd/UZQ3tAvfLCxQSnWWwg==}
    engines: {node: '>=6.9.0'}

  '@babel/helper-simple-access@7.24.7':
    resolution: {integrity: sha512-zBAIvbCMh5Ts+b86r/CjU+4XGYIs+R1j951gxI3KmmxBMhCg4oQMsv6ZXQ64XOm/cvzfU1FmoCyt6+owc5QMYg==}
    engines: {node: '>=6.9.0'}

  '@babel/helper-string-parser@7.24.8':
    resolution: {integrity: sha512-pO9KhhRcuUyGnJWwyEgnRJTSIZHiT+vMD0kPeD+so0l7mxkMT19g3pjY9GTnHySck/hDzq+dtW/4VgnMkippsQ==}
    engines: {node: '>=6.9.0'}

  '@babel/helper-validator-identifier@7.24.7':
    resolution: {integrity: sha512-rR+PBcQ1SMQDDyF6X0wxtG8QyLCgUB0eRAGguqRLfkCA87l7yAP7ehq8SNj96OOGTO8OBV70KhuFYcIkHXOg0w==}
    engines: {node: '>=6.9.0'}

  '@babel/helper-validator-option@7.24.8':
    resolution: {integrity: sha512-xb8t9tD1MHLungh/AIoWYN+gVHaB9kwlu8gffXGSt3FFEIT7RjS+xWbc2vUD1UTZdIpKj/ab3rdqJ7ufngyi2Q==}
    engines: {node: '>=6.9.0'}

  '@babel/helpers@7.25.0':
    resolution: {integrity: sha512-MjgLZ42aCm0oGjJj8CtSM3DB8NOOf8h2l7DCTePJs29u+v7yO/RBX9nShlKMgFnRks/Q4tBAe7Hxnov9VkGwLw==}
    engines: {node: '>=6.9.0'}

  '@babel/highlight@7.24.7':
    resolution: {integrity: sha512-EStJpq4OuY8xYfhGVXngigBJRWxftKX9ksiGDnmlY3o7B/V7KIAc9X4oiK87uPJSc/vs5L869bem5fhZa8caZw==}
    engines: {node: '>=6.9.0'}

  '@babel/parser@7.25.4':
    resolution: {integrity: sha512-nq+eWrOgdtu3jG5Os4TQP3x3cLA8hR8TvJNjD8vnPa20WGycimcparWnLK4jJhElTK6SDyuJo1weMKO/5LpmLA==}
    engines: {node: '>=6.0.0'}
    hasBin: true

  '@babel/plugin-transform-react-jsx-self@7.24.7':
    resolution: {integrity: sha512-fOPQYbGSgH0HUp4UJO4sMBFjY6DuWq+2i8rixyUMb3CdGixs/gccURvYOAhajBdKDoGajFr3mUq5rH3phtkGzw==}
    engines: {node: '>=6.9.0'}
    peerDependencies:
      '@babel/core': ^7.0.0-0

  '@babel/plugin-transform-react-jsx-source@7.24.7':
    resolution: {integrity: sha512-J2z+MWzZHVOemyLweMqngXrgGC42jQ//R0KdxqkIz/OrbVIIlhFI3WigZ5fO+nwFvBlncr4MGapd8vTyc7RPNQ==}
    engines: {node: '>=6.9.0'}
    peerDependencies:
      '@babel/core': ^7.0.0-0

  '@babel/runtime@7.25.4':
    resolution: {integrity: sha512-DSgLeL/FNcpXuzav5wfYvHCGvynXkJbn3Zvc3823AEe9nPwW9IK4UoCSS5yGymmQzN0pCPvivtgS6/8U2kkm1w==}
    engines: {node: '>=6.9.0'}

  '@babel/template@7.25.0':
    resolution: {integrity: sha512-aOOgh1/5XzKvg1jvVz7AVrx2piJ2XBi227DHmbY6y+bM9H2FlN+IfecYu4Xl0cNiiVejlsCri89LUsbj8vJD9Q==}
    engines: {node: '>=6.9.0'}

  '@babel/traverse@7.25.4':
    resolution: {integrity: sha512-VJ4XsrD+nOvlXyLzmLzUs/0qjFS4sK30te5yEFlvbbUNEgKaVb2BHZUpAL+ttLPQAHNrsI3zZisbfha5Cvr8vg==}
    engines: {node: '>=6.9.0'}

  '@babel/types@7.25.4':
    resolution: {integrity: sha512-zQ1ijeeCXVEh+aNL0RlmkPkG8HUiDcU2pzQQFjtbntgAczRASFzj4H+6+bV+dy1ntKR14I/DypeuRG1uma98iQ==}
    engines: {node: '>=6.9.0'}

  '@emotion/babel-plugin@11.12.0':
    resolution: {integrity: sha512-y2WQb+oP8Jqvvclh8Q55gLUyb7UFvgv7eJfsj7td5TToBrIUtPay2kMrZi4xjq9qw2vD0ZR5fSho0yqoFgX7Rw==}

  '@emotion/cache@11.13.1':
    resolution: {integrity: sha512-iqouYkuEblRcXmylXIwwOodiEK5Ifl7JcX7o6V4jI3iW4mLXX3dmt5xwBtIkJiQEXFAI+pC8X0i67yiPkH9Ucw==}

  '@emotion/hash@0.9.2':
    resolution: {integrity: sha512-MyqliTZGuOm3+5ZRSaaBGP3USLw6+EGykkwZns2EPC5g8jJ4z9OrdZY9apkl3+UP9+sdz76YYkwCKP5gh8iY3g==}

  '@emotion/is-prop-valid@1.2.2':
    resolution: {integrity: sha512-uNsoYd37AFmaCdXlg6EYD1KaPOaRWRByMCYzbKUX4+hhMfrxdVSelShywL4JVaAeM/eHUOSprYBQls+/neX3pw==}

  '@emotion/is-prop-valid@1.3.0':
    resolution: {integrity: sha512-SHetuSLvJDzuNbOdtPVbq6yMMMlLoW5Q94uDqJZqy50gcmAjxFkVqmzqSGEFq9gT2iMuIeKV1PXVWmvUhuZLlQ==}

  '@emotion/memoize@0.8.1':
    resolution: {integrity: sha512-W2P2c/VRW1/1tLox0mVUalvnWXxavmv/Oum2aPsRcoDJuob75FC3Y8FbpfLwUegRcxINtGUMPq0tFCvYNTBXNA==}

  '@emotion/memoize@0.9.0':
    resolution: {integrity: sha512-30FAj7/EoJ5mwVPOWhAyCX+FPfMDrVecJAM+Iw9NRoSl4BBAQeqj4cApHHUXOVvIPgLVDsCFoz/hGD+5QQD1GQ==}

  '@emotion/react@11.13.3':
    resolution: {integrity: sha512-lIsdU6JNrmYfJ5EbUCf4xW1ovy5wKQ2CkPRM4xogziOxH1nXxBSjpC9YqbFAP7circxMfYp+6x676BqWcEiixg==}
    peerDependencies:
      '@types/react': '*'
      react: '>=16.8.0'
    peerDependenciesMeta:
      '@types/react':
        optional: true

  '@emotion/serialize@1.3.1':
    resolution: {integrity: sha512-dEPNKzBPU+vFPGa+z3axPRn8XVDetYORmDC0wAiej+TNcOZE70ZMJa0X7JdeoM6q/nWTMZeLpN/fTnD9o8MQBA==}

  '@emotion/sheet@1.4.0':
    resolution: {integrity: sha512-fTBW9/8r2w3dXWYM4HCB1Rdp8NLibOw2+XELH5m5+AkWiL/KqYX6dc0kKYlaYyKjrQ6ds33MCdMPEwgs2z1rqg==}

  '@emotion/styled@11.13.0':
    resolution: {integrity: sha512-tkzkY7nQhW/zC4hztlwucpT8QEZ6eUzpXDRhww/Eej4tFfO0FxQYWRyg/c5CCXa4d/f174kqeXYjuQRnhzf6dA==}
    peerDependencies:
      '@emotion/react': ^11.0.0-rc.0
      '@types/react': '*'
      react: '>=16.8.0'
    peerDependenciesMeta:
      '@types/react':
        optional: true

  '@emotion/unitless@0.10.0':
    resolution: {integrity: sha512-dFoMUuQA20zvtVTuxZww6OHoJYgrzfKM1t52mVySDJnMSEa08ruEvdYQbhvyu6soU+NeLVd3yKfTfT0NeV6qGg==}

  '@emotion/unitless@0.8.1':
    resolution: {integrity: sha512-KOEGMu6dmJZtpadb476IsZBclKvILjopjUii3V+7MnXIQCYh8W3NgNcgwo21n9LXZX6EDIKvqfjYxXebDwxKmQ==}

  '@emotion/use-insertion-effect-with-fallbacks@1.1.0':
    resolution: {integrity: sha512-+wBOcIV5snwGgI2ya3u99D7/FJquOIniQT1IKyDsBmEgwvpxMNeS65Oib7OnE2d2aY+3BU4OiH+0Wchf8yk3Hw==}
    peerDependencies:
      react: '>=16.8.0'

  '@emotion/utils@1.4.0':
    resolution: {integrity: sha512-spEnrA1b6hDR/C68lC2M7m6ALPUHZC0lIY7jAS/B/9DuuO1ZP04eov8SMv/6fwRd8pzmsn2AuJEznRREWlQrlQ==}

  '@emotion/weak-memoize@0.4.0':
    resolution: {integrity: sha512-snKqtPW01tN0ui7yu9rGv69aJXr/a/Ywvl11sUjNtEcRc+ng/mQriFL0wLXMef74iHa/EkftbDzU9F8iFbH+zg==}

  '@esbuild/aix-ppc64@0.21.5':
    resolution: {integrity: sha512-1SDgH6ZSPTlggy1yI6+Dbkiz8xzpHJEVAlF/AM1tHPLsf5STom9rwtjE4hKAF20FfXXNTFqEYXyJNWh1GiZedQ==}
    engines: {node: '>=12'}
    cpu: [ppc64]
    os: [aix]

  '@esbuild/android-arm64@0.21.5':
    resolution: {integrity: sha512-c0uX9VAUBQ7dTDCjq+wdyGLowMdtR/GoC2U5IYk/7D1H1JYC0qseD7+11iMP2mRLN9RcCMRcjC4YMclCzGwS/A==}
    engines: {node: '>=12'}
    cpu: [arm64]
    os: [android]

  '@esbuild/android-arm@0.21.5':
    resolution: {integrity: sha512-vCPvzSjpPHEi1siZdlvAlsPxXl7WbOVUBBAowWug4rJHb68Ox8KualB+1ocNvT5fjv6wpkX6o/iEpbDrf68zcg==}
    engines: {node: '>=12'}
    cpu: [arm]
    os: [android]

  '@esbuild/android-x64@0.21.5':
    resolution: {integrity: sha512-D7aPRUUNHRBwHxzxRvp856rjUHRFW1SdQATKXH2hqA0kAZb1hKmi02OpYRacl0TxIGz/ZmXWlbZgjwWYaCakTA==}
    engines: {node: '>=12'}
    cpu: [x64]
    os: [android]

  '@esbuild/darwin-arm64@0.21.5':
    resolution: {integrity: sha512-DwqXqZyuk5AiWWf3UfLiRDJ5EDd49zg6O9wclZ7kUMv2WRFr4HKjXp/5t8JZ11QbQfUS6/cRCKGwYhtNAY88kQ==}
    engines: {node: '>=12'}
    cpu: [arm64]
    os: [darwin]

  '@esbuild/darwin-x64@0.21.5':
    resolution: {integrity: sha512-se/JjF8NlmKVG4kNIuyWMV/22ZaerB+qaSi5MdrXtd6R08kvs2qCN4C09miupktDitvh8jRFflwGFBQcxZRjbw==}
    engines: {node: '>=12'}
    cpu: [x64]
    os: [darwin]

  '@esbuild/freebsd-arm64@0.21.5':
    resolution: {integrity: sha512-5JcRxxRDUJLX8JXp/wcBCy3pENnCgBR9bN6JsY4OmhfUtIHe3ZW0mawA7+RDAcMLrMIZaf03NlQiX9DGyB8h4g==}
    engines: {node: '>=12'}
    cpu: [arm64]
    os: [freebsd]

  '@esbuild/freebsd-x64@0.21.5':
    resolution: {integrity: sha512-J95kNBj1zkbMXtHVH29bBriQygMXqoVQOQYA+ISs0/2l3T9/kj42ow2mpqerRBxDJnmkUDCaQT/dfNXWX/ZZCQ==}
    engines: {node: '>=12'}
    cpu: [x64]
    os: [freebsd]

  '@esbuild/linux-arm64@0.21.5':
    resolution: {integrity: sha512-ibKvmyYzKsBeX8d8I7MH/TMfWDXBF3db4qM6sy+7re0YXya+K1cem3on9XgdT2EQGMu4hQyZhan7TeQ8XkGp4Q==}
    engines: {node: '>=12'}
    cpu: [arm64]
    os: [linux]

  '@esbuild/linux-arm@0.21.5':
    resolution: {integrity: sha512-bPb5AHZtbeNGjCKVZ9UGqGwo8EUu4cLq68E95A53KlxAPRmUyYv2D6F0uUI65XisGOL1hBP5mTronbgo+0bFcA==}
    engines: {node: '>=12'}
    cpu: [arm]
    os: [linux]

  '@esbuild/linux-ia32@0.21.5':
    resolution: {integrity: sha512-YvjXDqLRqPDl2dvRODYmmhz4rPeVKYvppfGYKSNGdyZkA01046pLWyRKKI3ax8fbJoK5QbxblURkwK/MWY18Tg==}
    engines: {node: '>=12'}
    cpu: [ia32]
    os: [linux]

  '@esbuild/linux-loong64@0.21.5':
    resolution: {integrity: sha512-uHf1BmMG8qEvzdrzAqg2SIG/02+4/DHB6a9Kbya0XDvwDEKCoC8ZRWI5JJvNdUjtciBGFQ5PuBlpEOXQj+JQSg==}
    engines: {node: '>=12'}
    cpu: [loong64]
    os: [linux]

  '@esbuild/linux-mips64el@0.21.5':
    resolution: {integrity: sha512-IajOmO+KJK23bj52dFSNCMsz1QP1DqM6cwLUv3W1QwyxkyIWecfafnI555fvSGqEKwjMXVLokcV5ygHW5b3Jbg==}
    engines: {node: '>=12'}
    cpu: [mips64el]
    os: [linux]

  '@esbuild/linux-ppc64@0.21.5':
    resolution: {integrity: sha512-1hHV/Z4OEfMwpLO8rp7CvlhBDnjsC3CttJXIhBi+5Aj5r+MBvy4egg7wCbe//hSsT+RvDAG7s81tAvpL2XAE4w==}
    engines: {node: '>=12'}
    cpu: [ppc64]
    os: [linux]

  '@esbuild/linux-riscv64@0.21.5':
    resolution: {integrity: sha512-2HdXDMd9GMgTGrPWnJzP2ALSokE/0O5HhTUvWIbD3YdjME8JwvSCnNGBnTThKGEB91OZhzrJ4qIIxk/SBmyDDA==}
    engines: {node: '>=12'}
    cpu: [riscv64]
    os: [linux]

  '@esbuild/linux-s390x@0.21.5':
    resolution: {integrity: sha512-zus5sxzqBJD3eXxwvjN1yQkRepANgxE9lgOW2qLnmr8ikMTphkjgXu1HR01K4FJg8h1kEEDAqDcZQtbrRnB41A==}
    engines: {node: '>=12'}
    cpu: [s390x]
    os: [linux]

  '@esbuild/linux-x64@0.21.5':
    resolution: {integrity: sha512-1rYdTpyv03iycF1+BhzrzQJCdOuAOtaqHTWJZCWvijKD2N5Xu0TtVC8/+1faWqcP9iBCWOmjmhoH94dH82BxPQ==}
    engines: {node: '>=12'}
    cpu: [x64]
    os: [linux]

  '@esbuild/netbsd-x64@0.21.5':
    resolution: {integrity: sha512-Woi2MXzXjMULccIwMnLciyZH4nCIMpWQAs049KEeMvOcNADVxo0UBIQPfSmxB3CWKedngg7sWZdLvLczpe0tLg==}
    engines: {node: '>=12'}
    cpu: [x64]
    os: [netbsd]

  '@esbuild/openbsd-x64@0.21.5':
    resolution: {integrity: sha512-HLNNw99xsvx12lFBUwoT8EVCsSvRNDVxNpjZ7bPn947b8gJPzeHWyNVhFsaerc0n3TsbOINvRP2byTZ5LKezow==}
    engines: {node: '>=12'}
    cpu: [x64]
    os: [openbsd]

  '@esbuild/sunos-x64@0.21.5':
    resolution: {integrity: sha512-6+gjmFpfy0BHU5Tpptkuh8+uw3mnrvgs+dSPQXQOv3ekbordwnzTVEb4qnIvQcYXq6gzkyTnoZ9dZG+D4garKg==}
    engines: {node: '>=12'}
    cpu: [x64]
    os: [sunos]

  '@esbuild/win32-arm64@0.21.5':
    resolution: {integrity: sha512-Z0gOTd75VvXqyq7nsl93zwahcTROgqvuAcYDUr+vOv8uHhNSKROyU961kgtCD1e95IqPKSQKH7tBTslnS3tA8A==}
    engines: {node: '>=12'}
    cpu: [arm64]
    os: [win32]

  '@esbuild/win32-ia32@0.21.5':
    resolution: {integrity: sha512-SWXFF1CL2RVNMaVs+BBClwtfZSvDgtL//G/smwAc5oVK/UPu2Gu9tIaRgFmYFFKrmg3SyAjSrElf0TiJ1v8fYA==}
    engines: {node: '>=12'}
    cpu: [ia32]
    os: [win32]

  '@esbuild/win32-x64@0.21.5':
    resolution: {integrity: sha512-tQd/1efJuzPC6rCFwEvLtci/xNFcTZknmXs98FYDfGE4wP9ClFV98nyKrzJKVPMhdDnjzLhdUyMX4PsQAPjwIw==}
    engines: {node: '>=12'}
    cpu: [x64]
    os: [win32]

  '@eslint-community/eslint-utils@4.4.0':
    resolution: {integrity: sha512-1/sA4dwrzBAyeUoQ6oxahHKmrZvsnLCg4RfxW3ZFGGmQkSNQPFNLV9CUEFQP1x9EYXHTo5p6xdhZM1Ne9p/AfA==}
    engines: {node: ^12.22.0 || ^14.17.0 || >=16.0.0}
    peerDependencies:
      eslint: ^6.0.0 || ^7.0.0 || >=8.0.0

  '@eslint-community/regexpp@4.11.0':
    resolution: {integrity: sha512-G/M/tIiMrTAxEWRfLfQJMmGNX28IxBg4PBz8XqQhqUHLFI6TL2htpIB1iQCj144V5ee/JaKyT9/WZ0MGZWfA7A==}
    engines: {node: ^12.0.0 || ^14.0.0 || >=16.0.0}

  '@eslint/config-array@0.18.0':
    resolution: {integrity: sha512-fTxvnS1sRMu3+JjXwJG0j/i4RT9u4qJ+lqS/yCGap4lH4zZGzQ7tu+xZqQmcMZq5OBZDL4QRxQzRjkWcGt8IVw==}
    engines: {node: ^18.18.0 || ^20.9.0 || >=21.1.0}

  '@eslint/eslintrc@3.1.0':
    resolution: {integrity: sha512-4Bfj15dVJdoy3RfZmmo86RK1Fwzn6SstsvK9JS+BaVKqC6QQQQyXekNaC+g+LKNgkQ+2VhGAzm6hO40AhMR3zQ==}
    engines: {node: ^18.18.0 || ^20.9.0 || >=21.1.0}

  '@eslint/js@9.9.1':
    resolution: {integrity: sha512-xIDQRsfg5hNBqHz04H1R3scSVwmI+KUbqjsQKHKQ1DAUSaUjYPReZZmS/5PNiKu1fUvzDd6H7DEDKACSEhu+TQ==}
    engines: {node: ^18.18.0 || ^20.9.0 || >=21.1.0}

  '@eslint/object-schema@2.1.4':
    resolution: {integrity: sha512-BsWiH1yFGjXXS2yvrf5LyuoSIIbPrGUWob917o+BTKuZ7qJdxX8aJLRxs1fS9n6r7vESrq1OUqb68dANcFXuQQ==}
    engines: {node: ^18.18.0 || ^20.9.0 || >=21.1.0}

  '@floating-ui/core@1.6.7':
    resolution: {integrity: sha512-yDzVT/Lm101nQ5TCVeK65LtdN7Tj4Qpr9RTXJ2vPFLqtLxwOrpoxAHAJI8J3yYWUc40J0BDBheaitK5SJmno2g==}

  '@floating-ui/dom@1.6.10':
    resolution: {integrity: sha512-fskgCFv8J8OamCmyun8MfjB1Olfn+uZKjOKZ0vhYF3gRmEUXcGOjxWL8bBr7i4kIuPZ2KD2S3EUIOxnjC8kl2A==}

  '@floating-ui/react-dom@2.1.1':
    resolution: {integrity: sha512-4h84MJt3CHrtG18mGsXuLCHMrug49d7DFkU0RMIyshRveBeyV2hmV/pDaF2Uxtu8kgq5r46llp5E5FQiR0K2Yg==}
    peerDependencies:
      react: '>=16.8.0'
      react-dom: '>=16.8.0'

  '@floating-ui/utils@0.2.7':
    resolution: {integrity: sha512-X8R8Oj771YRl/w+c1HqAC1szL8zWQRwFvgDwT129k9ACdBoud/+/rX9V0qiMl6LWUdP9voC2nDVZYPMQQsb6eA==}

  '@humanwhocodes/module-importer@1.0.1':
    resolution: {integrity: sha512-bxveV4V8v5Yb4ncFTT3rPSgZBOpCkjfK0y4oVVVJwIuDVBRMDXrPyXRL988i5ap9m9bnyEEjWfm5WkBmtffLfA==}
    engines: {node: '>=12.22'}

  '@humanwhocodes/retry@0.3.0':
    resolution: {integrity: sha512-d2CGZR2o7fS6sWB7DG/3a95bGKQyHMACZ5aW8qGkkqQpUoZV6C0X7Pc7l4ZNMZkfNBf4VWNe9E1jRsf0G146Ew==}
    engines: {node: '>=18.18'}

  '@isaacs/cliui@8.0.2':
    resolution: {integrity: sha512-O8jcjabXaleOG9DQ0+ARXWZBTfnP4WNAqzuiJK7ll44AmxGKv/J2M4TPjxjY3znBCfvBXFzucm1twdyFybFqEA==}
    engines: {node: '>=12'}

  '@jridgewell/gen-mapping@0.3.5':
    resolution: {integrity: sha512-IzL8ZoEDIBRWEzlCcRhOaCupYyN5gdIK+Q6fbFdPDg6HqX6jpkItn7DFIpW9LQzXG6Df9sA7+OKnq0qlz/GaQg==}
    engines: {node: '>=6.0.0'}

  '@jridgewell/resolve-uri@3.1.2':
    resolution: {integrity: sha512-bRISgCIjP20/tbWSPWMEi54QVPRZExkuD9lJL+UIxUKtwVJA8wW1Trb1jMs1RFXo1CBTNZ/5hpC9QvmKWdopKw==}
    engines: {node: '>=6.0.0'}

  '@jridgewell/set-array@1.2.1':
    resolution: {integrity: sha512-R8gLRTZeyp03ymzP/6Lil/28tGeGEzhx1q2k703KGWRAI1VdvPIXdG70VJc2pAMw3NA6JKL5hhFu1sJX0Mnn/A==}
    engines: {node: '>=6.0.0'}

  '@jridgewell/sourcemap-codec@1.5.0':
    resolution: {integrity: sha512-gv3ZRaISU3fjPAgNsriBRqGWQL6quFx04YMPW/zD8XMLsU32mhCCbfbO6KZFLjvYpCZ8zyDEgqsgf+PwPaM7GQ==}

  '@jridgewell/trace-mapping@0.3.25':
    resolution: {integrity: sha512-vNk6aEwybGtawWmy/PzwnGDOjCkLWSD2wqvjGGAgOAwCGWySYXfYoxt00IJkTF+8Lb57DwOb3Aa0o9CApepiYQ==}

  '@mapbox/node-pre-gyp@1.0.11':
    resolution: {integrity: sha512-Yhlar6v9WQgUp/He7BdgzOz8lqMQ8sU+jkCq7Wx8Myc5YFJLbEe7lgui/V7G1qB1DJykHSGwreceSaD60Y0PUQ==}
    hasBin: true

  '@mui/core-downloads-tracker@6.0.0':
    resolution: {integrity: sha512-x5qg4ndVmSY5jzp1AgSQSh/iI3H3oN30JwSQAKCIopH6iHGyqEzLx5/gZVbpWzlzt5xoeX8eubqPzEiUo8ClYg==}

  '@mui/material@6.0.0':
    resolution: {integrity: sha512-pU8L/bvoK3bBYM0MUCr8EHgdFbYwB3LIZ1yr1FWI2dZBA/751oy2qr7UgMnZznGCq+C9pTp1EOugF9FhW0G6xg==}
    engines: {node: '>=14.0.0'}
    peerDependencies:
      '@emotion/react': ^11.5.0
      '@emotion/styled': ^11.3.0
      '@mui/material-pigment-css': ^6.0.0
      '@types/react': ^17.0.0 || ^18.0.0 || ^19.0.0
      react: ^17.0.0 || ^18.0.0 || ^19.0.0
      react-dom: ^17.0.0 || ^18.0.0 || ^19.0.0
    peerDependenciesMeta:
      '@emotion/react':
        optional: true
      '@emotion/styled':
        optional: true
      '@mui/material-pigment-css':
        optional: true
      '@types/react':
        optional: true

  '@mui/private-theming@5.16.6':
    resolution: {integrity: sha512-rAk+Rh8Clg7Cd7shZhyt2HGTTE5wYKNSJ5sspf28Fqm/PZ69Er9o6KX25g03/FG2dfpg5GCwZh/xOojiTfm3hw==}
    engines: {node: '>=12.0.0'}
    peerDependencies:
      '@types/react': ^17.0.0 || ^18.0.0
      react: ^17.0.0 || ^18.0.0
    peerDependenciesMeta:
      '@types/react':
        optional: true

  '@mui/private-theming@6.0.0':
    resolution: {integrity: sha512-GaURgp4wl/E4X/v2wF7joYYR8Skzf+LBtBHi/Vb6FlwrMGiZGW9gatPPpK89aB64NZ25UPwPsXupWPoOdbmSMg==}
    engines: {node: '>=14.0.0'}
    peerDependencies:
      '@types/react': ^17.0.0 || ^18.0.0 || ^19.0.0
      react: ^17.0.0 || ^18.0.0 || ^19.0.0
    peerDependenciesMeta:
      '@types/react':
        optional: true

  '@mui/styled-engine@5.16.6':
    resolution: {integrity: sha512-zaThmS67ZmtHSWToTiHslbI8jwrmITcN93LQaR2lKArbvS7Z3iLkwRoiikNWutx9MBs8Q6okKvbZq1RQYB3v7g==}
    engines: {node: '>=12.0.0'}
    peerDependencies:
      '@emotion/react': ^11.4.1
      '@emotion/styled': ^11.3.0
      react: ^17.0.0 || ^18.0.0
    peerDependenciesMeta:
      '@emotion/react':
        optional: true
      '@emotion/styled':
        optional: true

  '@mui/styled-engine@6.0.0':
    resolution: {integrity: sha512-V/i+XixLUzulE1tSwlf9iJXipuD1J9XBV1Z1Yezfc0p42wAvoB9dIJImfUNMjvAsjdgw1CoRoebROQlLLy8HsQ==}
    engines: {node: '>=14.0.0'}
    peerDependencies:
      '@emotion/react': ^11.4.1
      '@emotion/styled': ^11.3.0
      react: ^17.0.0 || ^18.0.0 || ^19.0.0
    peerDependenciesMeta:
      '@emotion/react':
        optional: true
      '@emotion/styled':
        optional: true

  '@mui/system@5.16.7':
    resolution: {integrity: sha512-Jncvs/r/d/itkxh7O7opOunTqbbSSzMTHzZkNLM+FjAOg+cYAZHrPDlYe1ZGKUYORwwb2XexlWnpZp0kZ4AHuA==}
    engines: {node: '>=12.0.0'}
    peerDependencies:
      '@emotion/react': ^11.5.0
      '@emotion/styled': ^11.3.0
      '@types/react': ^17.0.0 || ^18.0.0
      react: ^17.0.0 || ^18.0.0
    peerDependenciesMeta:
      '@emotion/react':
        optional: true
      '@emotion/styled':
        optional: true
      '@types/react':
        optional: true

  '@mui/system@6.0.0':
    resolution: {integrity: sha512-Y1Luj5aApIN+FnrdZTwd/UvL3QC53nHHweaWco27vO9WLC/s/bLYFR6sO9hdib2wIGLr3WCQJGUafeGpz5OWzw==}
    engines: {node: '>=14.0.0'}
    peerDependencies:
      '@emotion/react': ^11.5.0
      '@emotion/styled': ^11.3.0
      '@types/react': ^17.0.0 || ^18.0.0 || ^19.0.0
      react: ^17.0.0 || ^18.0.0 || ^19.0.0
    peerDependenciesMeta:
      '@emotion/react':
        optional: true
      '@emotion/styled':
        optional: true
      '@types/react':
        optional: true

  '@mui/types@7.2.16':
    resolution: {integrity: sha512-qI8TV3M7ShITEEc8Ih15A2vLzZGLhD+/UPNwck/hcls2gwg7dyRjNGXcQYHKLB5Q7PuTRfrTkAoPa2VV1s67Ag==}
    peerDependencies:
      '@types/react': ^17.0.0 || ^18.0.0 || ^19.0.0
    peerDependenciesMeta:
      '@types/react':
        optional: true

  '@mui/utils@5.16.6':
    resolution: {integrity: sha512-tWiQqlhxAt3KENNiSRL+DIn9H5xNVK6Jjf70x3PnfQPz1MPBdh7yyIcAyVBT9xiw7hP3SomRhPR7hzBMBCjqEA==}
    engines: {node: '>=12.0.0'}
    peerDependencies:
      '@types/react': ^17.0.0 || ^18.0.0
      react: ^17.0.0 || ^18.0.0
    peerDependenciesMeta:
      '@types/react':
        optional: true

  '@mui/utils@6.0.0':
    resolution: {integrity: sha512-6MlZc3Kv/KctTkq6EQyi5p1UKtJpBxcmTyqxM3HucbdhAZuUMRTYYipLVQRqvDqiUisqQcev3QDFKx1b7DMCwg==}
    engines: {node: '>=14.0.0'}
    peerDependencies:
      '@types/react': ^17.0.0 || ^18.0.0 || ^19.0.0
      react: ^17.0.0 || ^18.0.0 || ^19.0.0
    peerDependenciesMeta:
      '@types/react':
        optional: true

  '@mui/x-charts-vendor@7.14.0':
    resolution: {integrity: sha512-hhEwqQ5Gt2uEFCIna7OPycyu/CzVlywmH5SIX9O3Rxe/y0muLhafEX2ooOQpopcrgGPmP+2/zTf7cssXPiMmAQ==}

  '@mui/x-charts@7.14.0':
    resolution: {integrity: sha512-yjBEGk9fl7rMnCaTqibQEf2Dq8oVMzMVDkEXOztJbb8XG+iC/EtRPOWRahgFVi5xitiKR+lLJ/ezBWzuYK739A==}
    engines: {node: '>=14.0.0'}
    peerDependencies:
      '@emotion/react': ^11.9.0
      '@emotion/styled': ^11.8.1
      '@mui/material': ^5.15.14
      react: ^17.0.0 || ^18.0.0
      react-dom: ^17.0.0 || ^18.0.0
    peerDependenciesMeta:
      '@emotion/react':
        optional: true
      '@emotion/styled':
        optional: true

  '@nodelib/fs.scandir@2.1.5':
    resolution: {integrity: sha512-vq24Bq3ym5HEQm2NKCr3yXDwjc7vTsEThRDnkp2DK9p1uqLR+DHurm/NOTo0KG7HYHU7eppKZj3MyqYuMBf62g==}
    engines: {node: '>= 8'}

  '@nodelib/fs.stat@2.0.5':
    resolution: {integrity: sha512-RkhPPp2zrqDAQA/2jNhnztcPAlv64XdhIp7a7454A5ovI7Bukxgt7MX7udwAu3zg1DcpPU0rz3VV1SeaqvY4+A==}
    engines: {node: '>= 8'}

  '@nodelib/fs.walk@1.2.8':
    resolution: {integrity: sha512-oGB+UxlgWcgQkgwo8GcEGwemoTFt3FIO9ababBmaGwXIoBKZ+GTy0pP185beGg7Llih/NSHSV2XAs1lnznocSg==}
    engines: {node: '>= 8'}

  '@pkgjs/parseargs@0.11.0':
    resolution: {integrity: sha512-+1VkjdD0QBLPodGrJUeqarH8VAIvQODIbwh9XpP5Syisf7YoQgsJKPNFoqqLQlu+VQ/tVSshMR6loPMn8U+dPg==}
    engines: {node: '>=14'}

  '@popperjs/core@2.11.8':
    resolution: {integrity: sha512-P1st0aksCrn9sGZhp8GMYwBnQsbvAWsZAX44oXNNvLHGqAOcoVxmjZiohstwQ7SqKnbR47akdNi+uleWD8+g6A==}

  '@radix-ui/colors@3.0.0':
    resolution: {integrity: sha512-FUOsGBkHrYJwCSEtWRCIfQbZG7q1e6DgxCIOe1SUQzDe/7rXXeA47s8yCn6fuTNQAj1Zq4oTFi9Yjp3wzElcxg==}

  '@radix-ui/number@1.1.0':
    resolution: {integrity: sha512-V3gRzhVNU1ldS5XhAPTom1fOIo4ccrjjJgmE+LI2h/WaFpHmx0MQApT+KZHnx8abG6Avtfcz4WoEciMnpFT3HQ==}

  '@radix-ui/primitive@1.1.0':
    resolution: {integrity: sha512-4Z8dn6Upk0qk4P74xBhZ6Hd/w0mPEzOOLxy4xiPXOXqjF7jZS0VAKk7/x/H6FyY2zCkYJqePf1G5KmkmNJ4RBA==}

  '@radix-ui/react-accessible-icon@1.1.0':
    resolution: {integrity: sha512-i9Zg4NOSXlfUva0agzI2DjWrvFJm9uO4L6CMW7nmMa5CIOOX/Yin894W7WwjodFQWPwe5kmAJ4JF33R8slKI2g==}
    peerDependencies:
      '@types/react': '*'
      '@types/react-dom': '*'
      react: ^16.8 || ^17.0 || ^18.0 || ^19.0 || ^19.0.0-rc
      react-dom: ^16.8 || ^17.0 || ^18.0 || ^19.0 || ^19.0.0-rc
    peerDependenciesMeta:
      '@types/react':
        optional: true
      '@types/react-dom':
        optional: true

  '@radix-ui/react-accordion@1.2.0':
    resolution: {integrity: sha512-HJOzSX8dQqtsp/3jVxCU3CXEONF7/2jlGAB28oX8TTw1Dz8JYbEI1UcL8355PuLBE41/IRRMvCw7VkiK/jcUOQ==}
    peerDependencies:
      '@types/react': '*'
      '@types/react-dom': '*'
      react: ^16.8 || ^17.0 || ^18.0 || ^19.0 || ^19.0.0-rc
      react-dom: ^16.8 || ^17.0 || ^18.0 || ^19.0 || ^19.0.0-rc
    peerDependenciesMeta:
      '@types/react':
        optional: true
      '@types/react-dom':
        optional: true

  '@radix-ui/react-alert-dialog@1.1.1':
    resolution: {integrity: sha512-wmCoJwj7byuVuiLKqDLlX7ClSUU0vd9sdCeM+2Ls+uf13+cpSJoMgwysHq1SGVVkJj5Xn0XWi1NoRCdkMpr6Mw==}
    peerDependencies:
      '@types/react': '*'
      '@types/react-dom': '*'
      react: ^16.8 || ^17.0 || ^18.0 || ^19.0 || ^19.0.0-rc
      react-dom: ^16.8 || ^17.0 || ^18.0 || ^19.0 || ^19.0.0-rc
    peerDependenciesMeta:
      '@types/react':
        optional: true
      '@types/react-dom':
        optional: true

  '@radix-ui/react-arrow@1.1.0':
    resolution: {integrity: sha512-FmlW1rCg7hBpEBwFbjHwCW6AmWLQM6g/v0Sn8XbP9NvmSZ2San1FpQeyPtufzOMSIx7Y4dzjlHoifhp+7NkZhw==}
    peerDependencies:
      '@types/react': '*'
      '@types/react-dom': '*'
      react: ^16.8 || ^17.0 || ^18.0 || ^19.0 || ^19.0.0-rc
      react-dom: ^16.8 || ^17.0 || ^18.0 || ^19.0 || ^19.0.0-rc
    peerDependenciesMeta:
      '@types/react':
        optional: true
      '@types/react-dom':
        optional: true

  '@radix-ui/react-aspect-ratio@1.1.0':
    resolution: {integrity: sha512-dP87DM/Y7jFlPgUZTlhx6FF5CEzOiaxp2rBCKlaXlpH5Ip/9Fg5zZ9lDOQ5o/MOfUlf36eak14zoWYpgcgGoOg==}
    peerDependencies:
      '@types/react': '*'
      '@types/react-dom': '*'
      react: ^16.8 || ^17.0 || ^18.0 || ^19.0 || ^19.0.0-rc
      react-dom: ^16.8 || ^17.0 || ^18.0 || ^19.0 || ^19.0.0-rc
    peerDependenciesMeta:
      '@types/react':
        optional: true
      '@types/react-dom':
        optional: true

  '@radix-ui/react-avatar@1.1.0':
    resolution: {integrity: sha512-Q/PbuSMk/vyAd/UoIShVGZ7StHHeRFYU7wXmi5GV+8cLXflZAEpHL/F697H1klrzxKXNtZ97vWiC0q3RKUH8UA==}
    peerDependencies:
      '@types/react': '*'
      '@types/react-dom': '*'
      react: ^16.8 || ^17.0 || ^18.0 || ^19.0 || ^19.0.0-rc
      react-dom: ^16.8 || ^17.0 || ^18.0 || ^19.0 || ^19.0.0-rc
    peerDependenciesMeta:
      '@types/react':
        optional: true
      '@types/react-dom':
        optional: true

  '@radix-ui/react-checkbox@1.1.0':
    resolution: {integrity: sha512-3+kSzVfMONtP3B6CvaOrXLVTyGYws7tGmG5kOY0AfyH9sexkLytIwciNwjZhY0RoGOEbxI7bMS21XYB8H5itWQ==}
    peerDependencies:
      '@types/react': '*'
      '@types/react-dom': '*'
      react: ^16.8 || ^17.0 || ^18.0 || ^19.0 || ^19.0.0-rc
      react-dom: ^16.8 || ^17.0 || ^18.0 || ^19.0 || ^19.0.0-rc
    peerDependenciesMeta:
      '@types/react':
        optional: true
      '@types/react-dom':
        optional: true

  '@radix-ui/react-collapsible@1.1.0':
    resolution: {integrity: sha512-zQY7Epa8sTL0mq4ajSJpjgn2YmCgyrG7RsQgLp3C0LQVkG7+Tf6Pv1CeNWZLyqMjhdPkBa5Lx7wYBeSu7uCSTA==}
    peerDependencies:
      '@types/react': '*'
      '@types/react-dom': '*'
      react: ^16.8 || ^17.0 || ^18.0 || ^19.0 || ^19.0.0-rc
      react-dom: ^16.8 || ^17.0 || ^18.0 || ^19.0 || ^19.0.0-rc
    peerDependenciesMeta:
      '@types/react':
        optional: true
      '@types/react-dom':
        optional: true

  '@radix-ui/react-collection@1.1.0':
    resolution: {integrity: sha512-GZsZslMJEyo1VKm5L1ZJY8tGDxZNPAoUeQUIbKeJfoi7Q4kmig5AsgLMYYuyYbfjd8fBmFORAIwYAkXMnXZgZw==}
    peerDependencies:
      '@types/react': '*'
      '@types/react-dom': '*'
      react: ^16.8 || ^17.0 || ^18.0 || ^19.0 || ^19.0.0-rc
      react-dom: ^16.8 || ^17.0 || ^18.0 || ^19.0 || ^19.0.0-rc
    peerDependenciesMeta:
      '@types/react':
        optional: true
      '@types/react-dom':
        optional: true

  '@radix-ui/react-compose-refs@1.1.0':
    resolution: {integrity: sha512-b4inOtiaOnYf9KWyO3jAeeCG6FeyfY6ldiEPanbUjWd+xIk5wZeHa8yVwmrJ2vderhu/BQvzCrJI0lHd+wIiqw==}
    peerDependencies:
      '@types/react': '*'
      react: ^16.8 || ^17.0 || ^18.0 || ^19.0 || ^19.0.0-rc
    peerDependenciesMeta:
      '@types/react':
        optional: true

  '@radix-ui/react-context-menu@2.2.1':
    resolution: {integrity: sha512-wvMKKIeb3eOrkJ96s722vcidZ+2ZNfcYZWBPRHIB1VWrF+fiF851Io6LX0kmK5wTDQFKdulCCKJk2c3SBaQHvA==}
    peerDependencies:
      '@types/react': '*'
      '@types/react-dom': '*'
      react: ^16.8 || ^17.0 || ^18.0 || ^19.0 || ^19.0.0-rc
      react-dom: ^16.8 || ^17.0 || ^18.0 || ^19.0 || ^19.0.0-rc
    peerDependenciesMeta:
      '@types/react':
        optional: true
      '@types/react-dom':
        optional: true

  '@radix-ui/react-context@1.1.0':
    resolution: {integrity: sha512-OKrckBy+sMEgYM/sMmqmErVn0kZqrHPJze+Ql3DzYsDDp0hl0L62nx/2122/Bvps1qz645jlcu2tD9lrRSdf8A==}
    peerDependencies:
      '@types/react': '*'
      react: ^16.8 || ^17.0 || ^18.0 || ^19.0 || ^19.0.0-rc
    peerDependenciesMeta:
      '@types/react':
        optional: true

  '@radix-ui/react-dialog@1.1.1':
    resolution: {integrity: sha512-zysS+iU4YP3STKNS6USvFVqI4qqx8EpiwmT5TuCApVEBca+eRCbONi4EgzfNSuVnOXvC5UPHHMjs8RXO6DH9Bg==}
    peerDependencies:
      '@types/react': '*'
      '@types/react-dom': '*'
      react: ^16.8 || ^17.0 || ^18.0 || ^19.0 || ^19.0.0-rc
      react-dom: ^16.8 || ^17.0 || ^18.0 || ^19.0 || ^19.0.0-rc
    peerDependenciesMeta:
      '@types/react':
        optional: true
      '@types/react-dom':
        optional: true

  '@radix-ui/react-direction@1.1.0':
    resolution: {integrity: sha512-BUuBvgThEiAXh2DWu93XsT+a3aWrGqolGlqqw5VU1kG7p/ZH2cuDlM1sRLNnY3QcBS69UIz2mcKhMxDsdewhjg==}
    peerDependencies:
      '@types/react': '*'
      react: ^16.8 || ^17.0 || ^18.0 || ^19.0 || ^19.0.0-rc
    peerDependenciesMeta:
      '@types/react':
        optional: true

  '@radix-ui/react-dismissable-layer@1.1.0':
    resolution: {integrity: sha512-/UovfmmXGptwGcBQawLzvn2jOfM0t4z3/uKffoBlj724+n3FvBbZ7M0aaBOmkp6pqFYpO4yx8tSVJjx3Fl2jig==}
    peerDependencies:
      '@types/react': '*'
      '@types/react-dom': '*'
      react: ^16.8 || ^17.0 || ^18.0 || ^19.0 || ^19.0.0-rc
      react-dom: ^16.8 || ^17.0 || ^18.0 || ^19.0 || ^19.0.0-rc
    peerDependenciesMeta:
      '@types/react':
        optional: true
      '@types/react-dom':
        optional: true

  '@radix-ui/react-dropdown-menu@2.1.1':
    resolution: {integrity: sha512-y8E+x9fBq9qvteD2Zwa4397pUVhYsh9iq44b5RD5qu1GMJWBCBuVg1hMyItbc6+zH00TxGRqd9Iot4wzf3OoBQ==}
    peerDependencies:
      '@types/react': '*'
      '@types/react-dom': '*'
      react: ^16.8 || ^17.0 || ^18.0 || ^19.0 || ^19.0.0-rc
      react-dom: ^16.8 || ^17.0 || ^18.0 || ^19.0 || ^19.0.0-rc
    peerDependenciesMeta:
      '@types/react':
        optional: true
      '@types/react-dom':
        optional: true

  '@radix-ui/react-focus-guards@1.1.0':
    resolution: {integrity: sha512-w6XZNUPVv6xCpZUqb/yN9DL6auvpGX3C/ee6Hdi16v2UUy25HV2Q5bcflsiDyT/g5RwbPQ/GIT1vLkeRb+ITBw==}
    peerDependencies:
      '@types/react': '*'
      react: ^16.8 || ^17.0 || ^18.0 || ^19.0 || ^19.0.0-rc
    peerDependenciesMeta:
      '@types/react':
        optional: true

  '@radix-ui/react-focus-scope@1.1.0':
    resolution: {integrity: sha512-200UD8zylvEyL8Bx+z76RJnASR2gRMuxlgFCPAe/Q/679a/r0eK3MBVYMb7vZODZcffZBdob1EGnky78xmVvcA==}
    peerDependencies:
      '@types/react': '*'
      '@types/react-dom': '*'
      react: ^16.8 || ^17.0 || ^18.0 || ^19.0 || ^19.0.0-rc
      react-dom: ^16.8 || ^17.0 || ^18.0 || ^19.0 || ^19.0.0-rc
    peerDependenciesMeta:
      '@types/react':
        optional: true
      '@types/react-dom':
        optional: true

  '@radix-ui/react-form@0.1.0':
    resolution: {integrity: sha512-1/oVYPDjbFILOLIarcGcMKo+y6SbTVT/iUKVEw59CF4offwZgBgC3ZOeSBewjqU0vdA6FWTPWTN63obj55S/tQ==}
    peerDependencies:
      '@types/react': '*'
      '@types/react-dom': '*'
      react: ^16.8 || ^17.0 || ^18.0 || ^19.0 || ^19.0.0-rc
      react-dom: ^16.8 || ^17.0 || ^18.0 || ^19.0 || ^19.0.0-rc
    peerDependenciesMeta:
      '@types/react':
        optional: true
      '@types/react-dom':
        optional: true

  '@radix-ui/react-hover-card@1.1.1':
    resolution: {integrity: sha512-IwzAOP97hQpDADYVKrEEHUH/b2LA+9MgB0LgdmnbFO2u/3M5hmEofjjr2M6CyzUblaAqJdFm6B7oFtU72DPXrA==}
    peerDependencies:
      '@types/react': '*'
      '@types/react-dom': '*'
      react: ^16.8 || ^17.0 || ^18.0 || ^19.0 || ^19.0.0-rc
      react-dom: ^16.8 || ^17.0 || ^18.0 || ^19.0 || ^19.0.0-rc
    peerDependenciesMeta:
      '@types/react':
        optional: true
      '@types/react-dom':
        optional: true

  '@radix-ui/react-icons@1.3.0':
    resolution: {integrity: sha512-jQxj/0LKgp+j9BiTXz3O3sgs26RNet2iLWmsPyRz2SIcR4q/4SbazXfnYwbAr+vLYKSfc7qxzyGQA1HLlYiuNw==}
    peerDependencies:
      react: ^16.x || ^17.x || ^18.x

  '@radix-ui/react-id@1.1.0':
    resolution: {integrity: sha512-EJUrI8yYh7WOjNOqpoJaf1jlFIH2LvtgAl+YcFqNCa+4hj64ZXmPkAKOFs/ukjz3byN6bdb/AVUqHkI8/uWWMA==}
    peerDependencies:
      '@types/react': '*'
      react: ^16.8 || ^17.0 || ^18.0 || ^19.0 || ^19.0.0-rc
    peerDependenciesMeta:
      '@types/react':
        optional: true

  '@radix-ui/react-label@2.1.0':
    resolution: {integrity: sha512-peLblDlFw/ngk3UWq0VnYaOLy6agTZZ+MUO/WhVfm14vJGML+xH4FAl2XQGLqdefjNb7ApRg6Yn7U42ZhmYXdw==}
    peerDependencies:
      '@types/react': '*'
      '@types/react-dom': '*'
      react: ^16.8 || ^17.0 || ^18.0 || ^19.0 || ^19.0.0-rc
      react-dom: ^16.8 || ^17.0 || ^18.0 || ^19.0 || ^19.0.0-rc
    peerDependenciesMeta:
      '@types/react':
        optional: true
      '@types/react-dom':
        optional: true

  '@radix-ui/react-menu@2.1.1':
    resolution: {integrity: sha512-oa3mXRRVjHi6DZu/ghuzdylyjaMXLymx83irM7hTxutQbD+7IhPKdMdRHD26Rm+kHRrWcrUkkRPv5pd47a2xFQ==}
    peerDependencies:
      '@types/react': '*'
      '@types/react-dom': '*'
      react: ^16.8 || ^17.0 || ^18.0 || ^19.0 || ^19.0.0-rc
      react-dom: ^16.8 || ^17.0 || ^18.0 || ^19.0 || ^19.0.0-rc
    peerDependenciesMeta:
      '@types/react':
        optional: true
      '@types/react-dom':
        optional: true

  '@radix-ui/react-navigation-menu@1.2.0':
    resolution: {integrity: sha512-OQ8tcwAOR0DhPlSY3e4VMXeHiol7la4PPdJWhhwJiJA+NLX0SaCaonOkRnI3gCDHoZ7Fo7bb/G6q25fRM2Y+3Q==}
    peerDependencies:
      '@types/react': '*'
      '@types/react-dom': '*'
      react: ^16.8 || ^17.0 || ^18.0 || ^19.0 || ^19.0.0-rc
      react-dom: ^16.8 || ^17.0 || ^18.0 || ^19.0 || ^19.0.0-rc
    peerDependenciesMeta:
      '@types/react':
        optional: true
      '@types/react-dom':
        optional: true

  '@radix-ui/react-popover@1.1.1':
    resolution: {integrity: sha512-3y1A3isulwnWhvTTwmIreiB8CF4L+qRjZnK1wYLO7pplddzXKby/GnZ2M7OZY3qgnl6p9AodUIHRYGXNah8Y7g==}
    peerDependencies:
      '@types/react': '*'
      '@types/react-dom': '*'
      react: ^16.8 || ^17.0 || ^18.0 || ^19.0 || ^19.0.0-rc
      react-dom: ^16.8 || ^17.0 || ^18.0 || ^19.0 || ^19.0.0-rc
    peerDependenciesMeta:
      '@types/react':
        optional: true
      '@types/react-dom':
        optional: true

  '@radix-ui/react-popper@1.2.0':
    resolution: {integrity: sha512-ZnRMshKF43aBxVWPWvbj21+7TQCvhuULWJ4gNIKYpRlQt5xGRhLx66tMp8pya2UkGHTSlhpXwmjqltDYHhw7Vg==}
    peerDependencies:
      '@types/react': '*'
      '@types/react-dom': '*'
      react: ^16.8 || ^17.0 || ^18.0 || ^19.0 || ^19.0.0-rc
      react-dom: ^16.8 || ^17.0 || ^18.0 || ^19.0 || ^19.0.0-rc
    peerDependenciesMeta:
      '@types/react':
        optional: true
      '@types/react-dom':
        optional: true

  '@radix-ui/react-portal@1.1.1':
    resolution: {integrity: sha512-A3UtLk85UtqhzFqtoC8Q0KvR2GbXF3mtPgACSazajqq6A41mEQgo53iPzY4i6BwDxlIFqWIhiQ2G729n+2aw/g==}
    peerDependencies:
      '@types/react': '*'
      '@types/react-dom': '*'
      react: ^16.8 || ^17.0 || ^18.0 || ^19.0 || ^19.0.0-rc
      react-dom: ^16.8 || ^17.0 || ^18.0 || ^19.0 || ^19.0.0-rc
    peerDependenciesMeta:
      '@types/react':
        optional: true
      '@types/react-dom':
        optional: true

  '@radix-ui/react-presence@1.1.0':
    resolution: {integrity: sha512-Gq6wuRN/asf9H/E/VzdKoUtT8GC9PQc9z40/vEr0VCJ4u5XvvhWIrSsCB6vD2/cH7ugTdSfYq9fLJCcM00acrQ==}
    peerDependencies:
      '@types/react': '*'
      '@types/react-dom': '*'
      react: ^16.8 || ^17.0 || ^18.0 || ^19.0 || ^19.0.0-rc
      react-dom: ^16.8 || ^17.0 || ^18.0 || ^19.0 || ^19.0.0-rc
    peerDependenciesMeta:
      '@types/react':
        optional: true
      '@types/react-dom':
        optional: true

  '@radix-ui/react-primitive@2.0.0':
    resolution: {integrity: sha512-ZSpFm0/uHa8zTvKBDjLFWLo8dkr4MBsiDLz0g3gMUwqgLHz9rTaRRGYDgvZPtBJgYCBKXkS9fzmoySgr8CO6Cw==}
    peerDependencies:
      '@types/react': '*'
      '@types/react-dom': '*'
      react: ^16.8 || ^17.0 || ^18.0 || ^19.0 || ^19.0.0-rc
      react-dom: ^16.8 || ^17.0 || ^18.0 || ^19.0 || ^19.0.0-rc
    peerDependenciesMeta:
      '@types/react':
        optional: true
      '@types/react-dom':
        optional: true

  '@radix-ui/react-progress@1.1.0':
    resolution: {integrity: sha512-aSzvnYpP725CROcxAOEBVZZSIQVQdHgBr2QQFKySsaD14u8dNT0batuXI+AAGDdAHfXH8rbnHmjYFqVJ21KkRg==}
    peerDependencies:
      '@types/react': '*'
      '@types/react-dom': '*'
      react: ^16.8 || ^17.0 || ^18.0 || ^19.0 || ^19.0.0-rc
      react-dom: ^16.8 || ^17.0 || ^18.0 || ^19.0 || ^19.0.0-rc
    peerDependenciesMeta:
      '@types/react':
        optional: true
      '@types/react-dom':
        optional: true

  '@radix-ui/react-radio-group@1.2.0':
    resolution: {integrity: sha512-yv+oiLaicYMBpqgfpSPw6q+RyXlLdIpQWDHZbUKURxe+nEh53hFXPPlfhfQQtYkS5MMK/5IWIa76SksleQZSzw==}
    peerDependencies:
      '@types/react': '*'
      '@types/react-dom': '*'
      react: ^16.8 || ^17.0 || ^18.0 || ^19.0 || ^19.0.0-rc
      react-dom: ^16.8 || ^17.0 || ^18.0 || ^19.0 || ^19.0.0-rc
    peerDependenciesMeta:
      '@types/react':
        optional: true
      '@types/react-dom':
        optional: true

  '@radix-ui/react-roving-focus@1.1.0':
    resolution: {integrity: sha512-EA6AMGeq9AEeQDeSH0aZgG198qkfHSbvWTf1HvoDmOB5bBG/qTxjYMWUKMnYiV6J/iP/J8MEFSuB2zRU2n7ODA==}
    peerDependencies:
      '@types/react': '*'
      '@types/react-dom': '*'
      react: ^16.8 || ^17.0 || ^18.0 || ^19.0 || ^19.0.0-rc
      react-dom: ^16.8 || ^17.0 || ^18.0 || ^19.0 || ^19.0.0-rc
    peerDependenciesMeta:
      '@types/react':
        optional: true
      '@types/react-dom':
        optional: true

  '@radix-ui/react-scroll-area@1.1.0':
    resolution: {integrity: sha512-9ArIZ9HWhsrfqS765h+GZuLoxaRHD/j0ZWOWilsCvYTpYJp8XwCqNG7Dt9Nu/TItKOdgLGkOPCodQvDc+UMwYg==}
    peerDependencies:
      '@types/react': '*'
      '@types/react-dom': '*'
      react: ^16.8 || ^17.0 || ^18.0 || ^19.0 || ^19.0.0-rc
      react-dom: ^16.8 || ^17.0 || ^18.0 || ^19.0 || ^19.0.0-rc
    peerDependenciesMeta:
      '@types/react':
        optional: true
      '@types/react-dom':
        optional: true

  '@radix-ui/react-select@2.1.1':
    resolution: {integrity: sha512-8iRDfyLtzxlprOo9IicnzvpsO1wNCkuwzzCM+Z5Rb5tNOpCdMvcc2AkzX0Fz+Tz9v6NJ5B/7EEgyZveo4FBRfQ==}
    peerDependencies:
      '@types/react': '*'
      '@types/react-dom': '*'
      react: ^16.8 || ^17.0 || ^18.0 || ^19.0 || ^19.0.0-rc
      react-dom: ^16.8 || ^17.0 || ^18.0 || ^19.0 || ^19.0.0-rc
    peerDependenciesMeta:
      '@types/react':
        optional: true
      '@types/react-dom':
        optional: true

  '@radix-ui/react-slider@1.2.0':
    resolution: {integrity: sha512-dAHCDA4/ySXROEPaRtaMV5WHL8+JB/DbtyTbJjYkY0RXmKMO2Ln8DFZhywG5/mVQ4WqHDBc8smc14yPXPqZHYA==}
    peerDependencies:
      '@types/react': '*'
      '@types/react-dom': '*'
      react: ^16.8 || ^17.0 || ^18.0 || ^19.0 || ^19.0.0-rc
      react-dom: ^16.8 || ^17.0 || ^18.0 || ^19.0 || ^19.0.0-rc
    peerDependenciesMeta:
      '@types/react':
        optional: true
      '@types/react-dom':
        optional: true

  '@radix-ui/react-slot@1.1.0':
    resolution: {integrity: sha512-FUCf5XMfmW4dtYl69pdS4DbxKy8nj4M7SafBgPllysxmdachynNflAdp/gCsnYWNDnge6tI9onzMp5ARYc1KNw==}
    peerDependencies:
      '@types/react': '*'
      react: ^16.8 || ^17.0 || ^18.0 || ^19.0 || ^19.0.0-rc
    peerDependenciesMeta:
      '@types/react':
        optional: true

  '@radix-ui/react-switch@1.1.0':
    resolution: {integrity: sha512-OBzy5WAj641k0AOSpKQtreDMe+isX0MQJ1IVyF03ucdF3DunOnROVrjWs8zsXUxC3zfZ6JL9HFVCUlMghz9dJw==}
    peerDependencies:
      '@types/react': '*'
      '@types/react-dom': '*'
      react: ^16.8 || ^17.0 || ^18.0 || ^19.0 || ^19.0.0-rc
      react-dom: ^16.8 || ^17.0 || ^18.0 || ^19.0 || ^19.0.0-rc
    peerDependenciesMeta:
      '@types/react':
        optional: true
      '@types/react-dom':
        optional: true

  '@radix-ui/react-tabs@1.1.0':
    resolution: {integrity: sha512-bZgOKB/LtZIij75FSuPzyEti/XBhJH52ExgtdVqjCIh+Nx/FW+LhnbXtbCzIi34ccyMsyOja8T0thCzoHFXNKA==}
    peerDependencies:
      '@types/react': '*'
      '@types/react-dom': '*'
      react: ^16.8 || ^17.0 || ^18.0 || ^19.0 || ^19.0.0-rc
      react-dom: ^16.8 || ^17.0 || ^18.0 || ^19.0 || ^19.0.0-rc
    peerDependenciesMeta:
      '@types/react':
        optional: true
      '@types/react-dom':
        optional: true

  '@radix-ui/react-toggle-group@1.1.0':
    resolution: {integrity: sha512-PpTJV68dZU2oqqgq75Uzto5o/XfOVgkrJ9rulVmfTKxWp3HfUjHE6CP/WLRR4AzPX9HWxw7vFow2me85Yu+Naw==}
    peerDependencies:
      '@types/react': '*'
      '@types/react-dom': '*'
      react: ^16.8 || ^17.0 || ^18.0 || ^19.0 || ^19.0.0-rc
      react-dom: ^16.8 || ^17.0 || ^18.0 || ^19.0 || ^19.0.0-rc
    peerDependenciesMeta:
      '@types/react':
        optional: true
      '@types/react-dom':
        optional: true

  '@radix-ui/react-toggle@1.1.0':
    resolution: {integrity: sha512-gwoxaKZ0oJ4vIgzsfESBuSgJNdc0rv12VhHgcqN0TEJmmZixXG/2XpsLK8kzNWYcnaoRIEEQc0bEi3dIvdUpjw==}
    peerDependencies:
      '@types/react': '*'
      '@types/react-dom': '*'
      react: ^16.8 || ^17.0 || ^18.0 || ^19.0 || ^19.0.0-rc
      react-dom: ^16.8 || ^17.0 || ^18.0 || ^19.0 || ^19.0.0-rc
    peerDependenciesMeta:
      '@types/react':
        optional: true
      '@types/react-dom':
        optional: true

  '@radix-ui/react-tooltip@1.1.1':
    resolution: {integrity: sha512-LLE8nzNE4MzPMw3O2zlVlkLFid3y9hMUs7uCbSHyKSo+tCN4yMCf+ZCCcfrYgsOC0TiHBPQ1mtpJ2liY3ZT3SQ==}
    peerDependencies:
      '@types/react': '*'
      '@types/react-dom': '*'
      react: ^16.8 || ^17.0 || ^18.0 || ^19.0 || ^19.0.0-rc
      react-dom: ^16.8 || ^17.0 || ^18.0 || ^19.0 || ^19.0.0-rc
    peerDependenciesMeta:
      '@types/react':
        optional: true
      '@types/react-dom':
        optional: true

  '@radix-ui/react-use-callback-ref@1.1.0':
    resolution: {integrity: sha512-CasTfvsy+frcFkbXtSJ2Zu9JHpN8TYKxkgJGWbjiZhFivxaeW7rMeZt7QELGVLaYVfFMsKHjb7Ak0nMEe+2Vfw==}
    peerDependencies:
      '@types/react': '*'
      react: ^16.8 || ^17.0 || ^18.0 || ^19.0 || ^19.0.0-rc
    peerDependenciesMeta:
      '@types/react':
        optional: true

  '@radix-ui/react-use-controllable-state@1.1.0':
    resolution: {integrity: sha512-MtfMVJiSr2NjzS0Aa90NPTnvTSg6C/JLCV7ma0W6+OMV78vd8OyRpID+Ng9LxzsPbLeuBnWBA1Nq30AtBIDChw==}
    peerDependencies:
      '@types/react': '*'
      react: ^16.8 || ^17.0 || ^18.0 || ^19.0 || ^19.0.0-rc
    peerDependenciesMeta:
      '@types/react':
        optional: true

  '@radix-ui/react-use-escape-keydown@1.1.0':
    resolution: {integrity: sha512-L7vwWlR1kTTQ3oh7g1O0CBF3YCyyTj8NmhLR+phShpyA50HCfBFKVJTpshm9PzLiKmehsrQzTYTpX9HvmC9rhw==}
    peerDependencies:
      '@types/react': '*'
      react: ^16.8 || ^17.0 || ^18.0 || ^19.0 || ^19.0.0-rc
    peerDependenciesMeta:
      '@types/react':
        optional: true

  '@radix-ui/react-use-layout-effect@1.1.0':
    resolution: {integrity: sha512-+FPE0rOdziWSrH9athwI1R0HDVbWlEhd+FR+aSDk4uWGmSJ9Z54sdZVDQPZAinJhJXwfT+qnj969mCsT2gfm5w==}
    peerDependencies:
      '@types/react': '*'
      react: ^16.8 || ^17.0 || ^18.0 || ^19.0 || ^19.0.0-rc
    peerDependenciesMeta:
      '@types/react':
        optional: true

  '@radix-ui/react-use-previous@1.1.0':
    resolution: {integrity: sha512-Z/e78qg2YFnnXcW88A4JmTtm4ADckLno6F7OXotmkQfeuCVaKuYzqAATPhVzl3delXE7CxIV8shofPn3jPc5Og==}
    peerDependencies:
      '@types/react': '*'
      react: ^16.8 || ^17.0 || ^18.0 || ^19.0 || ^19.0.0-rc
    peerDependenciesMeta:
      '@types/react':
        optional: true

  '@radix-ui/react-use-rect@1.1.0':
    resolution: {integrity: sha512-0Fmkebhr6PiseyZlYAOtLS+nb7jLmpqTrJyv61Pe68MKYW6OWdRE2kI70TaYY27u7H0lajqM3hSMMLFq18Z7nQ==}
    peerDependencies:
      '@types/react': '*'
      react: ^16.8 || ^17.0 || ^18.0 || ^19.0 || ^19.0.0-rc
    peerDependenciesMeta:
      '@types/react':
        optional: true

  '@radix-ui/react-use-size@1.1.0':
    resolution: {integrity: sha512-XW3/vWuIXHa+2Uwcc2ABSfcCledmXhhQPlGbfcRXbiUQI5Icjcg19BGCZVKKInYbvUCut/ufbbLLPFC5cbb1hw==}
    peerDependencies:
      '@types/react': '*'
      react: ^16.8 || ^17.0 || ^18.0 || ^19.0 || ^19.0.0-rc
    peerDependenciesMeta:
      '@types/react':
        optional: true

  '@radix-ui/react-visually-hidden@1.1.0':
    resolution: {integrity: sha512-N8MDZqtgCgG5S3aV60INAB475osJousYpZ4cTJ2cFbMpdHS5Y6loLTH8LPtkj2QN0x93J30HT/M3qJXM0+lyeQ==}
    peerDependencies:
      '@types/react': '*'
      '@types/react-dom': '*'
      react: ^16.8 || ^17.0 || ^18.0 || ^19.0 || ^19.0.0-rc
      react-dom: ^16.8 || ^17.0 || ^18.0 || ^19.0 || ^19.0.0-rc
    peerDependenciesMeta:
      '@types/react':
        optional: true
      '@types/react-dom':
        optional: true

  '@radix-ui/rect@1.1.0':
    resolution: {integrity: sha512-A9+lCBZoaMJlVKcRBz2YByCG+Cp2t6nAnMnNba+XiWxnj6r4JUFqfsgwocMBZU9LPtdxC6wB56ySYpc7LQIoJg==}

  '@radix-ui/themes@3.1.3':
    resolution: {integrity: sha512-GJt4r7Vh0w4yiGuqOKLvrZXLEAxUWfEUUtdj17rCfi+P/zpKUc7TsXro8GftA2Y1tm78Cx9x1HKt23dHc/WqIA==}
    peerDependencies:
      '@types/react': '*'
      '@types/react-dom': '*'
      react: 16.8 || ^17.0 || ^18.0 || ^19.0 || ^19.0.0-rc
      react-dom: 16.8 || ^17.0 || ^18.0 || ^19.0 || ^19.0.0-rc
    peerDependenciesMeta:
      '@types/react':
        optional: true
      '@types/react-dom':
        optional: true

  '@react-pdf/fns@2.2.1':
    resolution: {integrity: sha512-s78aDg0vDYaijU5lLOCsUD+qinQbfOvcNeaoX9AiE7+kZzzCo6B/nX+l48cmt9OosJmvZvE9DWR9cLhrhOi2pA==}

  '@react-pdf/font@2.5.1':
    resolution: {integrity: sha512-Hyb2zBb92Glc3lvhmJfy4dO2Mj29KB26Uk12Ua9EhKAdiuCTLBqgP8Oe1cGwrvDI7xA4OOcwvBMdYh0vhOUHzA==}

  '@react-pdf/image@2.3.6':
    resolution: {integrity: sha512-7iZDYZrZlJqNzS6huNl2XdMcLFUo68e6mOdzQeJ63d5eApdthhSHBnkGzHfLhH5t8DCpZNtClmklzuLL63ADfw==}

  '@react-pdf/layout@3.12.1':
    resolution: {integrity: sha512-BxSeykDxvADlpe4OGtQ7NH46QXq3uImAYsTHOPLCwbXMniQ1O3uCBx7H+HthxkCNshgYVPp9qS3KyvQv/oIZwg==}

  '@react-pdf/pdfkit@3.1.10':
    resolution: {integrity: sha512-P/qPBtCFo2HDJD0i6NfbmoBRrsOVO8CIogYsefwG4fklTo50zNgnMM5U1WLckTuX8Qt1ThiQuokmTG5arheblA==}

  '@react-pdf/png-js@2.3.1':
    resolution: {integrity: sha512-pEZ18I4t1vAUS4lmhvXPmXYP4PHeblpWP/pAlMMRkEyP7tdAeHUN7taQl9sf9OPq7YITMY3lWpYpJU6t4CZgZg==}

  '@react-pdf/primitives@3.1.1':
    resolution: {integrity: sha512-miwjxLwTnO3IjoqkTVeTI+9CdyDggwekmSLhVCw+a/7FoQc+gF3J2dSKwsHvAcVFM0gvU8mzCeTofgw0zPDq0w==}

  '@react-pdf/render@3.4.4':
    resolution: {integrity: sha512-CfGxWmVgrY3JgmB1iMnz2W6Ck+8pisZeFt8vGlxP+JfT+0onr208pQvGSV5KwA9LGhAdABxqc/+y17V3vtKdFA==}

  '@react-pdf/renderer@3.4.4':
    resolution: {integrity: sha512-j1TWMHHXDeHdoQE3xjhBh0MZ2rn7wHIlP/uglr/EJZXqnPbfg6bfLzRJCM6bs+XJV3d8+zLQjHf6sF/fWcBDfg==}
    peerDependencies:
      react: ^16.8.0 || ^17.0.0 || ^18.0.0

  '@react-pdf/stylesheet@4.2.5':
    resolution: {integrity: sha512-XnmapeCW+hDuNdVwpuvO04WKv71wAs8aH+saIq29Bo2fp1SxznHTcQArTZtK6Wgr/E9BHXeB2iAPpUZuI6G+xA==}

  '@react-pdf/textkit@4.4.1':
    resolution: {integrity: sha512-Jl9wdTqIvJ5pX+vAGz0EOhP7ut5Two9H6CzTKo/YYPeD79cM2yTXF3JzTERBC28y7LR0Waq9D2LHQjI+b/EYUQ==}

  '@react-pdf/types@2.5.0':
    resolution: {integrity: sha512-XsVRkt0hQ60I4e3leAVt+aZR3KJCaJd179BfJHAv4F4x6Vq3yqkry8lcbUWKGKDw1j3/8sW4FsgGR41SFvsG9A==}

  '@react-spring/animated@9.7.4':
    resolution: {integrity: sha512-7As+8Pty2QlemJ9O5ecsuPKjmO0NKvmVkRR1n6mEotFgWar8FKuQt2xgxz3RTgxcccghpx1YdS1FCdElQNexmQ==}
    peerDependencies:
      react: ^16.8.0 || ^17.0.0 || ^18.0.0

  '@react-spring/core@9.7.4':
    resolution: {integrity: sha512-GzjA44niEJBFUe9jN3zubRDDDP2E4tBlhNlSIkTChiNf9p4ZQlgXBg50qbXfSXHQPHak/ExYxwhipKVsQ/sUTw==}
    peerDependencies:
      react: ^16.8.0 || ^17.0.0 || ^18.0.0

  '@react-spring/rafz@9.7.4':
    resolution: {integrity: sha512-mqDI6rW0Ca8IdryOMiXRhMtVGiEGLIO89vIOyFQXRIwwIMX30HLya24g9z4olDvFyeDW3+kibiKwtZnA4xhldA==}

  '@react-spring/shared@9.7.4':
    resolution: {integrity: sha512-bEPI7cQp94dOtCFSEYpxvLxj0+xQfB5r9Ru1h8OMycsIq7zFZon1G0sHrBLaLQIWeMCllc4tVDYRTLIRv70C8w==}
    peerDependencies:
      react: ^16.8.0 || ^17.0.0 || ^18.0.0

  '@react-spring/types@9.7.4':
    resolution: {integrity: sha512-iQVztO09ZVfsletMiY+DpT/JRiBntdsdJ4uqk3UJFhrhS8mIC9ZOZbmfGSRs/kdbNPQkVyzucceDicQ/3Mlj9g==}

  '@react-spring/web@9.7.4':
    resolution: {integrity: sha512-UMvCZp7I5HCVIleSa4BwbNxynqvj+mJjG2m20VO2yPoi2pnCYANy58flvz9v/YcXTAvsmL655FV3pm5fbr6akA==}
    peerDependencies:
      react: ^16.8.0 || ^17.0.0 || ^18.0.0
      react-dom: ^16.8.0 || ^17.0.0 || ^18.0.0

  '@reduxjs/toolkit@2.2.7':
    resolution: {integrity: sha512-faI3cZbSdFb8yv9dhDTmGwclW0vk0z5o1cia+kf7gCbaCwHI5e+7tP57mJUv22pNcNbeA62GSrPpfrUfdXcQ6g==}
    peerDependencies:
      react: ^16.9.0 || ^17.0.0 || ^18
      react-redux: ^7.2.1 || ^8.1.3 || ^9.0.0
    peerDependenciesMeta:
      react:
        optional: true
      react-redux:
        optional: true

  '@remix-run/router@1.19.1':
    resolution: {integrity: sha512-S45oynt/WH19bHbIXjtli6QmwNYvaz+vtnubvNpNDvUOoA/OWh6j1OikIP3G+v5GHdxyC6EXoChG3HgYGEUfcg==}
    engines: {node: '>=14.0.0'}

  '@rollup/rollup-android-arm-eabi@4.21.0':
    resolution: {integrity: sha512-WTWD8PfoSAJ+qL87lE7votj3syLavxunWhzCnx3XFxFiI/BA/r3X7MUM8dVrH8rb2r4AiO8jJsr3ZjdaftmnfA==}
    cpu: [arm]
    os: [android]

  '@rollup/rollup-android-arm64@4.21.0':
    resolution: {integrity: sha512-a1sR2zSK1B4eYkiZu17ZUZhmUQcKjk2/j9Me2IDjk1GHW7LB5Z35LEzj9iJch6gtUfsnvZs1ZNyDW2oZSThrkA==}
    cpu: [arm64]
    os: [android]

  '@rollup/rollup-darwin-arm64@4.21.0':
    resolution: {integrity: sha512-zOnKWLgDld/svhKO5PD9ozmL6roy5OQ5T4ThvdYZLpiOhEGY+dp2NwUmxK0Ld91LrbjrvtNAE0ERBwjqhZTRAA==}
    cpu: [arm64]
    os: [darwin]

  '@rollup/rollup-darwin-x64@4.21.0':
    resolution: {integrity: sha512-7doS8br0xAkg48SKE2QNtMSFPFUlRdw9+votl27MvT46vo44ATBmdZdGysOevNELmZlfd+NEa0UYOA8f01WSrg==}
    cpu: [x64]
    os: [darwin]

  '@rollup/rollup-linux-arm-gnueabihf@4.21.0':
    resolution: {integrity: sha512-pWJsfQjNWNGsoCq53KjMtwdJDmh/6NubwQcz52aEwLEuvx08bzcy6tOUuawAOncPnxz/3siRtd8hiQ32G1y8VA==}
    cpu: [arm]
    os: [linux]

  '@rollup/rollup-linux-arm-musleabihf@4.21.0':
    resolution: {integrity: sha512-efRIANsz3UHZrnZXuEvxS9LoCOWMGD1rweciD6uJQIx2myN3a8Im1FafZBzh7zk1RJ6oKcR16dU3UPldaKd83w==}
    cpu: [arm]
    os: [linux]

  '@rollup/rollup-linux-arm64-gnu@4.21.0':
    resolution: {integrity: sha512-ZrPhydkTVhyeGTW94WJ8pnl1uroqVHM3j3hjdquwAcWnmivjAwOYjTEAuEDeJvGX7xv3Z9GAvrBkEzCgHq9U1w==}
    cpu: [arm64]
    os: [linux]

  '@rollup/rollup-linux-arm64-musl@4.21.0':
    resolution: {integrity: sha512-cfaupqd+UEFeURmqNP2eEvXqgbSox/LHOyN9/d2pSdV8xTrjdg3NgOFJCtc1vQ/jEke1qD0IejbBfxleBPHnPw==}
    cpu: [arm64]
    os: [linux]

  '@rollup/rollup-linux-powerpc64le-gnu@4.21.0':
    resolution: {integrity: sha512-ZKPan1/RvAhrUylwBXC9t7B2hXdpb/ufeu22pG2psV7RN8roOfGurEghw1ySmX/CmDDHNTDDjY3lo9hRlgtaHg==}
    cpu: [ppc64]
    os: [linux]

  '@rollup/rollup-linux-riscv64-gnu@4.21.0':
    resolution: {integrity: sha512-H1eRaCwd5E8eS8leiS+o/NqMdljkcb1d6r2h4fKSsCXQilLKArq6WS7XBLDu80Yz+nMqHVFDquwcVrQmGr28rg==}
    cpu: [riscv64]
    os: [linux]

  '@rollup/rollup-linux-s390x-gnu@4.21.0':
    resolution: {integrity: sha512-zJ4hA+3b5tu8u7L58CCSI0A9N1vkfwPhWd/puGXwtZlsB5bTkwDNW/+JCU84+3QYmKpLi+XvHdmrlwUwDA6kqw==}
    cpu: [s390x]
    os: [linux]

  '@rollup/rollup-linux-x64-gnu@4.21.0':
    resolution: {integrity: sha512-e2hrvElFIh6kW/UNBQK/kzqMNY5mO+67YtEh9OA65RM5IJXYTWiXjX6fjIiPaqOkBthYF1EqgiZ6OXKcQsM0hg==}
    cpu: [x64]
    os: [linux]

  '@rollup/rollup-linux-x64-musl@4.21.0':
    resolution: {integrity: sha512-1vvmgDdUSebVGXWX2lIcgRebqfQSff0hMEkLJyakQ9JQUbLDkEaMsPTLOmyccyC6IJ/l3FZuJbmrBw/u0A0uCQ==}
    cpu: [x64]
    os: [linux]

  '@rollup/rollup-win32-arm64-msvc@4.21.0':
    resolution: {integrity: sha512-s5oFkZ/hFcrlAyBTONFY1TWndfyre1wOMwU+6KCpm/iatybvrRgmZVM+vCFwxmC5ZhdlgfE0N4XorsDpi7/4XQ==}
    cpu: [arm64]
    os: [win32]

  '@rollup/rollup-win32-ia32-msvc@4.21.0':
    resolution: {integrity: sha512-G9+TEqRnAA6nbpqyUqgTiopmnfgnMkR3kMukFBDsiyy23LZvUCpiUwjTRx6ezYCjJODXrh52rBR9oXvm+Fp5wg==}
    cpu: [ia32]
    os: [win32]

  '@rollup/rollup-win32-x64-msvc@4.21.0':
    resolution: {integrity: sha512-2jsCDZwtQvRhejHLfZ1JY6w6kEuEtfF9nzYsZxzSlNVKDX+DpsDJ+Rbjkm74nvg2rdx0gwBS+IMdvwJuq3S9pQ==}
    cpu: [x64]
    os: [win32]

  '@stripe/react-stripe-js@2.8.0':
    resolution: {integrity: sha512-Vf1gNEuBxA9EtxiLghm2ZWmgbADNMJw4HW6eolUu0DON/6mZvWZgk0KHolN0sozNJwYp0i/8hBsDBcBUWcvnbw==}
    peerDependencies:
      '@stripe/stripe-js': ^1.44.1 || ^2.0.0 || ^3.0.0 || ^4.0.0
      react: ^16.8.0 || ^17.0.0 || ^18.0.0
      react-dom: ^16.8.0 || ^17.0.0 || ^18.0.0

  '@stripe/stripe-js@4.4.0':
    resolution: {integrity: sha512-p1WeTOwnAyXQ9I5/YC3+JXoUB6NKMR4qGjBobie2+rgYa3ftUTRS2L5qRluw/tGACty5SxqnfORCdsaymD1XjQ==}
    engines: {node: '>=12.16'}

  '@swc/helpers@0.5.12':
    resolution: {integrity: sha512-KMZNXiGibsW9kvZAO1Pam2JPTDBm+KSHMMHWdsyI/1DbIZjT2A6Gy3hblVXUMEDvUAKq+e0vL0X0o54owWji7g==}

  '@tanstack/query-core@5.52.2':
    resolution: {integrity: sha512-9vvbFecK4A0nDnrc/ks41e3UHONF1DAnGz8Tgbxkl59QcvKWmc0ewhYuIKRh8NC4ja5LTHT9EH16KHbn2AIYWA==}

  '@tanstack/react-query@5.52.2':
    resolution: {integrity: sha512-d4OwmobpP+6+SvuAxW1RzAY95Pv87Gu+0GjtErzFOUXo+n0FGcwxKvzhswCsXKxsgnAr3bU2eJ2u+GXQAutkCQ==}
    peerDependencies:
      react: ^18 || ^19

  '@types/babel__core@7.20.5':
    resolution: {integrity: sha512-qoQprZvz5wQFJwMDqeseRXWv3rqMvhgpbXFfVyWhbx9X47POIA6i/+dXefEmZKoAgOaTdaIgNSMqMIU61yRyzA==}

  '@types/babel__generator@7.6.8':
    resolution: {integrity: sha512-ASsj+tpEDsEiFr1arWrlN6V3mdfjRMZt6LtK/Vp/kreFLnr5QH5+DhvD5nINYZXzwJvXeGq+05iUXcAzVrqWtw==}

  '@types/babel__template@7.4.4':
    resolution: {integrity: sha512-h/NUaSyG5EyxBIp8YRxo4RMe2/qQgvyowRwVMzhYhBCONbW8PUsg4lkFMrhgZhUe5z3L3MiLDuvyJ/CaPa2A8A==}

  '@types/babel__traverse@7.20.6':
    resolution: {integrity: sha512-r1bzfrm0tomOI8g1SzvCaQHo6Lcv6zu0EA+W2kHrt8dyrHQxGzBBL4kdkzIS+jBMV+EYcMAEAqXqYaLJq5rOZg==}

  '@types/d3-array@3.2.1':
    resolution: {integrity: sha512-Y2Jn2idRrLzUfAKV2LyRImR+y4oa2AntrgID95SHJxuMUrkNXmanDSed71sRNZysveJVt1hLLemQZIady0FpEg==}

  '@types/d3-color@3.1.3':
    resolution: {integrity: sha512-iO90scth9WAbmgv7ogoq57O9YpKmFBbmoEoCHDB2xMBY0+/KVrqAaCDyCE16dUspeOvIxFFRI+0sEtqDqy2b4A==}

  '@types/d3-delaunay@6.0.4':
    resolution: {integrity: sha512-ZMaSKu4THYCU6sV64Lhg6qjf1orxBthaC161plr5KuPHo3CNm8DTHiLw/5Eq2b6TsNP0W0iJrUOFscY6Q450Hw==}

  '@types/d3-ease@3.0.2':
    resolution: {integrity: sha512-NcV1JjO5oDzoK26oMzbILE6HW7uVXOHLQvHshBUW4UMdZGfiY6v5BeQwh9a9tCzv+CeefZQHJt5SRgK154RtiA==}

  '@types/d3-interpolate@3.0.4':
    resolution: {integrity: sha512-mgLPETlrpVV1YRJIglr4Ez47g7Yxjl1lj7YKsiMCb27VJH9W8NVM6Bb9d8kkpG/uAQS5AmbA48q2IAolKKo1MA==}

  '@types/d3-path@3.1.0':
    resolution: {integrity: sha512-P2dlU/q51fkOc/Gfl3Ul9kicV7l+ra934qBFXCFhrZMOL6du1TM0pm1ThYvENukyOn5h9v+yMJ9Fn5JK4QozrQ==}

  '@types/d3-scale@4.0.8':
    resolution: {integrity: sha512-gkK1VVTr5iNiYJ7vWDI+yUFFlszhNMtVeneJ6lUTKPjprsvLLI9/tgEGiXJOnlINJA8FyA88gfnQsHbybVZrYQ==}

  '@types/d3-shape@3.1.6':
    resolution: {integrity: sha512-5KKk5aKGu2I+O6SONMYSNflgiP0WfZIQvVUMan50wHsLG1G94JlxEVnCpQARfTtzytuY0p/9PXXZb3I7giofIA==}

  '@types/d3-time@3.0.3':
    resolution: {integrity: sha512-2p6olUZ4w3s+07q3Tm2dbiMZy5pCDfYwtLXXHUnVzXgQlZ/OyPtUz6OL382BkOuGlLXqfT+wqv8Fw2v8/0geBw==}

  '@types/d3-timer@3.0.2':
    resolution: {integrity: sha512-Ps3T8E8dZDam6fUyNiMkekK3XUsaUEik+idO9/YjPtfj2qruF8tFBXS7XhtE4iIXBLxhmLjP3SXpLhVf21I9Lw==}

  '@types/debug@4.1.12':
    resolution: {integrity: sha512-vIChWdVG3LG1SMxEvI/AK+FWJthlrqlTu7fbrlywTkkaONwk/UAGaULXRlf8vkzFBLVm0zkMdCquhL5aOjhXPQ==}

  '@types/estree-jsx@1.0.5':
    resolution: {integrity: sha512-52CcUVNFyfb1A2ALocQw/Dd1BQFNmSdkuC3BkZ6iqhdMfQz7JWOFRuJFloOzjk+6WijU56m9oKXFAXc7o3Towg==}

  '@types/estree@1.0.5':
    resolution: {integrity: sha512-/kYRxGDLWzHOB7q+wtSUQlFrtcdUccpfy+X+9iMBpHK8QLLhx2wIPYuS5DYtR9Wa/YlZAbIovy7qVdB1Aq6Lyw==}

  '@types/hast@3.0.4':
    resolution: {integrity: sha512-WPs+bbQw5aCj+x6laNGWLH3wviHtoCv/P3+otBhbOhJgG8qtpdAMlTCxLtsTWA7LH1Oh/bFCHsBn0TPS5m30EQ==}

  '@types/katex@0.16.7':
    resolution: {integrity: sha512-HMwFiRujE5PjrgwHQ25+bsLJgowjGjm5Z8FVSf0N6PwgJrwxH0QxzHYDcKsTfV3wva0vzrpqMTJS2jXPr5BMEQ==}

  '@types/mdast@4.0.4':
    resolution: {integrity: sha512-kGaNbPh1k7AFzgpud/gMdvIm5xuECykRR+JnWKQno9TAXVa6WIVCGTPvYGekIDL4uwCZQSYbUxNBSb1aUo79oA==}

  '@types/ms@0.7.34':
    resolution: {integrity: sha512-nG96G3Wp6acyAgJqGasjODb+acrI7KltPiRxzHPXnP3NgI28bpQDRv53olbqGXbfcgF5aiiHmO3xpwEpS5Ld9g==}

  '@types/parse-json@4.0.2':
    resolution: {integrity: sha512-dISoDXWWQwUquiKsyZ4Ng+HX2KsPL7LyHKHQwgGFEA3IaKac4Obd+h2a/a6waisAoepJlBcx9paWqjA8/HVjCw==}

  '@types/pdfjs-dist@2.10.378':
    resolution: {integrity: sha512-TRdIPqdsvKmPla44kVy4jv5Nt5vjMfVjbIEke1CRULIrwKNRC4lIiZvNYDJvbUMNCFPNIUcOKhXTyMJrX18IMA==}
    deprecated: This is a stub types definition. pdfjs-dist provides its own type definitions, so you do not need this installed.

  '@types/prop-types@15.7.12':
    resolution: {integrity: sha512-5zvhXYtRNRluoE/jAp4GVsSduVUzNWKkOZrCDBWYtE7biZywwdC2AcEzg+cSMLFRfVgeAFqpfNabiPjxFddV1Q==}

  '@types/react-dom@18.3.0':
    resolution: {integrity: sha512-EhwApuTmMBmXuFOikhQLIBUn6uFg81SwLMOAUgodJF14SOBOCMdU04gDoYi0WOJJHD144TL32z4yDqCW3dnkQg==}

  '@types/react-transition-group@4.4.11':
    resolution: {integrity: sha512-RM05tAniPZ5DZPzzNFP+DmrcOdD0efDUxMy3145oljWSl3x9ZV5vhme98gTxFrj2lhXvmGNnUiuDyJgY9IKkNA==}

  '@types/react@18.3.4':
    resolution: {integrity: sha512-J7W30FTdfCxDDjmfRM+/JqLHBIyl7xUIp9kwK637FGmY7+mkSFSe6L4jpZzhj5QMfLssSDP4/i75AKkrdC7/Jw==}

  '@types/stylis@4.2.5':
    resolution: {integrity: sha512-1Xve+NMN7FWjY14vLoY5tL3BVEQ/n42YLwaqJIPYhotZ9uBHt87VceMwWQpzmdEt2TNXIorIFG+YeCUUW7RInw==}

  '@types/unist@2.0.11':
    resolution: {integrity: sha512-CmBKiL6NNo/OqgmMn95Fk9Whlp2mtvIv+KNpQKN2F4SjvrEesubTRWGYSg+BnWZOnlCaSTU1sMpsBOzgbYhnsA==}

  '@types/unist@3.0.3':
    resolution: {integrity: sha512-ko/gIFJRv177XgZsZcBwnqJN5x/Gien8qNOn0D5bQU/zAzVf9Zt3BlcUiLqhV9y4ARk0GbT3tnUiPNgnTXzc/Q==}

  '@types/use-sync-external-store@0.0.3':
    resolution: {integrity: sha512-EwmlvuaxPNej9+T4v5AuBPJa2x2UOJVdjCtDHgcDqitUeOtjnJKJ+apYjVcAoBEMjKW1VVFGZLUb5+qqa09XFA==}

  '@typescript-eslint/eslint-plugin@8.2.0':
    resolution: {integrity: sha512-02tJIs655em7fvt9gps/+4k4OsKULYGtLBPJfOsmOq1+3cdClYiF0+d6mHu6qDnTcg88wJBkcPLpQhq7FyDz0A==}
    engines: {node: ^18.18.0 || ^20.9.0 || >=21.1.0}
    peerDependencies:
      '@typescript-eslint/parser': ^8.0.0 || ^8.0.0-alpha.0
      eslint: ^8.57.0 || ^9.0.0
      typescript: '*'
    peerDependenciesMeta:
      typescript:
        optional: true

  '@typescript-eslint/parser@8.2.0':
    resolution: {integrity: sha512-j3Di+o0lHgPrb7FxL3fdEy6LJ/j2NE8u+AP/5cQ9SKb+JLH6V6UHDqJ+e0hXBkHP1wn1YDFjYCS9LBQsZDlDEg==}
    engines: {node: ^18.18.0 || ^20.9.0 || >=21.1.0}
    peerDependencies:
      eslint: ^8.57.0 || ^9.0.0
      typescript: '*'
    peerDependenciesMeta:
      typescript:
        optional: true

  '@typescript-eslint/scope-manager@8.2.0':
    resolution: {integrity: sha512-OFn80B38yD6WwpoHU2Tz/fTz7CgFqInllBoC3WP+/jLbTb4gGPTy9HBSTsbDWkMdN55XlVU0mMDYAtgvlUspGw==}
    engines: {node: ^18.18.0 || ^20.9.0 || >=21.1.0}

  '@typescript-eslint/type-utils@8.2.0':
    resolution: {integrity: sha512-g1CfXGFMQdT5S+0PSO0fvGXUaiSkl73U1n9LTK5aRAFnPlJ8dLKkXr4AaLFvPedW8lVDoMgLLE3JN98ZZfsj0w==}
    engines: {node: ^18.18.0 || ^20.9.0 || >=21.1.0}
    peerDependencies:
      typescript: '*'
    peerDependenciesMeta:
      typescript:
        optional: true

  '@typescript-eslint/types@8.2.0':
    resolution: {integrity: sha512-6a9QSK396YqmiBKPkJtxsgZZZVjYQ6wQ/TlI0C65z7vInaETuC6HAHD98AGLC8DyIPqHytvNuS8bBVvNLKyqvQ==}
    engines: {node: ^18.18.0 || ^20.9.0 || >=21.1.0}

  '@typescript-eslint/typescript-estree@8.2.0':
    resolution: {integrity: sha512-kiG4EDUT4dImplOsbh47B1QnNmXSoUqOjWDvCJw/o8LgfD0yr7k2uy54D5Wm0j4t71Ge1NkynGhpWdS0dEIAUA==}
    engines: {node: ^18.18.0 || ^20.9.0 || >=21.1.0}
    peerDependencies:
      typescript: '*'
    peerDependenciesMeta:
      typescript:
        optional: true

  '@typescript-eslint/utils@8.2.0':
    resolution: {integrity: sha512-O46eaYKDlV3TvAVDNcoDzd5N550ckSe8G4phko++OCSC1dYIb9LTc3HDGYdWqWIAT5qDUKphO6sd9RrpIJJPfg==}
    engines: {node: ^18.18.0 || ^20.9.0 || >=21.1.0}
    peerDependencies:
      eslint: ^8.57.0 || ^9.0.0

  '@typescript-eslint/visitor-keys@8.2.0':
    resolution: {integrity: sha512-sbgsPMW9yLvS7IhCi8IpuK1oBmtbWUNP+hBdwl/I9nzqVsszGnNGti5r9dUtF5RLivHUFFIdRvLiTsPhzSyJ3Q==}
    engines: {node: ^18.18.0 || ^20.9.0 || >=21.1.0}

  '@ungap/structured-clone@1.2.0':
    resolution: {integrity: sha512-zuVdFrMJiuCDQUMCzQaD6KL28MjnqqN8XnAqiEq9PNm/hCPTSGfrXCOfwj1ow4LFb/tNymJPwsNbVePc1xFqrQ==}

  '@vitejs/plugin-react@4.3.1':
    resolution: {integrity: sha512-m/V2syj5CuVnaxcUJOQRel/Wr31FFXRFlnOoq1TVtkCxsY5veGMTEmpWHndrhB2U8ScHtCQB1e+4hWYExQc6Lg==}
    engines: {node: ^14.18.0 || >=16.0.0}
    peerDependencies:
      vite: ^4.2.0 || ^5.0.0

  '@wojtekmaj/react-hooks@1.21.0':
    resolution: {integrity: sha512-lxZgdVbnFROsaNa3y6nqYFwoajnC5kN41+UdbnTyRyc1O7l30/nH4kgslPQjTPBYxBq+PRT4lYg3fFYVdipD2Q==}
    peerDependencies:
      '@types/react': ^16.8.0 || ^17.0.0 || ^18.0.0 || ^19.0.0
      react: ^16.8.0 || ^17.0.0 || ^18.0.0 || ^19.0.0
    peerDependenciesMeta:
      '@types/react':
        optional: true

  abbrev@1.1.1:
    resolution: {integrity: sha512-nne9/IiQ/hzIhY6pdDnbBtz7DjPTKrY00P/zvPSm5pOFkl6xuGrGnXn/VtTNNfNtAfZ9/1RtehkszU9qcTii0Q==}

  abs-svg-path@0.1.1:
    resolution: {integrity: sha512-d8XPSGjfyzlXC3Xx891DJRyZfqk5JU0BJrDQcsWomFIV1/BIzPW5HDH5iDdWpqWaav0YVIEzT1RHTwWr0FFshA==}

  acorn-jsx@5.3.2:
    resolution: {integrity: sha512-rq9s+JNhf0IChjtDXxllJ7g41oZk5SlXtp0LHwyA5cejwn7vKmKp4pPri6YEePv2PU65sAsegbXtIinmDFDXgQ==}
    peerDependencies:
      acorn: ^6.0.0 || ^7.0.0 || ^8.0.0

  acorn@8.12.1:
    resolution: {integrity: sha512-tcpGyI9zbizT9JbV6oYE477V6mTlXvvi0T0G3SNIYE2apm/G5huBa1+K89VGeovbg+jycCrfhl3ADxErOuO6Jg==}
    engines: {node: '>=0.4.0'}
    hasBin: true

  agent-base@6.0.2:
    resolution: {integrity: sha512-RZNwNclF7+MS/8bDg70amg32dyeZGZxiDuQmZxKLAlQjr3jGyLx+4Kkk58UO7D2QdgFIQCovuSuZESne6RG6XQ==}
    engines: {node: '>= 6.0.0'}

  ajv@6.12.6:
    resolution: {integrity: sha512-j3fVLgvTo527anyYyJOGTYJbG+vnnQYvE0m5mmkc1TK+nxAppkCLMIL0aZ4dblVCNoGShhm+kzE4ZUykBoMg4g==}

  ansi-escapes@7.0.0:
    resolution: {integrity: sha512-GdYO7a61mR0fOlAsvC9/rIHf7L96sBc6dEWzeOu+KAea5bZyQRPIpojrVoI4AXGJS/ycu/fBTdLrUkA4ODrvjw==}
    engines: {node: '>=18'}

  ansi-regex@5.0.1:
    resolution: {integrity: sha512-quJQXlTSUGL2LH9SUXo8VwsY4soanhgo6LNSm84E1LBcE8s3O0wpdiRzyR9z/ZZJMlMWv37qOOb9pdJlMUEKFQ==}
    engines: {node: '>=8'}

  ansi-regex@6.0.1:
    resolution: {integrity: sha512-n5M855fKb2SsfMIiFFoVrABHJC8QtHwVx+mHWP3QcEqBHYienj5dHSgjbxtC0WEZXYt4wcD6zrQElDPhFuZgfA==}
    engines: {node: '>=12'}

  ansi-styles@3.2.1:
    resolution: {integrity: sha512-VT0ZI6kZRdTh8YyJw3SMbYm/u+NqfsAxEpWO0Pf9sq8/e94WxxOpPKx9FR1FlyCtOVDNOQ+8ntlqFxiRc+r5qA==}
    engines: {node: '>=4'}

  ansi-styles@4.3.0:
    resolution: {integrity: sha512-zbB9rCJAT1rbjiVDb2hqKFHNYLxgtk8NURxZ3IZwD3F6NtxbXZQCnnSi1Lkx+IDohdPlFp222wVALIheZJQSEg==}
    engines: {node: '>=8'}

  ansi-styles@6.2.1:
    resolution: {integrity: sha512-bN798gFfQX+viw3R7yrGWRqnrN2oRkEkUjjl4JNn4E8GxxbjtG3FbrEIIY3l8/hrwUwIeCZvi4QuOTP4MErVug==}
    engines: {node: '>=12'}

  any-promise@1.3.0:
    resolution: {integrity: sha512-7UvmKalWRt1wgjL1RrGxoSJW/0QZFIegpeGvZG9kjp8vrRu55XTHbwnqq2GpXm9uLbcuhxm3IqX9OB4MZR1b2A==}

  anymatch@3.1.3:
    resolution: {integrity: sha512-KMReFUr0B4t+D+OBkjR3KYqvocp2XaSzO55UcB6mgQMd3KbcE+mWTyvVV7D/zsdEbNnV6acZUutkiHQXvTr1Rw==}
    engines: {node: '>= 8'}

  aproba@2.0.0:
    resolution: {integrity: sha512-lYe4Gx7QT+MKGbDsA+Z+he/Wtef0BiwDOlK/XkBrdfsh9J/jPPXbX0tE9x9cl27Tmu5gg3QUbUrQYa/y+KOHPQ==}

  are-we-there-yet@2.0.0:
    resolution: {integrity: sha512-Ci/qENmwHnsYo9xKIcUJN5LeDKdJ6R1Z1j9V/J5wyq8nh/mYPEpIKJbBZXtZjG04HiK7zV/p6Vs9952MrMeUIw==}
    engines: {node: '>=10'}
    deprecated: This package is no longer supported.

  arg@5.0.2:
    resolution: {integrity: sha512-PYjyFOLKQ9y57JvQ6QLo8dAgNqswh8M1RMJYdQduT6xbWSgK36P/Z/v+p888pM69jMMfS8Xd8F6I1kQ/I9HUGg==}

  argparse@2.0.1:
    resolution: {integrity: sha512-8+9WqebbFzpX9OR+Wa6O29asIogeRMzcGtAINdpMHHyAg10f05aSFVBbcEqGf/PXw1EjAZ+q2/bEBg3DvurK3Q==}

  aria-hidden@1.2.4:
    resolution: {integrity: sha512-y+CcFFwelSXpLZk/7fMB2mUbGtX9lKycf1MWJ7CaTIERyitVlyQx6C+sxcROU2BAJ24OiZyK+8wj2i8AlBoS3A==}
    engines: {node: '>=10'}

  array-union@2.1.0:
    resolution: {integrity: sha512-HGyxoOTYUyCM6stUe6EJgnd4EoewAI7zMdfqO+kGjnlZmBDz/cR5pf8r/cR4Wq60sL/p0IkcjUEEPwS3GFrIyw==}
    engines: {node: '>=8'}

  asap@2.0.6:
    resolution: {integrity: sha512-BSHWgDSAiKs50o2Re8ppvp3seVHXSRM44cdSsT9FfNEUUZLOGWVCsiWaRPWM1Znn+mqZ1OfVZ3z3DWEzSp7hRA==}

  asynckit@0.4.0:
    resolution: {integrity: sha512-Oei9OH4tRh0YqU3GxhX79dM/mwVgvbZJaSNaRk+bshkj0S5cfHcgYakreBjrHwatXKbz+IoIdYLxrKim2MjW0Q==}

  attr-accept@2.2.2:
    resolution: {integrity: sha512-7prDjvt9HmqiZ0cl5CRjtS84sEyhsHP2coDkaZKRKVfCDo9s7iw7ChVmar78Gu9pC4SoR/28wFu/G5JJhTnqEg==}
    engines: {node: '>=4'}

  autoprefixer@10.4.20:
    resolution: {integrity: sha512-XY25y5xSv/wEoqzDyXXME4AFfkZI0P23z6Fs3YgymDnKJkCGOnkL0iTxCa85UTqaSgfcqyf3UA6+c7wUvx/16g==}
    engines: {node: ^10 || ^12 || >=14}
    hasBin: true
    peerDependencies:
      postcss: ^8.1.0

  axios@1.7.5:
    resolution: {integrity: sha512-fZu86yCo+svH3uqJ/yTdQ0QHpQu5oL+/QE+QPSv6BZSkDAoky9vytxp7u5qk83OJFS3kEBcesWni9WTZAv3tSw==}

  babel-plugin-macros@3.1.0:
    resolution: {integrity: sha512-Cg7TFGpIr01vOQNODXOOaGz2NpCU5gl8x1qJFbb6hbZxR7XrcE2vtbAsTAbJ7/xwJtUuJEw8K8Zr/AE0LHlesg==}
    engines: {node: '>=10', npm: '>=6'}

  bail@2.0.2:
    resolution: {integrity: sha512-0xO6mYd7JB2YesxDKplafRpsiOzPt9V02ddPCLbY1xYGPOX24NTyN50qnUxgCPcSoYMhKpAuBTjQoRZCAkUDRw==}

  balanced-match@1.0.2:
    resolution: {integrity: sha512-3oSeUO0TMV67hN1AmbXsK4yaqU7tjiHlbxRDZOpH0KW9+CeX4bRAaX0Anxt0tx2MrpRpWwQaPwIlISEJhYU5Pw==}

  base16@1.0.0:
    resolution: {integrity: sha512-pNdYkNPiJUnEhnfXV56+sQy8+AaPcG3POZAUnwr4EeqCUZFz4u2PePbo3e5Gj4ziYPCWGUZT9RHisvJKnwFuBQ==}

  base64-js@1.5.1:
    resolution: {integrity: sha512-AKpaYlHn8t4SVbOHCy+b5+KKgvR4vrsD8vbvrbiQJps7fKDTkjkDry6ji0rUJjC0kzbNePLwzxq8iypo41qeWA==}

  bidi-js@1.0.3:
    resolution: {integrity: sha512-RKshQI1R3YQ+n9YJz2QQ147P66ELpa1FQEg20Dk8oW9t2KgLbpDLLp9aGZ7y8WHSshDknG0bknqGw5/tyCs5tw==}

  big-integer@1.6.52:
    resolution: {integrity: sha512-QxD8cf2eVqJOOz63z6JIN9BzvVs/dlySa5HGSBH5xtR8dPteIRQnBxxKqkNTiT6jbDTF6jAfrd4oMcND9RGbQg==}
    engines: {node: '>=0.6'}

  binary-extensions@2.3.0:
    resolution: {integrity: sha512-Ceh+7ox5qe7LJuLHoY0feh3pHuUDHAcRUeyL2VYghZwfpkNIy/+8Ocg0a3UuSoYzavmylwuLWQOf3hl0jjMMIw==}
    engines: {node: '>=8'}

  brace-expansion@1.1.11:
    resolution: {integrity: sha512-iCuPHDFgrHX7H2vEI/5xpz07zSHB00TpugqhmYtVmMO6518mCuRMoOYFldEBl0g187ufozdaHgWKcYFb61qGiA==}

  brace-expansion@2.0.1:
    resolution: {integrity: sha512-XnAIvQ8eM+kC6aULx6wuQiwVsnzsi9d3WxzV3FpWTGA19F621kwdbsAcFKXgKUHZWsy+mY6iL1sHTxWEFCytDA==}

  braces@3.0.3:
    resolution: {integrity: sha512-yQbXgO/OSZVD2IsiLlro+7Hf6Q18EJrKSEsdoMzKePKXct3gvD8oLcOQdIzGupr5Fj+EDe8gO/lxc1BzfMpxvA==}
    engines: {node: '>=8'}

  broadcast-channel@3.7.0:
    resolution: {integrity: sha512-cIAKJXAxGJceNZGTZSBzMxzyOn72cVgPnKx4dc6LRjQgbaJUQqhy5rzL3zbMxkMWsGKkv2hSFkPRMEXfoMZ2Mg==}

  brotli@1.3.3:
    resolution: {integrity: sha512-oTKjJdShmDuGW94SyyaoQvAjf30dZaHnjJ8uAF+u2/vGJkJbJPJAT1gDiOJP5v1Zb6f9KEyW/1HpuaWIXtGHPg==}

  browserify-zlib@0.2.0:
    resolution: {integrity: sha512-Z942RysHXmJrhqk88FmKBVq/v5tqmSkDz7p54G/MGyjMnCFFnC79XWNbg+Vta8W6Wb2qtSZTSxIGkJrRpCFEiA==}

  browserslist@4.23.3:
    resolution: {integrity: sha512-btwCFJVjI4YWDNfau8RhZ+B1Q/VLoUITrm3RlP6y1tYGWIOa+InuYiRGXUBXo8nA1qKmHMyLB/iVQg5TT4eFoA==}
    engines: {node: ^6 || ^7 || ^8 || ^9 || ^10 || ^11 || ^12 || >=13.7}
    hasBin: true

  callsites@3.1.0:
    resolution: {integrity: sha512-P8BjAsXvZS+VIDUI11hHCQEv74YT67YUi5JJFNWIqL235sBmjX4+qx9Muvls5ivyNENctx46xQLQ3aTuE7ssaQ==}
    engines: {node: '>=6'}

  camelcase-css@2.0.1:
    resolution: {integrity: sha512-QOSvevhslijgYwRx6Rv7zKdMF8lbRmx+uQGx2+vDc+KI/eBnsy9kit5aj23AgGu3pa4t9AgwbnXWqS+iOY+2aA==}
    engines: {node: '>= 6'}

  camelize@1.0.1:
    resolution: {integrity: sha512-dU+Tx2fsypxTgtLoE36npi3UqcjSSMNYfkqgmoEhtZrraP5VWq0K7FkWVTYa8eMPtnU/G2txVsfdCJTn9uzpuQ==}

  caniuse-lite@1.0.30001653:
    resolution: {integrity: sha512-XGWQVB8wFQ2+9NZwZ10GxTYC5hk0Fa+q8cSkr0tgvMhYhMHP/QC+WTgrePMDBWiWc/pV+1ik82Al20XOK25Gcw==}

  canvas@2.11.2:
    resolution: {integrity: sha512-ItanGBMrmRV7Py2Z+Xhs7cT+FNt5K0vPL4p9EZ/UX/Mu7hFbkxSjKF2KVtPwX7UYWp7dRKnrTvReflgrItJbdw==}
    engines: {node: '>=6'}

  ccount@2.0.1:
    resolution: {integrity: sha512-eyrF0jiFpY+3drT6383f1qhkbGsLSifNAjA61IUjZjmLCWjItY6LB9ft9YhoDgwfmclB2zhu51Lc7+95b8NRAg==}

  chalk@2.4.2:
    resolution: {integrity: sha512-Mti+f9lpJNcwF4tWV8/OrTTtF1gZi+f8FqlyAdouralcFWFQWF2+NgCHShjkCb+IFBLq9buZwE1xckQU4peSuQ==}
    engines: {node: '>=4'}

  chalk@4.1.2:
    resolution: {integrity: sha512-oKnbhFyRIXpUuez8iBMmyEa4nbj4IOQyuhc/wy9kY7/WVPcwIO9VA668Pu8RkO7+0G76SLROeyw9CpQ061i4mA==}
    engines: {node: '>=10'}

  chalk@5.3.0:
    resolution: {integrity: sha512-dLitG79d+GV1Nb/VYcCDFivJeK1hiukt9QjRNVOsUtTy1rR1YJsmpGGTZ3qJos+uw7WmWF4wUwBd9jxjocFC2w==}
    engines: {node: ^12.17.0 || ^14.13 || >=16.0.0}

  character-entities-html4@2.1.0:
    resolution: {integrity: sha512-1v7fgQRj6hnSwFpq1Eu0ynr/CDEw0rXo2B61qXrLNdHZmPKgb7fqS1a2JwF0rISo9q77jDI8VMEHoApn8qDoZA==}

  character-entities-legacy@3.0.0:
    resolution: {integrity: sha512-RpPp0asT/6ufRm//AJVwpViZbGM/MkjQFxJccQRHmISF/22NBtsHqAWmL+/pmkPWoIUJdWyeVleTl1wydHATVQ==}

  character-entities@2.0.2:
    resolution: {integrity: sha512-shx7oQ0Awen/BRIdkjkvz54PnEEI/EjwXDSIZp86/KKdbafHh1Df/RYGBhn4hbe2+uKC9FnT5UCEdyPz3ai9hQ==}

  character-reference-invalid@2.0.1:
    resolution: {integrity: sha512-iBZ4F4wRbyORVsu0jPV7gXkOsGYjGHPmAyv+HiHG8gi5PtC9KI2j1+v8/tlibRvjoWX027ypmG/n0HtO5t7unw==}

  chokidar@3.6.0:
    resolution: {integrity: sha512-7VT13fmjotKpGipCW9JEQAusEPE+Ei8nl6/g4FBAmIm0GOOLMua9NDDo/DWp0ZAxCr3cPq5ZpBqmPAQgDda2Pw==}
    engines: {node: '>= 8.10.0'}

  chownr@2.0.0:
    resolution: {integrity: sha512-bIomtDF5KGpdogkLd9VspvFzk9KfpyyGlS8YFVZl7TGPBHL5snIOnxeshwVgPteQ9b4Eydl+pVbIyE1DcvCWgQ==}
    engines: {node: '>=10'}

  classnames@2.3.2:
    resolution: {integrity: sha512-CSbhY4cFEJRe6/GQzIk5qXZ4Jeg5pcsP7b5peFSDpffpe1cqjASH/n9UTjBwOp6XpMSTwQ8Za2K5V02ueA7Tmw==}

  cli-cursor@5.0.0:
    resolution: {integrity: sha512-aCj4O5wKyszjMmDT4tZj93kxyydN/K5zPWSCe6/0AV/AA1pqe5ZBIw0a2ZfPQV7lL5/yb5HsUreJ6UFAF1tEQw==}
    engines: {node: '>=18'}

  cli-truncate@4.0.0:
    resolution: {integrity: sha512-nPdaFdQ0h/GEigbPClz11D0v/ZJEwxmeVZGeMo3Z5StPtUTkA9o1lD6QwoirYiSDzbcwn2XcjwmCp68W1IS4TA==}
    engines: {node: '>=18'}

  clone@2.1.2:
    resolution: {integrity: sha512-3Pe/CF1Nn94hyhIYpjtiLhdCoEoz0DqQ+988E9gmeEdQZlojxnOb74wctFyuwWQHzqyf9X7C7MG8juUpqBJT8w==}
    engines: {node: '>=0.8'}

  clsx@2.1.1:
    resolution: {integrity: sha512-eYm0QWBtUrBWZWG0d386OGAw16Z995PiOVo2B7bjWSbHedGl5e0ZWaq65kOGgUSNesEIDkB9ISbTg/JK9dhCZA==}
    engines: {node: '>=6'}

  color-convert@1.9.3:
    resolution: {integrity: sha512-QfAUtd+vFdAtFQcC8CCyYt1fYWxSqAiK2cSD6zDB8N3cpsEBAvRxp9zOGg6G/SHHJYAT88/az/IuDGALsNVbGg==}

  color-convert@2.0.1:
    resolution: {integrity: sha512-RRECPsj7iu/xb5oKYcsFHSppFNnsj/52OVTRKb4zP5onXwVF3zVmmToNcOfGC+CRDpfK/U584fMg38ZHCaElKQ==}
    engines: {node: '>=7.0.0'}

  color-name@1.1.3:
    resolution: {integrity: sha512-72fSenhMw2HZMTVHeCA9KCmpEIbzWiQsjN+BHcBbS9vr1mtt+vJjPdksIBNUmKAW8TFUDPJK5SUU3QhE9NEXDw==}

  color-name@1.1.4:
    resolution: {integrity: sha512-dOy+3AuW3a2wNbZHIuMZpTcgjGuLU/uBL/ubcZF9OXbDo8ff4O8yVp5Bf0efS8uEoYo5q4Fx7dY9OgQGXgAsQA==}

  color-string@1.9.1:
    resolution: {integrity: sha512-shrVawQFojnZv6xM40anx4CkoDP+fZsw/ZerEMsW/pyzsRbElpsL/DBVW7q3ExxwusdNXI3lXpuhEZkzs8p5Eg==}

  color-support@1.1.3:
    resolution: {integrity: sha512-qiBjkpbMLO/HL68y+lh4q0/O1MZFj2RX6X/KmMa3+gJD3z+WwI1ZzDHysvqHGS3mP6mznPckpXmw1nI9cJjyRg==}
    hasBin: true

  colorette@2.0.20:
    resolution: {integrity: sha512-IfEDxwoWIjkeXL1eXcDiow4UbKjhLdq6/EuSVR9GMN7KVH3r9gQ83e73hsz1Nd1T3ijd5xv1wcWRYO+D6kCI2w==}

  combined-stream@1.0.8:
    resolution: {integrity: sha512-FQN4MRfuJeHf7cBbBMJFXhKSDq+2kAArBlmRBvcvFE5BB1HZKXtSFASDhdlz9zOYwxh8lDdnvmMOe/+5cdoEdg==}
    engines: {node: '>= 0.8'}

  comma-separated-tokens@2.0.3:
    resolution: {integrity: sha512-Fu4hJdvzeylCfQPp9SGWidpzrMs7tTrlu6Vb8XGaRGck8QSNZJJp538Wrb60Lax4fPwR64ViY468OIUTbRlGZg==}

  commander@12.1.0:
    resolution: {integrity: sha512-Vw8qHK3bZM9y/P10u3Vib8o/DdkvA2OtPtZvD871QKjy74Wj1WSKFILMPRPSdUSx5RFK1arlJzEtA4PkFgnbuA==}
    engines: {node: '>=18'}

  commander@4.1.1:
    resolution: {integrity: sha512-NOKm8xhkzAjzFx8B2v5OAHT+u5pRQc2UCa2Vq9jYL/31o2wi9mxBA7LIFs3sV5VSC49z6pEhfbMULvShKj26WA==}
    engines: {node: '>= 6'}

  commander@8.3.0:
    resolution: {integrity: sha512-OkTL9umf+He2DZkUq8f8J9of7yL6RJKI24dVITBmNfZBmri9zYZQrKkuXiKhyfPSu8tUhnVBB1iKXevvnlR4Ww==}
    engines: {node: '>= 12'}

  concat-map@0.0.1:
    resolution: {integrity: sha512-/Srv4dswyQNBfohGpz9o6Yb3Gz3SrUDqBH5rTuhGR7ahtlbYKnVxw2bCFMRljaA7EXHaXZ8wsHdodFvbkhKmqg==}

  console-control-strings@1.1.0:
    resolution: {integrity: sha512-ty/fTekppD2fIwRvnZAVdeOiGd1c7YXEixbgJTNzqcxJWKQnjJ/V1bNEEE6hygpM3WjwHFUVK6HTjWSzV4a8sQ==}

  convert-source-map@1.9.0:
    resolution: {integrity: sha512-ASFBup0Mz1uyiIjANan1jzLQami9z1PoYSZCiiYW2FczPbenXc45FZdBZLzOT+r6+iciuEModtmCti+hjaAk0A==}

  convert-source-map@2.0.0:
    resolution: {integrity: sha512-Kvp459HrV2FEJ1CAsi1Ku+MY3kasH19TFykTz2xWmMeq6bk2NU3XXvfJ+Q61m0xktWwt+1HSYf3JZsTms3aRJg==}

  cosmiconfig@7.1.0:
    resolution: {integrity: sha512-AdmX6xUzdNASswsFtmwSt7Vj8po9IuqXm0UXz7QKPuEUmPB4XyjGfaAr2PSuELMwkRMVH1EpIkX5bTZGRB3eCA==}
    engines: {node: '>=10'}

  cross-fetch@3.1.8:
    resolution: {integrity: sha512-cvA+JwZoU0Xq+h6WkMvAUqPEYy92Obet6UdKLfW60qn99ftItKjB5T+BkyWOFWe2pUyfQ+IJHmpOTznqk1M6Kg==}

  cross-spawn@7.0.3:
    resolution: {integrity: sha512-iRDPJKUPVEND7dHPO8rkbOnPpyDygcDFtWjpeWNCgy8WP2rXcxXL8TskReQl6OrB2G7+UJrags1q15Fudc7G6w==}
    engines: {node: '>= 8'}

  crypto-js@4.2.0:
    resolution: {integrity: sha512-KALDyEYgpY+Rlob/iriUtjV6d5Eq+Y191A5g4UqLAi8CyGP9N1+FdVbkc1SxKc2r4YAYqG8JzO2KGL+AizD70Q==}

  css-color-keywords@1.0.0:
    resolution: {integrity: sha512-FyyrDHZKEjXDpNJYvVsV960FiqQyXc/LlYmsxl2BcdMb2WPx0OGRVgTg55rPSyLSNMqP52R9r8geSp7apN3Ofg==}
    engines: {node: '>=4'}

  css-to-react-native@3.2.0:
    resolution: {integrity: sha512-e8RKaLXMOFii+02mOlqwjbD00KSEKqblnpO9e++1aXS1fPQOpS1YoqdVHBqPjHNoxeF2mimzVqawm2KCbEdtHQ==}

  cssesc@3.0.0:
    resolution: {integrity: sha512-/Tb/JcjK111nNScGob5MNtsntNM1aCNUDipB/TkwZFhyDrrE47SOx/18wF2bbjgc3ZzCSKW1T5nt5EbFoAz/Vg==}
    engines: {node: '>=4'}
    hasBin: true

  csstype@3.1.3:
    resolution: {integrity: sha512-M1uQkMl8rQK/szD0LNhtqxIPLpimGm8sOBwU7lLnCpSbTyY3yeU1Vc7l4KT5zT4s/yOxHH5O7tIuuLOCnLADRw==}

  d3-array@3.2.4:
    resolution: {integrity: sha512-tdQAmyA18i4J7wprpYq8ClcxZy3SC31QMeByyCFyRt7BVHdREQZ5lpzoe5mFEYZUWe+oq8HBvk9JjpibyEV4Jg==}
    engines: {node: '>=12'}

  d3-color@3.1.0:
    resolution: {integrity: sha512-zg/chbXyeBtMQ1LbD/WSoW2DpC3I0mpmPdW+ynRTj/x2DAWYrIY7qeZIHidozwV24m4iavr15lNwIwLxRmOxhA==}
    engines: {node: '>=12'}

  d3-delaunay@6.0.4:
    resolution: {integrity: sha512-mdjtIZ1XLAM8bm/hx3WwjfHt6Sggek7qH043O8KEjDXN40xi3vx/6pYSVTwLjEgiXQTbvaouWKynLBiUZ6SK6A==}
    engines: {node: '>=12'}

  d3-ease@3.0.1:
    resolution: {integrity: sha512-wR/XK3D3XcLIZwpbvQwQ5fK+8Ykds1ip7A2Txe0yxncXSdq1L9skcG7blcedkOX+ZcgxGAmLX1FrRGbADwzi0w==}
    engines: {node: '>=12'}

  d3-format@3.1.0:
    resolution: {integrity: sha512-YyUI6AEuY/Wpt8KWLgZHsIU86atmikuoOmCfommt0LYHiQSPjvX2AcFc38PX0CBpr2RCyZhjex+NS/LPOv6YqA==}
    engines: {node: '>=12'}

  d3-interpolate@3.0.1:
    resolution: {integrity: sha512-3bYs1rOD33uo8aqJfKP3JWPAibgw8Zm2+L9vBKEHJ2Rg+viTR7o5Mmv5mZcieN+FRYaAOWX5SJATX6k1PWz72g==}
    engines: {node: '>=12'}

  d3-path@3.1.0:
    resolution: {integrity: sha512-p3KP5HCf/bvjBSSKuXid6Zqijx7wIfNW+J/maPs+iwR35at5JCbLUT0LzF1cnjbCHWhqzQTIN2Jpe8pRebIEFQ==}
    engines: {node: '>=12'}

  d3-scale@4.0.2:
    resolution: {integrity: sha512-GZW464g1SH7ag3Y7hXjf8RoUuAFIqklOAq3MRl4OaWabTFJY9PN/E1YklhXLh+OQ3fM9yS2nOkCoS+WLZ6kvxQ==}
    engines: {node: '>=12'}

  d3-shape@3.2.0:
    resolution: {integrity: sha512-SaLBuwGm3MOViRq2ABk3eLoxwZELpH6zhl3FbAoJ7Vm1gofKx6El1Ib5z23NUEhF9AsGl7y+dzLe5Cw2AArGTA==}
    engines: {node: '>=12'}

  d3-time-format@4.1.0:
    resolution: {integrity: sha512-dJxPBlzC7NugB2PDLwo9Q8JiTR3M3e4/XANkreKSUxF8vvXKqm1Yfq4Q5dl8budlunRVlUUaDUgFt7eA8D6NLg==}
    engines: {node: '>=12'}

  d3-time@3.1.0:
    resolution: {integrity: sha512-VqKjzBLejbSMT4IgbmVgDjpkYrNWUYJnbCGo874u7MMKIWsILRX+OpX/gTk8MqjpT1A/c6HY2dCA77ZN0lkQ2Q==}
    engines: {node: '>=12'}

  d3-timer@3.0.1:
    resolution: {integrity: sha512-ndfJ/JxxMd3nw31uyKoY2naivF+r29V+Lc0svZxe1JvvIRmi8hUsrMvdOwgS1o6uBHmiz91geQ0ylPP0aj1VUA==}
    engines: {node: '>=12'}

  debug@4.3.6:
    resolution: {integrity: sha512-O/09Bd4Z1fBrU4VzkhFqVgpPzaGbw6Sm9FEkBT1A/YBXQFGuuSxa1dN2nxgxS34JmKXqYx8CZAwEVoJFImUXIg==}
    engines: {node: '>=6.0'}
    peerDependencies:
      supports-color: '*'
    peerDependenciesMeta:
      supports-color:
        optional: true

  decimal.js-light@2.5.1:
    resolution: {integrity: sha512-qIMFpTMZmny+MMIitAB6D7iVPEorVw6YQRWkvarTkT4tBeSLLiHzcwj6q0MmYSFCiVpiqPJTJEYIrpcPzVEIvg==}

  decode-named-character-reference@1.0.2:
    resolution: {integrity: sha512-O8x12RzrUF8xyVcY0KJowWsmaJxQbmy0/EtnNtHRpsOcT7dFk5W598coHqBVpmWo1oQQfsCqfCmkZN5DJrZVdg==}

  decompress-response@4.2.1:
    resolution: {integrity: sha512-jOSne2qbyE+/r8G1VU+G/82LBs2Fs4LAsTiLSHOCOMZQl2OKZ6i8i4IyHemTe+/yIXOtTcRQMzPcgyhoFlqPkw==}
    engines: {node: '>=8'}

  deep-is@0.1.4:
    resolution: {integrity: sha512-oIPzksmTg4/MriiaYGO+okXDT7ztn/w3Eptv/+gSIdMdKsJo0u4CfYNFJPy+4SKMuCqGw2wxnA+URMg3t8a/bQ==}

  delaunator@5.0.1:
    resolution: {integrity: sha512-8nvh+XBe96aCESrGOqMp/84b13H9cdKbG5P2ejQCh4d4sK9RL4371qou9drQjMhvnPmhWl5hnmqbEE0fXr9Xnw==}

  delayed-stream@1.0.0:
    resolution: {integrity: sha512-ZySD7Nf91aLB0RxL4KGrKHBXl7Eds1DAmEdcoVawXnLD7SDhpNgtuII2aAkg7a7QS41jxPSZ17p4VdGnMHk3MQ==}
    engines: {node: '>=0.4.0'}

  delegates@1.0.0:
    resolution: {integrity: sha512-bd2L678uiWATM6m5Z1VzNCErI3jiGzt6HGY8OVICs40JQq/HALfbyNJmp0UDakEY4pMMaN0Ly5om/B1VI/+xfQ==}

  dequal@2.0.3:
    resolution: {integrity: sha512-0je+qPKHEMohvfRTCEo3CrPG6cAzAYgmzKyxRiYSSDkS6eGJdyVJm7WaYA5ECaAD9wLB2T4EEeymA5aFVcYXCA==}
    engines: {node: '>=6'}

  detect-libc@2.0.3:
    resolution: {integrity: sha512-bwy0MGW55bG41VqxxypOsdSdGqLwXPI/focwgTYCFMbdUiBAxLg9CFzG08sz2aqzknwiX7Hkl0bQENjg8iLByw==}
    engines: {node: '>=8'}

  detect-node-es@1.1.0:
    resolution: {integrity: sha512-ypdmJU/TbBby2Dxibuv7ZLW3Bs1QEmM7nHjEANfohJLvE0XVujisn1qPJcZxg+qDucsr+bP6fLD1rPS3AhJ7EQ==}

  detect-node@2.1.0:
    resolution: {integrity: sha512-T0NIuQpnTvFDATNuHN5roPwSBG83rFsuO+MXXH9/3N1eFbn4wcPjttvjMLEPWJ0RGUYgQE7cGgS3tNxbqCGM7g==}

  devlop@1.1.0:
    resolution: {integrity: sha512-RWmIqhcFf1lRYBvNmr7qTNuyCt/7/ns2jbpp1+PalgE/rDQcBT0fioSMUpJ93irlUhC5hrg4cYqe6U+0ImW0rA==}

  dfa@1.2.0:
    resolution: {integrity: sha512-ED3jP8saaweFTjeGX8HQPjeC1YYyZs98jGNZx6IiBvxW7JG5v492kamAQB3m2wop07CvU/RQmzcKr6bgcC5D/Q==}

  didyoumean@1.2.2:
    resolution: {integrity: sha512-gxtyfqMg7GKyhQmb056K7M3xszy/myH8w+B4RT+QXBQsvAOdc3XymqDDPHx1BgPgsdAA5SIifona89YtRATDzw==}

  dir-glob@3.0.1:
    resolution: {integrity: sha512-WkrWp9GR4KXfKGYzOLmTuGVi1UWFfws377n9cc55/tb6DuqyF6pcQ5AbiHEshaDpY9v6oaSr2XCDidGmMwdzIA==}
    engines: {node: '>=8'}

  dlv@1.1.3:
    resolution: {integrity: sha512-+HlytyjlPKnIG8XuRG8WvmBP8xs8P71y+SKKS6ZXWoEgLuePxtDoUEiH7WkdePWrQ5JBpE6aoVqfZfJUQkjXwA==}

  dom-helpers@5.2.1:
    resolution: {integrity: sha512-nRCa7CK3VTrM2NmGkIy4cbK7IZlgBE/PYMn55rrXefr5xXDP0LdtfPnblFDoVdcAfslJ7or6iqAUnx0CCGIWQA==}

  dommatrix@1.0.3:
    resolution: {integrity: sha512-l32Xp/TLgWb8ReqbVJAFIvXmY7go4nTxxlWiAFyhoQw9RKEOHBZNnyGvJWqDVSPmq3Y9HlM4npqF/T6VMOXhww==}
    deprecated: dommatrix is no longer maintained. Please use @thednp/dommatrix.

  eastasianwidth@0.2.0:
    resolution: {integrity: sha512-I88TYZWc9XiYHRQ4/3c5rjjfgkjhLyW2luGIheGERbNQ6OY7yTybanSpDXZa8y7VUP9YmDcYa+eyq4ca7iLqWA==}

  electron-to-chromium@1.5.13:
    resolution: {integrity: sha512-lbBcvtIJ4J6sS4tb5TLp1b4LyfCdMkwStzXPyAgVgTRAsep4bvrAGaBOP7ZJtQMNJpSQ9SqG4brWOroNaQtm7Q==}

  emoji-regex@10.3.0:
    resolution: {integrity: sha512-QpLs9D9v9kArv4lfDEgg1X/gN5XLnf/A6l9cs8SPZLRZR3ZkY9+kwIQTxm+fsSej5UMYGE8fdoaZVIBlqG0XTw==}

  emoji-regex@8.0.0:
    resolution: {integrity: sha512-MSjYzcWNOA0ewAHpz0MxpYFvwg6yjy1NG3xteoqz644VCo/RPgnr1/GGt+ic3iJTzQ8Eu3TdM14SawnVUmGE6A==}

  emoji-regex@9.2.2:
    resolution: {integrity: sha512-L18DaJsXSUk2+42pv8mLs5jJT2hqFkFE4j21wOmgbUqsZ2hL72NsUU785g9RXgo3s0ZNgVl42TiHp3ZtOv/Vyg==}

  entities@4.5.0:
    resolution: {integrity: sha512-V0hjH4dGPh9Ao5p0MoRY6BVqtwCjhz6vI5LT8AJ55H+4g9/4vbHx1I54fS0XuclLhDHArPQCiMjDxjaL8fPxhw==}
    engines: {node: '>=0.12'}

  environment@1.1.0:
    resolution: {integrity: sha512-xUtoPkMggbz0MPyPiIWr1Kp4aeWJjDZ6SMvURhimjdZgsRuDplF5/s9hcgGhyXMhs+6vpnuoiZ2kFiu3FMnS8Q==}
    engines: {node: '>=18'}

  error-ex@1.3.2:
    resolution: {integrity: sha512-7dFHNmqeFSEt2ZBsCriorKnn3Z2pj+fd9kmI6QoWw4//DL+icEBfc0U7qJCisqrTsKTjw4fNFy2pW9OqStD84g==}

  esbuild@0.21.5:
    resolution: {integrity: sha512-mg3OPMV4hXywwpoDxu3Qda5xCKQi+vCTZq8S9J/EpkhB2HzKXq4SNFZE3+NK93JYxc8VMSep+lOUSC/RVKaBqw==}
    engines: {node: '>=12'}
    hasBin: true

  escalade@3.1.2:
    resolution: {integrity: sha512-ErCHMCae19vR8vQGe50xIsVomy19rg6gFu3+r3jkEO46suLMWBksvVyoGgQV+jOfl84ZSOSlmv6Gxa89PmTGmA==}
    engines: {node: '>=6'}

  escape-string-regexp@1.0.5:
    resolution: {integrity: sha512-vbRorB5FUQWvla16U8R/qgaFIya2qGzwDrNmCZuYKrbdSUMG6I1ZCGQRefkRVhuOkIGVne7BQ35DSfo1qvJqFg==}
    engines: {node: '>=0.8.0'}

  escape-string-regexp@4.0.0:
    resolution: {integrity: sha512-TtpcNJ3XAzx3Gq8sWRzJaVajRs0uVxA2YAkdb1jm2YkPz4G6egUFAyA3n5vtEIZefPk5Wa4UXbKuS5fKkJWdgA==}
    engines: {node: '>=10'}

  eslint-config-prettier@9.1.0:
    resolution: {integrity: sha512-NSWl5BFQWEPi1j4TjVNItzYV7dZXZ+wP6I6ZhrBGpChQhZRUaElihE9uRRkcbRnNb76UMKDF3r+WTmNcGPKsqw==}
    hasBin: true
    peerDependencies:
      eslint: '>=7.0.0'

  eslint-plugin-react-hooks@5.1.0-rc-fb9a90fa48-20240614:
    resolution: {integrity: sha512-xsiRwaDNF5wWNC4ZHLut+x/YcAxksUd9Rizt7LaEn3bV8VyYRpXnRJQlLOfYaVy9esk4DFP4zPPnoNVjq5Gc0w==}
    engines: {node: '>=10'}
    peerDependencies:
      eslint: ^3.0.0 || ^4.0.0 || ^5.0.0 || ^6.0.0 || ^7.0.0 || ^8.0.0-0 || ^9.0.0

  eslint-plugin-react-refresh@0.4.11:
    resolution: {integrity: sha512-wrAKxMbVr8qhXTtIKfXqAn5SAtRZt0aXxe5P23Fh4pUAdC6XEsybGLB8P0PI4j1yYqOgUEUlzKAGDfo7rJOjcw==}
    peerDependencies:
      eslint: '>=7'

  eslint-scope@8.0.2:
    resolution: {integrity: sha512-6E4xmrTw5wtxnLA5wYL3WDfhZ/1bUBGOXV0zQvVRDOtrR8D0p6W7fs3JweNYhwRYeGvd/1CKX2se0/2s7Q/nJA==}
    engines: {node: ^18.18.0 || ^20.9.0 || >=21.1.0}

  eslint-visitor-keys@3.4.3:
    resolution: {integrity: sha512-wpc+LXeiyiisxPlEkUzU6svyS1frIO3Mgxj1fdy7Pm8Ygzguax2N3Fa/D/ag1WqbOprdI+uY6wMUl8/a2G+iag==}
    engines: {node: ^12.22.0 || ^14.17.0 || >=16.0.0}

  eslint-visitor-keys@4.0.0:
    resolution: {integrity: sha512-OtIRv/2GyiF6o/d8K7MYKKbXrOUBIK6SfkIRM4Z0dY3w+LiQ0vy3F57m0Z71bjbyeiWFiHJ8brqnmE6H6/jEuw==}
    engines: {node: ^18.18.0 || ^20.9.0 || >=21.1.0}

  eslint@9.9.1:
    resolution: {integrity: sha512-dHvhrbfr4xFQ9/dq+jcVneZMyRYLjggWjk6RVsIiHsP8Rz6yZ8LvZ//iU4TrZF+SXWG+JkNF2OyiZRvzgRDqMg==}
    engines: {node: ^18.18.0 || ^20.9.0 || >=21.1.0}
    hasBin: true
    peerDependencies:
      jiti: '*'
    peerDependenciesMeta:
      jiti:
        optional: true

  espree@10.1.0:
    resolution: {integrity: sha512-M1M6CpiE6ffoigIOWYO9UDP8TMUw9kqb21tf+08IgDYjCsOvCuDt4jQcZmoYxx+w7zlKw9/N0KXfto+I8/FrXA==}
    engines: {node: ^18.18.0 || ^20.9.0 || >=21.1.0}

  esquery@1.6.0:
    resolution: {integrity: sha512-ca9pw9fomFcKPvFLXhBKUK90ZvGibiGOvRJNbjljY7s7uq/5YO4BOzcYtJqExdx99rF6aAcnRxHmcUHcz6sQsg==}
    engines: {node: '>=0.10'}

  esrecurse@4.3.0:
    resolution: {integrity: sha512-KmfKL3b6G+RXvP8N1vr3Tq1kL/oCFgn2NYXEtqP8/L3pKapUA4G8cFVaoF3SU323CD4XypR/ffioHmkti6/Tag==}
    engines: {node: '>=4.0'}

  estraverse@5.3.0:
    resolution: {integrity: sha512-MMdARuVEQziNTeJD8DgMqmhwR11BRQ/cBP+pLtYdSTnf3MIO8fFeiINEbX36ZdNlfU/7A9f3gUw49B3oQsvwBA==}
    engines: {node: '>=4.0'}

  estree-util-is-identifier-name@3.0.0:
    resolution: {integrity: sha512-hFtqIDZTIUZ9BXLb8y4pYGyk6+wekIivNVTcmvk8NoOh+VeRn5y6cEHzbURrWbfp1fIqdVipilzj+lfaadNZmg==}

  esutils@2.0.3:
    resolution: {integrity: sha512-kVscqXk4OCp68SZ0dkgEKVi6/8ij300KBWTJq32P/dYeWTSwK41WyTxalN1eRmA5Z9UU/LX9D7FWSmV9SAYx6g==}
    engines: {node: '>=0.10.0'}

  eventemitter3@4.0.7:
    resolution: {integrity: sha512-8guHBZCwKnFhYdHr2ysuRWErTwhoN2X8XELRlrRwpmfeY2jjuUN4taQMsULKUVo1K4DvZl+0pgfyoysHxvmvEw==}

  eventemitter3@5.0.1:
    resolution: {integrity: sha512-GWkBvjiSZK87ELrYOSESUYeVIc9mvLLf/nXalMOS5dYrgZq9o5OVkbZAVM06CVxYsCwH9BDZFPlQTlPA1j4ahA==}

  events@3.3.0:
    resolution: {integrity: sha512-mQw+2fkQbALzQ7V0MY0IqdnXNOeTtP4r0lN9z7AAawCXgqea7bDii20AYrIBrFd/Hx0M2Ocz6S111CaFkUcb0Q==}
    engines: {node: '>=0.8.x'}

  execa@8.0.1:
    resolution: {integrity: sha512-VyhnebXciFV2DESc+p6B+y0LjSm0krU4OgJN44qFAhBY0TJ+1V61tYD2+wHusZ6F9n5K+vl8k0sTy7PEfV4qpg==}
    engines: {node: '>=16.17'}

  extend@3.0.2:
    resolution: {integrity: sha512-fjquC59cD7CyW6urNXK0FBufkZcoiGG80wTuPujX590cB5Ttln20E2UB4S/WARVqhXffZl2LNgS+gQdPIIim/g==}

  fast-deep-equal@3.1.3:
    resolution: {integrity: sha512-f3qQ9oQy9j2AhBe/H9VC91wLmKBCCU/gDOnKNAYG5hswO7BLKj09Hc5HYNz9cGI++xlpDCIgDaitVs03ATR84Q==}

  fast-equals@5.0.1:
    resolution: {integrity: sha512-WF1Wi8PwwSY7/6Kx0vKXtw8RwuSGoM1bvDaJbu7MxDlR1vovZjIAKrnzyrThgAjm6JDTu0fVgWXDlMGspodfoQ==}
    engines: {node: '>=6.0.0'}

  fast-glob@3.3.2:
    resolution: {integrity: sha512-oX2ruAFQwf/Orj8m737Y5adxDQO0LAB7/S5MnxCdTNDd4p6BsyIVsv9JQsATbTSq8KHRpLwIHbVlUNatxd+1Ow==}
    engines: {node: '>=8.6.0'}

  fast-json-stable-stringify@2.1.0:
    resolution: {integrity: sha512-lhd/wF+Lk98HZoTCtlVraHtfh5XYijIjalXck7saUtuanSDyLMxnHhSXEDJqHxD7msR8D0uCmqlkwjCV8xvwHw==}

  fast-levenshtein@2.0.6:
    resolution: {integrity: sha512-DCXu6Ifhqcks7TZKY3Hxp3y6qphY5SJZmrWMDrKcERSOXWQdMhU9Ig/PYrzyw/ul9jOIyh0N4M0tbC5hodg8dw==}

  fastq@1.17.1:
    resolution: {integrity: sha512-sRVD3lWVIXWg6By68ZN7vho9a1pQcN/WBFaAAsDDFzlJjvoGx0P8z7V1t72grFJfJhu3YPZBuu25f7Kaw2jN1w==}

  fbemitter@3.0.0:
    resolution: {integrity: sha512-KWKaceCwKQU0+HPoop6gn4eOHk50bBv/VxjJtGMfwmJt3D29JpN4H4eisCtIPA+a8GVBam+ldMMpMjJUvpDyHw==}

  fbjs-css-vars@1.0.2:
    resolution: {integrity: sha512-b2XGFAFdWZWg0phtAWLHCk836A1Xann+I+Dgd3Gk64MHKZO44FfoD1KxyvbSh0qZsIoXQGGlVztIY+oitJPpRQ==}

  fbjs@3.0.5:
    resolution: {integrity: sha512-ztsSx77JBtkuMrEypfhgc3cI0+0h+svqeie7xHbh1k/IKdcydnvadp/mUaGgjAOXQmQSxsqgaRhS3q9fy+1kxg==}

  file-entry-cache@8.0.0:
    resolution: {integrity: sha512-XXTUwCvisa5oacNGRP9SfNtYBNAMi+RPwBFmblZEF7N7swHYQS6/Zfk7SRwx4D5j3CH211YNRco1DEMNVfZCnQ==}
    engines: {node: '>=16.0.0'}

  file-selector@0.6.0:
    resolution: {integrity: sha512-QlZ5yJC0VxHxQQsQhXvBaC7VRJ2uaxTf+Tfpu4Z/OcVQJVpZO+DGU0rkoVW5ce2SccxugvpBJoMvUs59iILYdw==}
    engines: {node: '>= 12'}

  fill-range@7.1.1:
    resolution: {integrity: sha512-YsGpe3WHLK8ZYi4tWDg2Jy3ebRz2rXowDxnld4bkQB00cc/1Zw9AWnC0i9ztDJitivtQvaI9KaLyKrc+hBW0yg==}
    engines: {node: '>=8'}

  find-root@1.1.0:
    resolution: {integrity: sha512-NKfW6bec6GfKc0SGx1e07QZY9PE99u0Bft/0rzSD5k3sO/vwkVUpDUKVm5Gpp5Ue3YfShPFTX2070tDs5kB9Ng==}

  find-up@5.0.0:
    resolution: {integrity: sha512-78/PXT1wlLLDgTzDs7sjq9hzz0vXD+zn+7wypEe4fXQxCmdmqfGsEPQxmiCSQI3ajFV91bVSsvNtrJRiW6nGng==}
    engines: {node: '>=10'}

  flat-cache@4.0.1:
    resolution: {integrity: sha512-f7ccFPK3SXFHpx15UIGyRJ/FJQctuKZ0zVuN3frBo4HnK3cay9VEW0R6yPYFHC0AgqhukPzKjq22t5DmAyqGyw==}
    engines: {node: '>=16'}

  flatted@3.3.1:
    resolution: {integrity: sha512-X8cqMLLie7KsNUDSdzeN8FYK9rEt4Dt67OsG/DNGnYTSDBG4uFAJFBnUeiV+zCVAvwFy56IjM9sH51jVaEhNxw==}

  flux@4.0.4:
    resolution: {integrity: sha512-NCj3XlayA2UsapRpM7va6wU1+9rE5FIL7qoMcmxWHRzbp0yujihMBm9BBHZ1MDIk5h5o2Bl6eGiCe8rYELAmYw==}
    peerDependencies:
      react: ^15.0.2 || ^16.0.0 || ^17.0.0

  follow-redirects@1.15.6:
    resolution: {integrity: sha512-wWN62YITEaOpSK584EZXJafH1AGpO8RVgElfkuXbTOrPX4fIfOyEpW/CsiNd8JdYrAoOvafRTOEnvsO++qCqFA==}
    engines: {node: '>=4.0'}
    peerDependencies:
      debug: '*'
    peerDependenciesMeta:
      debug:
        optional: true

  fontkit@2.0.4:
    resolution: {integrity: sha512-syetQadaUEDNdxdugga9CpEYVaQIxOwk7GlwZWWZ19//qW4zE5bknOKeMBDYAASwnpaSHKJITRLMF9m1fp3s6g==}

  foreground-child@3.3.0:
    resolution: {integrity: sha512-Ld2g8rrAyMYFXBhEqMz8ZAHBi4J4uS1i/CxGMDnjyFWddMXLVcDp051DZfu+t7+ab7Wv6SMqpWmyFIj5UbfFvg==}
    engines: {node: '>=14'}

  form-data@4.0.0:
    resolution: {integrity: sha512-ETEklSGi5t0QMZuiXoA/Q6vcnxcLQP5vdugSpuAyi6SVGi2clPPp+xgEhuMaHC+zGgn31Kd235W35f7Hykkaww==}
    engines: {node: '>= 6'}

  fraction.js@4.3.7:
    resolution: {integrity: sha512-ZsDfxO51wGAXREY55a7la9LScWpwv9RxIrYABrlvOFBlH/ShPnrtsXeuUIfXKKOVicNxQ+o8JTbJvjS4M89yew==}

  fs-minipass@2.1.0:
    resolution: {integrity: sha512-V/JgOLFCS+R6Vcq0slCuaeWEdNC3ouDlJMNIsacH2VtALiu9mV4LPrHc5cDl8k5aw6J8jwgWWpiTo5RYhmIzvg==}
    engines: {node: '>= 8'}

  fs.realpath@1.0.0:
    resolution: {integrity: sha512-OO0pH2lK6a0hZnAdau5ItzHPI6pUlvI7jMVnxUQRtw4owF2wk8lOSabtGDCTP4Ggrg2MbGnWO9X8K1t4+fGMDw==}

  fsevents@2.3.3:
    resolution: {integrity: sha512-5xoDfX+fL7faATnagmWPpbFtwh/R77WmMMqqHGS65C3vvB0YHrgF+B1YmZ3441tMj5n63k0212XNoJwzlhffQw==}
    engines: {node: ^8.16.0 || ^10.6.0 || >=11.0.0}
    os: [darwin]

  function-bind@1.1.2:
    resolution: {integrity: sha512-7XHNxH7qX9xG5mIwxkhumTox/MIRNcOgDrxWsMt2pAr23WHp6MrRlN7FBSFpCpr+oVO0F744iUgR82nJMfG2SA==}

  gauge@3.0.2:
    resolution: {integrity: sha512-+5J6MS/5XksCuXq++uFRsnUd7Ovu1XenbeuIuNRJxYWjgQbPuFhT14lAvsWfqfAmnwluf1OwMjz39HjfLPci0Q==}
    engines: {node: '>=10'}
    deprecated: This package is no longer supported.

  gensync@1.0.0-beta.2:
    resolution: {integrity: sha512-3hN7NaskYvMDLQY55gnW3NQ+mesEAepTqlg+VEbj7zzqEMBVNhzcGYYeqFo/TlYz6eQiFcp1HcsCZO+nGgS8zg==}
    engines: {node: '>=6.9.0'}

  get-east-asian-width@1.2.0:
    resolution: {integrity: sha512-2nk+7SIVb14QrgXFHcm84tD4bKQz0RxPuMT8Ag5KPOq7J5fEmAg0UbXdTOSHqNuHSU28k55qnceesxXRZGzKWA==}
    engines: {node: '>=18'}

  get-nonce@1.0.1:
    resolution: {integrity: sha512-FJhYRoDaiatfEkUK8HKlicmu/3SGFD51q3itKDGoSTysQJBnfOcxU5GxnhE1E6soB76MbT0MBtnKJuXyAx+96Q==}
    engines: {node: '>=6'}

  get-stream@8.0.1:
    resolution: {integrity: sha512-VaUJspBffn/LMCJVoMvSAdmscJyS1auj5Zulnn5UoYcY531UWmdwhRWkcGKnGU93m5HSXP9LP2usOryrBtQowA==}
    engines: {node: '>=16'}

  glob-parent@5.1.2:
    resolution: {integrity: sha512-AOIgSQCepiJYwP3ARnGx+5VnTu2HBYdzbGP45eLw1vr3zB3vZLeyed1sC9hnbcOc9/SrMyM5RPQrkGz4aS9Zow==}
    engines: {node: '>= 6'}

  glob-parent@6.0.2:
    resolution: {integrity: sha512-XxwI8EOhVQgWp6iDL+3b0r86f4d6AX6zSU55HfB4ydCEuXLXc5FcYeOu+nnGftS4TEju/11rt4KJPTMgbfmv4A==}
    engines: {node: '>=10.13.0'}

  glob@10.4.5:
    resolution: {integrity: sha512-7Bv8RF0k6xjo7d4A/PxYLbUCfb6c+Vpd2/mB2yRDlew7Jb5hEXiCD9ibfO7wpk8i4sevK6DFny9h7EYbM3/sHg==}
    hasBin: true

  glob@7.2.3:
    resolution: {integrity: sha512-nFR0zLpU2YCaRxwoCJvL6UvCH2JFyFVIvwTLsIf21AuHlMskA1hhTdk+LlYJtOlYt9v6dvszD2BGRqBL+iQK9Q==}
    deprecated: Glob versions prior to v9 are no longer supported

  globals@11.12.0:
    resolution: {integrity: sha512-WOBp/EEGUiIsJSp7wcv/y6MO+lV9UoncWqxuFfm8eBwzWNgyfBd6Gz+IeKQ9jCmyhoH99g15M3T+QaVHFjizVA==}
    engines: {node: '>=4'}

  globals@14.0.0:
    resolution: {integrity: sha512-oahGvuMGQlPw/ivIYBjVSrWAfWLBeku5tpPE2fOPLi+WHffIWbuh2tCjhyQhTBPMf5E9jDEH4FOmTYgYwbKwtQ==}
    engines: {node: '>=18'}

  globals@15.9.0:
    resolution: {integrity: sha512-SmSKyLLKFbSr6rptvP8izbyxJL4ILwqO9Jg23UA0sDlGlu58V59D1//I3vlc0KJphVdUR7vMjHIplYnzBxorQA==}
    engines: {node: '>=18'}

  globby@11.1.0:
    resolution: {integrity: sha512-jhIXaOzy1sb8IyocaruWSn1TjmnBVs8Ayhcy83rmxNJ8q2uWKCAj3CnJY+KpGSXCueAPc0i05kVvVKtP1t9S3g==}
    engines: {node: '>=10'}

  goober@2.1.14:
    resolution: {integrity: sha512-4UpC0NdGyAFqLNPnhCT2iHpza2q+RAY3GV85a/mRPdzyPQMsj0KmMMuetdIkzWRbJ+Hgau1EZztq8ImmiMGhsg==}
    peerDependencies:
      csstype: ^3.0.10

  graphemer@1.4.0:
    resolution: {integrity: sha512-EtKwoO6kxCL9WO5xipiHTZlSzBm7WLT627TqC/uVRd0HKmq8NXyebnNYxDoBi7wt8eTWrUrKXCOVaFq9x1kgag==}

  has-flag@3.0.0:
    resolution: {integrity: sha512-sKJf1+ceQBr4SMkvQnBDNDtf4TXpVhVGateu0t918bl30FnbE2m4vNLX+VWe/dpjlb+HugGYzW7uQXH98HPEYw==}
    engines: {node: '>=4'}

  has-flag@4.0.0:
    resolution: {integrity: sha512-EykJT/Q1KjTWctppgIAgfSO0tKVuZUjhgMr17kqTumMl6Afv3EISleU7qZUzoXDFTAHTDC4NOoG/ZxU3EvlMPQ==}
    engines: {node: '>=8'}

  has-unicode@2.0.1:
    resolution: {integrity: sha512-8Rf9Y83NBReMnx0gFzA8JImQACstCYWUplepDa9xprwwtmgEZUF0h/i5xSA625zB/I37EtrswSST6OXxwaaIJQ==}

  hasown@2.0.2:
    resolution: {integrity: sha512-0hJU9SCPvmMzIBdZFqNPXWa6dqh7WdH0cII9y+CyS8rG3nL48Bclra9HmKhVVUHyPWNH5Y7xDwAB7bfgSjkUMQ==}
    engines: {node: '>= 0.4'}

  hast-util-from-dom@5.0.0:
    resolution: {integrity: sha512-d6235voAp/XR3Hh5uy7aGLbM3S4KamdW0WEgOaU1YoewnuYw4HXb5eRtv9g65m/RFGEfUY1Mw4UqCc5Y8L4Stg==}

  hast-util-from-html-isomorphic@2.0.0:
    resolution: {integrity: sha512-zJfpXq44yff2hmE0XmwEOzdWin5xwH+QIhMLOScpX91e/NSGPsAzNCvLQDIEPyO2TXi+lBmU6hjLIhV8MwP2kw==}

  hast-util-from-html@2.0.2:
    resolution: {integrity: sha512-HwOHwxdt2zC5KQ/CNoybBntRook2zJvfZE/u5/Ap7aLPe22bDqen7KwGkOqOyzL5zIqKwiYX/OTtE0FWgr6XXA==}

  hast-util-from-parse5@8.0.1:
    resolution: {integrity: sha512-Er/Iixbc7IEa7r/XLtuG52zoqn/b3Xng/w6aZQ0xGVxzhw5xUFxcRqdPzP6yFi/4HBYRaifaI5fQ1RH8n0ZeOQ==}

  hast-util-is-element@3.0.0:
    resolution: {integrity: sha512-Val9mnv2IWpLbNPqc/pUem+a7Ipj2aHacCwgNfTiK0vJKl0LF+4Ba4+v1oPHFpf3bLYmreq0/l3Gud9S5OH42g==}

  hast-util-parse-selector@4.0.0:
    resolution: {integrity: sha512-wkQCkSYoOGCRKERFWcxMVMOcYE2K1AaNLU8DXS9arxnLOUEWbOXKXiJUNzEpqZ3JOKpnha3jkFrumEjVliDe7A==}

  hast-util-to-jsx-runtime@2.3.0:
    resolution: {integrity: sha512-H/y0+IWPdsLLS738P8tDnrQ8Z+dj12zQQ6WC11TIM21C8WFVoIxcqWXf2H3hiTVZjF1AWqoimGwrTWecWrnmRQ==}

  hast-util-to-text@4.0.2:
    resolution: {integrity: sha512-KK6y/BN8lbaq654j7JgBydev7wuNMcID54lkRav1P0CaE1e47P72AWWPiGKXTJU271ooYzcvTAn/Zt0REnvc7A==}

  hast-util-whitespace@3.0.0:
    resolution: {integrity: sha512-88JUN06ipLwsnv+dVn+OIYOvAuvBMy/Qoi6O7mQHxdPXpjy+Cd6xRkWwux7DKO+4sYILtLBRIKgsdpS2gQc7qw==}

  hastscript@8.0.0:
    resolution: {integrity: sha512-dMOtzCEd3ABUeSIISmrETiKuyydk1w0pa+gE/uormcTpSYuaNJPbX1NU3JLyscSLjwAQM8bWMhhIlnCqnRvDTw==}

  hoist-non-react-statics@3.3.2:
    resolution: {integrity: sha512-/gGivxi8JPKWNm/W0jSmzcMPpfpPLc3dY/6GxhX2hQ9iGj3aDfklV4ET7NjKpSinLpJ5vafa9iiGIEZg10SfBw==}

  hsl-to-hex@1.0.0:
    resolution: {integrity: sha512-K6GVpucS5wFf44X0h2bLVRDsycgJmf9FF2elg+CrqD8GcFU8c6vYhgXn8NjUkFCwj+xDFb70qgLbTUm6sxwPmA==}

  hsl-to-rgb-for-reals@1.1.1:
    resolution: {integrity: sha512-LgOWAkrN0rFaQpfdWBQlv/VhkOxb5AsBjk6NQVx4yEzWS923T07X0M1Y0VNko2H52HeSpZrZNNMJ0aFqsdVzQg==}

  html-url-attributes@3.0.0:
    resolution: {integrity: sha512-/sXbVCWayk6GDVg3ctOX6nxaVj7So40FcFAnWlWGNAB1LpYKcV5Cd10APjPjW80O7zYW2MsjBV4zZ7IZO5fVow==}

  https-proxy-agent@5.0.1:
    resolution: {integrity: sha512-dFcAjpTQFgoLMzC2VwU+C/CbS7uRL0lWmxDITmqm7C+7F0Odmj6s9l6alZc6AELXhrnggM2CeWSXHGOdX2YtwA==}
    engines: {node: '>= 6'}

  human-signals@5.0.0:
    resolution: {integrity: sha512-AXcZb6vzzrFAUE61HnN4mpLqd/cSIwNQjtNWR0euPm6y0iqx3G4gOXaIDdtdDwZmhwe82LA6+zinmW4UBWVePQ==}
    engines: {node: '>=16.17.0'}

  husky@9.1.5:
    resolution: {integrity: sha512-rowAVRUBfI0b4+niA4SJMhfQwc107VLkBUgEYYAOQAbqDCnra1nYh83hF/MDmhYs9t9n1E3DuKOrs2LYNC+0Ag==}
    engines: {node: '>=18'}
    hasBin: true

  hyphen@1.10.4:
    resolution: {integrity: sha512-SejXzIpv9gOVdDWXd4suM1fdF1k2dxZGvuTdkOVLoazYfK7O4DykIQbdrvuyG+EaTNlXAGhMndtKrhykgbt0gg==}

  i@0.3.7:
    resolution: {integrity: sha512-FYz4wlXgkQwIPqhzC5TdNMLSE5+GS1IIDJZY/1ZiEPCT2S3COUVZeT5OW4BmW4r5LHLQuOosSwsvnroG9GR59Q==}
    engines: {node: '>=0.4'}

  ignore@5.3.2:
    resolution: {integrity: sha512-hsBTNUqQTDwkWtcdYI2i06Y/nUBEsNEDJKjWdigLvegy8kDuJAS8uRlpkkcQpyEXL0Z/pjDy5HBmMjRCJ2gq+g==}
    engines: {node: '>= 4'}

  immer@10.1.1:
    resolution: {integrity: sha512-s2MPrmjovJcoMaHtx6K11Ra7oD05NT97w1IC5zpMkT6Atjr7H8LjaDd81iIxUYpMKSRRNMJE703M1Fhr/TctHw==}

  import-fresh@3.3.0:
    resolution: {integrity: sha512-veYYhQa+D1QBKznvhUHxb8faxlrwUnxseDAbAp457E0wLNio2bOSKnjYDhMj+YiAq61xrMGhQk9iXVk5FzgQMw==}
    engines: {node: '>=6'}

  imurmurhash@0.1.4:
    resolution: {integrity: sha512-JmXMZ6wuvDmLiHEml9ykzqO6lwFbof0GG4IkcGaENdCRDDmMVnny7s5HsIgHCbaq0w2MyPhDqkhTUgS2LU2PHA==}
    engines: {node: '>=0.8.19'}

  inflight@1.0.6:
    resolution: {integrity: sha512-k92I/b08q4wvFscXCLvqfsHCrjrF7yiXsQuIVvVE7N82W3+aqpzuUdBbfhWcy/FZR3/4IgflMgKLOsvPDrGCJA==}
    deprecated: This module is not supported, and leaks memory. Do not use it. Check out lru-cache if you want a good and tested way to coalesce async requests by a key value, which is much more comprehensive and powerful.

  inherits@2.0.4:
    resolution: {integrity: sha512-k/vGaX4/Yla3WzyMCvTQOXYeIHvqOKtnqBduzTHpzpQZzAskKMhZ2K+EnBiSM9zGSoIFeMpXKxa4dYeZIQqewQ==}

  inline-style-parser@0.2.3:
    resolution: {integrity: sha512-qlD8YNDqyTKTyuITrDOffsl6Tdhv+UC4hcdAVuQsK4IMQ99nSgd1MIA/Q+jQYoh9r3hVUXhYh7urSRmXPkW04g==}

  install@0.13.0:
    resolution: {integrity: sha512-zDml/jzr2PKU9I8J/xyZBQn8rPCAY//UOYNmR01XwNwyfhEWObo2SWfSl1+0tm1u6PhxLwDnfsT/6jB7OUxqFA==}
    engines: {node: '>= 0.10'}

  internmap@2.0.3:
    resolution: {integrity: sha512-5Hh7Y1wQbvY5ooGgPbDaL5iYLAPzMTUrjMulskHLH6wnv/A+1q5rgEaiuqEjB+oxGXIVZs1FF+R/KPN3ZSQYYg==}
    engines: {node: '>=12'}

  invariant@2.2.4:
    resolution: {integrity: sha512-phJfQVBuaJM5raOpJjSfkiD6BpbCE4Ns//LaXl6wGYtUBY83nWS6Rf9tXm2e8VaK60JEjYldbPif/A2B1C2gNA==}

  is-alphabetical@2.0.1:
    resolution: {integrity: sha512-FWyyY60MeTNyeSRpkM2Iry0G9hpr7/9kD40mD/cGQEuilcZYS4okz8SN2Q6rLCJ8gbCt6fN+rC+6tMGS99LaxQ==}

  is-alphanumerical@2.0.1:
    resolution: {integrity: sha512-hmbYhX/9MUMF5uh7tOXyK/n0ZvWpad5caBA17GsC6vyuCqaWliRG5K1qS9inmUhEMaOBIW7/whAnSwveW/LtZw==}

  is-arrayish@0.2.1:
    resolution: {integrity: sha512-zz06S8t0ozoDXMG+ube26zeCTNXcKIPJZJi8hBrF4idCLms4CG9QtK7qBl1boi5ODzFpjswb5JPmHCbMpjaYzg==}

  is-arrayish@0.3.2:
    resolution: {integrity: sha512-eVRqCvVlZbuw3GrM63ovNSNAeA1K16kaR/LRY/92w0zxQ5/1YzwblUX652i4Xs9RwAGjW9d9y6X88t8OaAJfWQ==}

  is-binary-path@2.1.0:
    resolution: {integrity: sha512-ZMERYes6pDydyuGidse7OsHxtbI7WVeUEozgR/g7rd0xUimYNlvZRE/K2MgZTjWy725IfelLeVcEM97mmtRGXw==}
    engines: {node: '>=8'}

  is-core-module@2.15.1:
    resolution: {integrity: sha512-z0vtXSwucUJtANQWldhbtbt7BnL0vxiFjIdDLAatwhDYty2bad6s+rijD6Ri4YuYJubLzIJLUidCh09e1djEVQ==}
    engines: {node: '>= 0.4'}

  is-decimal@2.0.1:
    resolution: {integrity: sha512-AAB9hiomQs5DXWcRB1rqsxGUstbRroFOPPVAomNk/3XHR5JyEZChOyTWe2oayKnsSsr/kcGqF+z6yuH6HHpN0A==}

  is-extglob@2.1.1:
    resolution: {integrity: sha512-SbKbANkN603Vi4jEZv49LeVJMn4yGwsbzZworEoyEiutsN3nJYdbO36zfhGJ6QEDpOZIFkDtnq5JRxmvl3jsoQ==}
    engines: {node: '>=0.10.0'}

  is-fullwidth-code-point@3.0.0:
    resolution: {integrity: sha512-zymm5+u+sCsSWyD9qNaejV3DFvhCKclKdizYaJUuHA83RLjb7nSuGnddCHGv0hk+KY7BMAlsWeK4Ueg6EV6XQg==}
    engines: {node: '>=8'}

  is-fullwidth-code-point@4.0.0:
    resolution: {integrity: sha512-O4L094N2/dZ7xqVdrXhh9r1KODPJpFms8B5sGdJLPy664AgvXsreZUyCQQNItZRDlYug4xStLjNp/sz3HvBowQ==}
    engines: {node: '>=12'}

  is-fullwidth-code-point@5.0.0:
    resolution: {integrity: sha512-OVa3u9kkBbw7b8Xw5F9P+D/T9X+Z4+JruYVNapTjPYZYUznQ5YfWeFkOj606XYYW8yugTfC8Pj0hYqvi4ryAhA==}
    engines: {node: '>=18'}

  is-glob@4.0.3:
    resolution: {integrity: sha512-xelSayHH36ZgE7ZWhli7pW34hNbNl8Ojv5KVmkJD4hBdD3th8Tfk9vYasLM+mXWOZhFkgZfxhLSnrwRr4elSSg==}
    engines: {node: '>=0.10.0'}

  is-hexadecimal@2.0.1:
    resolution: {integrity: sha512-DgZQp241c8oO6cA1SbTEWiXeoxV42vlcJxgH+B3hi1AiqqKruZR3ZGF8In3fj4+/y/7rHvlOZLZtgJ/4ttYGZg==}

  is-number@7.0.0:
    resolution: {integrity: sha512-41Cifkg6e8TylSpdtTpeLVMqvSBEVzTttHvERD741+pnZ8ANv0004MRL43QKPDlK9cGvNp6NZWZUBlbGXYxxng==}
    engines: {node: '>=0.12.0'}

  is-path-inside@3.0.3:
    resolution: {integrity: sha512-Fd4gABb+ycGAmKou8eMftCupSir5lRxqf4aD/vd0cD2qc4HL07OjCeuHMr8Ro4CoMaeCKDB0/ECBOVWjTwUvPQ==}
    engines: {node: '>=8'}

  is-plain-obj@4.1.0:
    resolution: {integrity: sha512-+Pgi+vMuUNkJyExiMBt5IlFoMyKnr5zhJ4Uspz58WOhBF5QoIZkFyNHIbBAtHwzVAgk5RtndVNsDRN61/mmDqg==}
    engines: {node: '>=12'}

  is-stream@3.0.0:
    resolution: {integrity: sha512-LnQR4bZ9IADDRSkvpqMGvt/tEJWclzklNgSw48V5EAaAeDd6qGvN8ei6k5p0tvxSR171VmGyHuTiAOfxAbr8kA==}
    engines: {node: ^12.20.0 || ^14.13.1 || >=16.0.0}

  is-url@1.2.4:
    resolution: {integrity: sha512-ITvGim8FhRiYe4IQ5uHSkj7pVaPDrCTkNd3yq3cV7iZAcJdHTUMPMEHcqSOy9xZ9qFenQCvi+2wjH9a1nXqHww==}

  isexe@2.0.0:
    resolution: {integrity: sha512-RHxMLp9lnKHGHRng9QFhRCMbYAcVpn69smSGcq3f36xjgVVWThj4qqLbTLlq7Ssj8B+fIQ1EuCEGI2lKsyQeIw==}

  jackspeak@3.4.3:
    resolution: {integrity: sha512-OGlZQpz2yfahA/Rd1Y8Cd9SIEsqvXkLVoSw/cgwhnhFMDbsQFeZYoJJ7bIZBS9BcamUW96asq/npPWugM+RQBw==}

  jay-peg@1.0.2:
    resolution: {integrity: sha512-fyV3NVvv6pTys/3BTapBUGAWAuU9rM2gRcgijZHzptd5KKL+s+S7hESFN+wOsbDH1MzFwdlRAXi0aGxS6uiMKg==}

  jiti@1.21.6:
    resolution: {integrity: sha512-2yTgeWTWzMWkHu6Jp9NKgePDaYHbntiwvYuuJLbbN9vl7DC9DvXKOB2BC3ZZ92D3cvV/aflH0osDfwpHepQ53w==}
    hasBin: true

  js-sha256@0.11.0:
    resolution: {integrity: sha512-6xNlKayMZvds9h1Y1VWc0fQHQ82BxTXizWPEtEeGvmOUYpBRy4gbWroHLpzowe6xiQhHpelCQiE7HEdznyBL9Q==}

  js-sha3@0.8.0:
    resolution: {integrity: sha512-gF1cRrHhIzNfToc802P800N8PpXS+evLLXfsVpowqmAFR9uwbi89WvXg2QspOmXL8QL86J4T1EpFu+yUkwJY3Q==}

  js-tokens@4.0.0:
    resolution: {integrity: sha512-RdJUflcE3cUzKiMqQgsCu06FPu9UdIJO0beYbPhHN4k6apgJtifcoCtT9bcxOpYBtpD2kCM6Sbzg4CausW/PKQ==}

  js-yaml@4.1.0:
    resolution: {integrity: sha512-wpxZs9NoxZaJESJGIZTyDEaYpl0FKSA+FB9aJiyemKhMwkxQg63h4T1KJgUGHpTqPDNRcmmYLugrRjJlBtWvRA==}
    hasBin: true

  jsesc@2.5.2:
    resolution: {integrity: sha512-OYu7XEzjkCQ3C5Ps3QIZsQfNpqoJyZZA99wd9aWd05NCtC5pWOkShK2mkL6HXQR6/Cy2lbNdPlZBpuQHXE63gA==}
    engines: {node: '>=4'}
    hasBin: true

  json-buffer@3.0.1:
    resolution: {integrity: sha512-4bV5BfR2mqfQTJm+V5tPPdf+ZpuhiIvTuAB5g8kcrXOZpTT/QwwVRWBywX1ozr6lEuPdbHxwaJlm9G6mI2sfSQ==}

  json-parse-even-better-errors@2.3.1:
    resolution: {integrity: sha512-xyFwyhro/JEof6Ghe2iz2NcXoj2sloNsWr/XsERDK/oiPCfaNhl5ONfp+jQdAZRQQ0IJWNzH9zIZF7li91kh2w==}

  json-schema-traverse@0.4.1:
    resolution: {integrity: sha512-xbbCH5dCYU5T8LcEhhuh7HJ88HXuW3qsI3Y0zOZFKfZEHcpWiHU/Jxzk629Brsab/mMiHQti9wMP+845RPe3Vg==}

  json-stable-stringify-without-jsonify@1.0.1:
    resolution: {integrity: sha512-Bdboy+l7tA3OGW6FjyFHWkP5LuByj1Tk33Ljyq0axyzdk9//JSi2u3fP1QSmd1KNwq6VOKYGlAu87CisVir6Pw==}

  json5@2.2.3:
    resolution: {integrity: sha512-XmOWe7eyHYH14cLdVPoyg+GOH3rYX++KpzrylJwSW98t3Nk+U8XOl8FWKOgwtzdb8lXGf6zYwDUzeHMWfxasyg==}
    engines: {node: '>=6'}
    hasBin: true

  jwt-decode@4.0.0:
    resolution: {integrity: sha512-+KJGIyHgkGuIq3IEBNftfhW/LfWhXUIY6OmyVWjliu5KH1y0fw7VQ8YndE2O4qZdMSd9SqbnC8GOcZEy0Om7sA==}
    engines: {node: '>=18'}

  katex@0.16.11:
    resolution: {integrity: sha512-RQrI8rlHY92OLf3rho/Ts8i/XvjgguEjOkO1BEXcU3N8BqPpSzBNwV/G0Ukr+P/l3ivvJUE/Fa/CwbS6HesGNQ==}
    hasBin: true

  keycloak-js@25.0.4:
    resolution: {integrity: sha512-LW7dVgqcBxMnnJTdmh7Zgd0NpStJnX2sCMrJGqcGtm4zmk4Rwlqk2o2uOvY7PaRHHYePXfbIwrqVhlN3GAnRCg==}

  keyv@4.5.4:
    resolution: {integrity: sha512-oxVHkHR/EJf2CNXnWxRLW6mg7JyCCUcG0DtEGmL2ctUo1PNTin1PUil+r/+4r5MpVgC/fn1kjsx7mjSujKqIpw==}

  levn@0.4.1:
    resolution: {integrity: sha512-+bT2uH4E5LGE7h/n3evcS/sQlJXCpIp6ym8OWJ5eV6+67Dsql/LaaT7qJBAt2rzfoa/5QBGBhxDix1dMt2kQKQ==}
    engines: {node: '>= 0.8.0'}

  lilconfig@2.1.0:
    resolution: {integrity: sha512-utWOt/GHzuUxnLKxB6dk81RoOeoNeHgbrXiuGk4yyF5qlRz+iIVWu56E2fqGHFrXz0QNUhLB/8nKqvRH66JKGQ==}
    engines: {node: '>=10'}

  lilconfig@3.1.2:
    resolution: {integrity: sha512-eop+wDAvpItUys0FWkHIKeC9ybYrTGbU41U5K7+bttZZeohvnY7M9dZ5kB21GNWiFT2q1OoPTvncPCgSOVO5ow==}
    engines: {node: '>=14'}

  lines-and-columns@1.2.4:
    resolution: {integrity: sha512-7ylylesZQ/PV29jhEDl3Ufjo6ZX7gCqJr5F7PKrqc93v7fzSymt1BpwEU8nAUXs8qzzvqhbjhK5QZg6Mt/HkBg==}

  lint-staged@15.2.9:
    resolution: {integrity: sha512-BZAt8Lk3sEnxw7tfxM7jeZlPRuT4M68O0/CwZhhaw6eeWu0Lz5eERE3m386InivXB64fp/mDID452h48tvKlRQ==}
    engines: {node: '>=18.12.0'}
    hasBin: true

  listr2@8.2.4:
    resolution: {integrity: sha512-opevsywziHd3zHCVQGAj8zu+Z3yHNkkoYhWIGnq54RrCVwLz0MozotJEDnKsIBLvkfLGN6BLOyAeRrYI0pKA4g==}
    engines: {node: '>=18.0.0'}

  locate-path@6.0.0:
    resolution: {integrity: sha512-iPZK6eYjbxRu3uB4/WZ3EsEIMJFMqAoopl3R+zuq0UjcAm/MO6KCweDgPfP3elTztoKP3KtnVHxTn2NHBSDVUw==}
    engines: {node: '>=10'}

  lodash.curry@4.1.1:
    resolution: {integrity: sha512-/u14pXGviLaweY5JI0IUzgzF2J6Ne8INyzAZjImcryjgkZ+ebruBxy2/JaOOkTqScddcYtakjhSaeemV8lR0tA==}

  lodash.flow@3.5.0:
    resolution: {integrity: sha512-ff3BX/tSioo+XojX4MOsOMhJw0nZoUEF011LX8g8d3gvjVbxd89cCio4BCXronjxcTUIJUoqKEUA+n4CqvvRPw==}

  lodash.merge@4.6.2:
    resolution: {integrity: sha512-0KpjqXRVvrYyCsX1swR/XTK0va6VQkQM6MNo7PqW77ByjAhoARA8EfrP1N4+KlKj8YS0ZUCtRT/YUuhyYDujIQ==}

  lodash@4.17.21:
    resolution: {integrity: sha512-v2kDEe57lecTulaDIuNTPy3Ry4gLGJ6Z1O3vE1krgXZNrsQ+LFTGHVxVjcXPs17LhbZVGedAJv8XZ1tvj5FvSg==}

  log-update@6.1.0:
    resolution: {integrity: sha512-9ie8ItPR6tjY5uYJh8K/Zrv/RMZ5VOlOWvtZdEHYSTFKZfIBPQa9tOAEeAWhd+AnIneLJ22w5fjOYtoutpWq5w==}
    engines: {node: '>=18'}

  longest-streak@3.1.0:
    resolution: {integrity: sha512-9Ri+o0JYgehTaVBBDoMqIl8GXtbWg711O3srftcHhZ0dqnETqLaoIK0x17fUw9rFSlK/0NlsKe0Ahhyl5pXE2g==}

  loose-envify@1.4.0:
    resolution: {integrity: sha512-lyuxPGr/Wfhrlem2CL/UcnUc1zcqKAImBDzukY7Y5F/yQiNdko6+fRLevlw1HgMySw7f611UIY408EtxRSoK3Q==}
    hasBin: true

  lru-cache@10.4.3:
    resolution: {integrity: sha512-JNAzZcXrCt42VGLuYz0zfAzDfAvJWW6AfYlDBQyDV5DClI2m5sAmK+OIO7s59XfsRsWHp02jAJrRadPRGTt6SQ==}

  lru-cache@5.1.1:
    resolution: {integrity: sha512-KpNARQA3Iwv+jTA0utUVVbrh+Jlrr1Fv0e56GGzAFOXN7dk/FviaDW8LHmK52DlcH4WP2n6gI8vN1aesBFgo9w==}

  magic-string@0.30.11:
    resolution: {integrity: sha512-+Wri9p0QHMy+545hKww7YAu5NyzF8iomPL/RQazugQ9+Ez4Ic3mERMd8ZTX5rfK944j+560ZJi8iAwgak1Ac7A==}

  make-cancellable-promise@1.3.2:
    resolution: {integrity: sha512-GCXh3bq/WuMbS+Ky4JBPW1hYTOU+znU+Q5m9Pu+pI8EoUqIHk9+tviOKC6/qhHh8C4/As3tzJ69IF32kdz85ww==}

  make-dir@3.1.0:
    resolution: {integrity: sha512-g3FeP20LNwhALb/6Cz6Dd4F2ngze0jz7tbzrD2wAV+o9FeNHe4rL+yK2md0J/fiSf1sa1ADhXqi5+oVwOM/eGw==}
    engines: {node: '>=8'}

  make-event-props@1.6.2:
    resolution: {integrity: sha512-iDwf7mA03WPiR8QxvcVHmVWEPfMY1RZXerDVNCRYW7dUr2ppH3J58Rwb39/WG39yTZdRSxr3x+2v22tvI0VEvA==}

  match-sorter@6.3.4:
    resolution: {integrity: sha512-jfZW7cWS5y/1xswZo8VBOdudUiSd9nifYRWphc9M5D/ee4w4AoXLgBEdRbgVaxbMuagBPeUC5y2Hi8DO6o9aDg==}

  mdast-util-from-markdown@2.0.1:
    resolution: {integrity: sha512-aJEUyzZ6TzlsX2s5B4Of7lN7EQtAxvtradMMglCQDyaTFgse6CmtmdJ15ElnVRlCg1vpNyVtbem0PWzlNieZsA==}

  mdast-util-math@3.0.0:
    resolution: {integrity: sha512-Tl9GBNeG/AhJnQM221bJR2HPvLOSnLE/T9cJI9tlc6zwQk2nPk/4f0cHkOdEixQPC/j8UtKDdITswvLAy1OZ1w==}

  mdast-util-mdx-expression@2.0.0:
    resolution: {integrity: sha512-fGCu8eWdKUKNu5mohVGkhBXCXGnOTLuFqOvGMvdikr+J1w7lDJgxThOKpwRWzzbyXAU2hhSwsmssOY4yTokluw==}

  mdast-util-mdx-jsx@3.1.2:
    resolution: {integrity: sha512-eKMQDeywY2wlHc97k5eD8VC+9ASMjN8ItEZQNGwJ6E0XWKiW/Z0V5/H8pvoXUf+y+Mj0VIgeRRbujBmFn4FTyA==}

  mdast-util-mdxjs-esm@2.0.1:
    resolution: {integrity: sha512-EcmOpxsZ96CvlP03NghtH1EsLtr0n9Tm4lPUJUBccV9RwUOneqSycg19n5HGzCf+10LozMRSObtVr3ee1WoHtg==}

  mdast-util-phrasing@4.1.0:
    resolution: {integrity: sha512-TqICwyvJJpBwvGAMZjj4J2n0X8QWp21b9l0o7eXyVJ25YNWYbJDVIyD1bZXE6WtV6RmKJVYmQAKWa0zWOABz2w==}

  mdast-util-to-hast@13.2.0:
    resolution: {integrity: sha512-QGYKEuUsYT9ykKBCMOEDLsU5JRObWQusAolFMeko/tYPufNkRffBAQjIE+99jbA87xv6FgmjLtwjh9wBWajwAA==}

  mdast-util-to-markdown@2.1.0:
    resolution: {integrity: sha512-SR2VnIEdVNCJbP6y7kVTJgPLifdr8WEU440fQec7qHoHOUz/oJ2jmNRqdDQ3rbiStOXb2mCDGTuwsK5OPUgYlQ==}

  mdast-util-to-string@4.0.0:
    resolution: {integrity: sha512-0H44vDimn51F0YwvxSJSm0eCDOJTRlmN0R1yBh4HLj9wiV1Dn0QoXGbvFAWj2hSItVTlCmBF1hqKlIyUBVFLPg==}

  media-engine@1.0.3:
    resolution: {integrity: sha512-aa5tG6sDoK+k70B9iEX1NeyfT8ObCKhNDs6lJVpwF6r8vhUfuKMslIcirq6HIUYuuUYLefcEQOn9bSBOvawtwg==}

  merge-refs@1.3.0:
    resolution: {integrity: sha512-nqXPXbso+1dcKDpPCXvwZyJILz+vSLqGGOnDrYHQYE+B8n9JTCekVLC65AfCpR4ggVyA/45Y0iR9LDyS2iI+zA==}
    peerDependencies:
      '@types/react': ^16.8.0 || ^17.0.0 || ^18.0.0 || ^19.0.0
    peerDependenciesMeta:
      '@types/react':
        optional: true

  merge-stream@2.0.0:
    resolution: {integrity: sha512-abv/qOcuPfk3URPfDzmZU1LKmuw8kT+0nIHvKrKgFrwifol/doWcdA4ZqsWQ8ENrFKkd67Mfpo/LovbIUsbt3w==}

  merge2@1.4.1:
    resolution: {integrity: sha512-8q7VEgMJW4J8tcfVPy8g09NcQwZdbwFEqhe/WZkoIzjn/3TGDwtOCYtXGxA3O8tPzpczCCDgv+P2P5y00ZJOOg==}
    engines: {node: '>= 8'}

  micromark-core-commonmark@2.0.1:
    resolution: {integrity: sha512-CUQyKr1e///ZODyD1U3xit6zXwy1a8q2a1S1HKtIlmgvurrEpaw/Y9y6KSIbF8P59cn/NjzHyO+Q2fAyYLQrAA==}

  micromark-extension-math@3.1.0:
    resolution: {integrity: sha512-lvEqd+fHjATVs+2v/8kg9i5Q0AP2k85H0WUOwpIVvUML8BapsMvh1XAogmQjOCsLpoKRCVQqEkQBB3NhVBcsOg==}

  micromark-factory-destination@2.0.0:
    resolution: {integrity: sha512-j9DGrQLm/Uhl2tCzcbLhy5kXsgkHUrjJHg4fFAeoMRwJmJerT9aw4FEhIbZStWN8A3qMwOp1uzHr4UL8AInxtA==}

  micromark-factory-label@2.0.0:
    resolution: {integrity: sha512-RR3i96ohZGde//4WSe/dJsxOX6vxIg9TimLAS3i4EhBAFx8Sm5SmqVfR8E87DPSR31nEAjZfbt91OMZWcNgdZw==}

  micromark-factory-space@2.0.0:
    resolution: {integrity: sha512-TKr+LIDX2pkBJXFLzpyPyljzYK3MtmllMUMODTQJIUfDGncESaqB90db9IAUcz4AZAJFdd8U9zOp9ty1458rxg==}

  micromark-factory-title@2.0.0:
    resolution: {integrity: sha512-jY8CSxmpWLOxS+t8W+FG3Xigc0RDQA9bKMY/EwILvsesiRniiVMejYTE4wumNc2f4UbAa4WsHqe3J1QS1sli+A==}

  micromark-factory-whitespace@2.0.0:
    resolution: {integrity: sha512-28kbwaBjc5yAI1XadbdPYHX/eDnqaUFVikLwrO7FDnKG7lpgxnvk/XGRhX/PN0mOZ+dBSZ+LgunHS+6tYQAzhA==}

  micromark-util-character@2.1.0:
    resolution: {integrity: sha512-KvOVV+X1yLBfs9dCBSopq/+G1PcgT3lAK07mC4BzXi5E7ahzMAF8oIupDDJ6mievI6F+lAATkbQQlQixJfT3aQ==}

  micromark-util-chunked@2.0.0:
    resolution: {integrity: sha512-anK8SWmNphkXdaKgz5hJvGa7l00qmcaUQoMYsBwDlSKFKjc6gjGXPDw3FNL3Nbwq5L8gE+RCbGqTw49FK5Qyvg==}

  micromark-util-classify-character@2.0.0:
    resolution: {integrity: sha512-S0ze2R9GH+fu41FA7pbSqNWObo/kzwf8rN/+IGlW/4tC6oACOs8B++bh+i9bVyNnwCcuksbFwsBme5OCKXCwIw==}

  micromark-util-combine-extensions@2.0.0:
    resolution: {integrity: sha512-vZZio48k7ON0fVS3CUgFatWHoKbbLTK/rT7pzpJ4Bjp5JjkZeasRfrS9wsBdDJK2cJLHMckXZdzPSSr1B8a4oQ==}

  micromark-util-decode-numeric-character-reference@2.0.1:
    resolution: {integrity: sha512-bmkNc7z8Wn6kgjZmVHOX3SowGmVdhYS7yBpMnuMnPzDq/6xwVA604DuOXMZTO1lvq01g+Adfa0pE2UKGlxL1XQ==}

  micromark-util-decode-string@2.0.0:
    resolution: {integrity: sha512-r4Sc6leeUTn3P6gk20aFMj2ntPwn6qpDZqWvYmAG6NgvFTIlj4WtrAudLi65qYoaGdXYViXYw2pkmn7QnIFasA==}

  micromark-util-encode@2.0.0:
    resolution: {integrity: sha512-pS+ROfCXAGLWCOc8egcBvT0kf27GoWMqtdarNfDcjb6YLuV5cM3ioG45Ys2qOVqeqSbjaKg72vU+Wby3eddPsA==}

  micromark-util-html-tag-name@2.0.0:
    resolution: {integrity: sha512-xNn4Pqkj2puRhKdKTm8t1YHC/BAjx6CEwRFXntTaRf/x16aqka6ouVoutm+QdkISTlT7e2zU7U4ZdlDLJd2Mcw==}

  micromark-util-normalize-identifier@2.0.0:
    resolution: {integrity: sha512-2xhYT0sfo85FMrUPtHcPo2rrp1lwbDEEzpx7jiH2xXJLqBuy4H0GgXk5ToU8IEwoROtXuL8ND0ttVa4rNqYK3w==}

  micromark-util-resolve-all@2.0.0:
    resolution: {integrity: sha512-6KU6qO7DZ7GJkaCgwBNtplXCvGkJToU86ybBAUdavvgsCiG8lSSvYxr9MhwmQ+udpzywHsl4RpGJsYWG1pDOcA==}

  micromark-util-sanitize-uri@2.0.0:
    resolution: {integrity: sha512-WhYv5UEcZrbAtlsnPuChHUAsu/iBPOVaEVsntLBIdpibO0ddy8OzavZz3iL2xVvBZOpolujSliP65Kq0/7KIYw==}

  micromark-util-subtokenize@2.0.1:
    resolution: {integrity: sha512-jZNtiFl/1aY73yS3UGQkutD0UbhTt68qnRpw2Pifmz5wV9h8gOVsN70v+Lq/f1rKaU/W8pxRe8y8Q9FX1AOe1Q==}

  micromark-util-symbol@2.0.0:
    resolution: {integrity: sha512-8JZt9ElZ5kyTnO94muPxIGS8oyElRJaiJO8EzV6ZSyGQ1Is8xwl4Q45qU5UOg+bGH4AikWziz0iN4sFLWs8PGw==}

  micromark-util-types@2.0.0:
    resolution: {integrity: sha512-oNh6S2WMHWRZrmutsRmDDfkzKtxF+bc2VxLC9dvtrDIRFln627VsFP6fLMgTryGDljgLPjkrzQSDcPrjPyDJ5w==}

  micromark@4.0.0:
    resolution: {integrity: sha512-o/sd0nMof8kYff+TqcDx3VSrgBTcZpSvYcAHIfHhv5VAuNmisCxjhx6YmxS8PFEpb9z5WKWKPdzf0jM23ro3RQ==}

  micromatch@4.0.8:
    resolution: {integrity: sha512-PXwfBhYu0hBCPw8Dn0E+WDYb7af3dSLVWKi3HGv84IdF4TyFoC0ysxFd0Goxw7nSv4T/PzEJQxsYsEiFCKo2BA==}
    engines: {node: '>=8.6'}

  microseconds@0.2.0:
    resolution: {integrity: sha512-n7DHHMjR1avBbSpsTBj6fmMGh2AGrifVV4e+WYc3Q9lO+xnSZ3NyhcBND3vzzatt05LFhoKFRxrIyklmLlUtyA==}

  mime-db@1.52.0:
    resolution: {integrity: sha512-sPU4uV7dYlvtWJxwwxHD0PuihVNiE7TyAbQ5SWxDCB9mUYvOgroQOwYQQOKPJ8CIbE+1ETVlOoK1UC2nU3gYvg==}
    engines: {node: '>= 0.6'}

  mime-types@2.1.35:
    resolution: {integrity: sha512-ZDY+bPm5zTTF+YpCrAU9nK0UgICYPT0QtT1NZWFv4s++TNkcgVaT0g6+4R2uI4MjQjzysHB1zxuWL50hzaeXiw==}
    engines: {node: '>= 0.6'}

  mimic-fn@4.0.0:
    resolution: {integrity: sha512-vqiC06CuhBTUdZH+RYl8sFrL096vA45Ok5ISO6sE/Mr1jRbGH4Csnhi8f3wKVl7x8mO4Au7Ir9D3Oyv1VYMFJw==}
    engines: {node: '>=12'}

  mimic-function@5.0.1:
    resolution: {integrity: sha512-VP79XUPxV2CigYP3jWwAUFSku2aKqBH7uTAapFWCBqutsbmDo96KY5o8uh6U+/YSIn5OxJnXp73beVkpqMIGhA==}
    engines: {node: '>=18'}

  mimic-response@2.1.0:
    resolution: {integrity: sha512-wXqjST+SLt7R009ySCglWBCFpjUygmCIfD790/kVbiGmUgfYGuB14PiTd5DwVxSV4NcYHjzMkoj5LjQZwTQLEA==}
    engines: {node: '>=8'}

  minimatch@3.1.2:
    resolution: {integrity: sha512-J7p63hRiAjw1NDEww1W7i37+ByIrOWO5XQQAzZ3VOcL0PNybwpfmV/N05zFAzwQ9USyEcX6t3UO+K5aqBQOIHw==}

  minimatch@9.0.5:
    resolution: {integrity: sha512-G6T0ZX48xgozx7587koeX9Ys2NYy6Gmv//P89sEte9V9whIapMNF4idKxnW2QtCcLiTWlb/wfCabAtAFWhhBow==}
    engines: {node: '>=16 || 14 >=14.17'}

  minipass@3.3.6:
    resolution: {integrity: sha512-DxiNidxSEK+tHG6zOIklvNOwm3hvCrbUrdtzY74U6HKTJxvIDfOUL5W5P2Ghd3DTkhhKPYGqeNUIh5qcM4YBfw==}
    engines: {node: '>=8'}

  minipass@5.0.0:
    resolution: {integrity: sha512-3FnjYuehv9k6ovOEbyOswadCDPX1piCfhV8ncmYtHOjuPwylVWsghTLo7rabjC3Rx5xD4HDx8Wm1xnMF7S5qFQ==}
    engines: {node: '>=8'}

  minipass@7.1.2:
    resolution: {integrity: sha512-qOOzS1cBTWYF4BH8fVePDBOO9iptMnGUEZwNc/cMWnTV2nVLZ7VoNWEPHkYczZA0pdoA7dl6e7FL659nX9S2aw==}
    engines: {node: '>=16 || 14 >=14.17'}

  minizlib@2.1.2:
    resolution: {integrity: sha512-bAxsR8BVfj60DWXHE3u30oHzfl4G7khkSuPW+qvpd7jFRHm7dLxOjUk1EHACJ/hxLY8phGJ0YhYHZo7jil7Qdg==}
    engines: {node: '>= 8'}

  mkdirp@1.0.4:
    resolution: {integrity: sha512-vVqVZQyf3WLx2Shd0qJ9xuvqgAyKPLAiqITEtqW0oIUjzo3PePDd6fW9iFz30ef7Ysp/oiWqbhszeGWW2T6Gzw==}
    engines: {node: '>=10'}
    hasBin: true

  ms@2.1.2:
    resolution: {integrity: sha512-sGkPx+VjMtmA6MX27oA4FBFELFCZZ4S4XqeGOXCv68tT+jb3vk/RyaKWP0PTKyWtmLSM0b+adUTEvbs1PEaH2w==}

  mz@2.7.0:
    resolution: {integrity: sha512-z81GNO7nnYMEhrGh9LeymoE4+Yr0Wn5McHIZMK5cfQCl+NDX08sCZgUc9/6MHni9IWuFLm1Z3HTCXu2z9fN62Q==}

  nan@2.20.0:
    resolution: {integrity: sha512-bk3gXBZDGILuuo/6sKtr0DQmSThYHLtNCdSdXk9YkxD/jK6X2vmCyyXBBxyqZ4XcnzTyYEAThfX3DCEnLf6igw==}

  nano-time@1.0.0:
    resolution: {integrity: sha512-flnngywOoQ0lLQOTRNexn2gGSNuM9bKj9RZAWSzhQ+UJYaAFG9bac4DW9VHjUAzrOaIcajHybCTHe/bkvozQqA==}

  nanoid@3.3.7:
    resolution: {integrity: sha512-eSRppjcPIatRIMC1U6UngP8XFcz8MQWGQdt1MTBQ7NaAmvXDfvNxbvWV3x2y6CdEUciCSsDHDQZbhYaB8QEo2g==}
    engines: {node: ^10 || ^12 || ^13.7 || ^14 || >=15.0.1}
    hasBin: true

  natural-compare@1.4.0:
    resolution: {integrity: sha512-OWND8ei3VtNC9h7V60qff3SVobHr996CTwgxubgyQYEpg290h9J0buyECNNJexkFm5sOajh5G116RYA1c8ZMSw==}

  node-fetch@2.7.0:
    resolution: {integrity: sha512-c4FRfUm/dbcWZ7U+1Wq0AwCyFL+3nt2bEw05wfxSz+DWpWsitgmSgYmy2dQdWyKC1694ELPqMs/YzUSNozLt8A==}
    engines: {node: 4.x || >=6.0.0}
    peerDependencies:
      encoding: ^0.1.0
    peerDependenciesMeta:
      encoding:
        optional: true

  node-releases@2.0.18:
    resolution: {integrity: sha512-d9VeXT4SJ7ZeOqGX6R5EM022wpL+eWPooLI+5UpWn2jCT1aosUQEhQP214x33Wkwx3JQMvIm+tIoVOdodFS40g==}

  nopt@5.0.0:
    resolution: {integrity: sha512-Tbj67rffqceeLpcRXrT7vKAN8CwfPeIBgM7E6iBkmKLV7bEMwpGgYLGv0jACUsECaa/vuxP0IjEont6umdMgtQ==}
    engines: {node: '>=6'}
    hasBin: true

  normalize-path@3.0.0:
    resolution: {integrity: sha512-6eZs5Ls3WtCisHWp9S2GUy8dqkpGi4BVSz3GaqiE6ezub0512ESztXUwUB6C6IKbQkY2Pnb/mD4WYojCRwcwLA==}
    engines: {node: '>=0.10.0'}

  normalize-range@0.1.2:
    resolution: {integrity: sha512-bdok/XvKII3nUpklnV6P2hxtMNrCboOjAcyBuQnWEhO665FwrSNRxU+AqpsyvO6LgGYPspN+lu5CLtw4jPRKNA==}
    engines: {node: '>=0.10.0'}

  normalize-svg-path@1.1.0:
    resolution: {integrity: sha512-r9KHKG2UUeB5LoTouwDzBy2VxXlHsiM6fyLQvnJa0S5hrhzqElH/CH7TUGhT1fVvIYBIKf3OpY4YJ4CK+iaqHg==}

  npm-run-path@5.3.0:
    resolution: {integrity: sha512-ppwTtiJZq0O/ai0z7yfudtBpWIoxM8yE6nHi1X47eFR2EWORqfbu6CnPlNsjeN683eT0qG6H/Pyf9fCcvjnnnQ==}
    engines: {node: ^12.20.0 || ^14.13.1 || >=16.0.0}

  npm@10.8.2:
    resolution: {integrity: sha512-x/AIjFIKRllrhcb48dqUNAAZl0ig9+qMuN91RpZo3Cb2+zuibfh+KISl6+kVVyktDz230JKc208UkQwwMqyB+w==}
    engines: {node: ^18.17.0 || >=20.5.0}
    hasBin: true
    bundledDependencies:
      - '@isaacs/string-locale-compare'
      - '@npmcli/arborist'
      - '@npmcli/config'
      - '@npmcli/fs'
      - '@npmcli/map-workspaces'
      - '@npmcli/package-json'
      - '@npmcli/promise-spawn'
      - '@npmcli/redact'
      - '@npmcli/run-script'
      - '@sigstore/tuf'
      - abbrev
      - archy
      - cacache
      - chalk
      - ci-info
      - cli-columns
      - fastest-levenshtein
      - fs-minipass
      - glob
      - graceful-fs
      - hosted-git-info
      - ini
      - init-package-json
      - is-cidr
      - json-parse-even-better-errors
      - libnpmaccess
      - libnpmdiff
      - libnpmexec
      - libnpmfund
      - libnpmhook
      - libnpmorg
      - libnpmpack
      - libnpmpublish
      - libnpmsearch
      - libnpmteam
      - libnpmversion
      - make-fetch-happen
      - minimatch
      - minipass
      - minipass-pipeline
      - ms
      - node-gyp
      - nopt
      - normalize-package-data
      - npm-audit-report
      - npm-install-checks
      - npm-package-arg
      - npm-pick-manifest
      - npm-profile
      - npm-registry-fetch
      - npm-user-validate
      - p-map
      - pacote
      - parse-conflict-json
      - proc-log
      - qrcode-terminal
      - read
      - semver
      - spdx-expression-parse
      - ssri
      - supports-color
      - tar
      - text-table
      - tiny-relative-date
      - treeverse
      - validate-npm-package-name
      - which
      - write-file-atomic

  npmlog@5.0.1:
    resolution: {integrity: sha512-AqZtDUWOMKs1G/8lwylVjrdYgqA4d9nu8hc+0gzRxlDb1I10+FHBGMXs6aiQHFdCUUlqH99MUMuLfzWDNDtfxw==}
    deprecated: This package is no longer supported.

  object-assign@4.1.1:
    resolution: {integrity: sha512-rJgTQnkUnH1sFw8yT6VSU3zD3sWmu6sZhIseY8VX+GRu3P6F7Fu+JNDoXfklElbLJSnc3FUQHVe4cU5hj+BcUg==}
    engines: {node: '>=0.10.0'}

  object-hash@3.0.0:
    resolution: {integrity: sha512-RSn9F68PjH9HqtltsSnqYC1XXoWe9Bju5+213R98cNGttag9q9yAOTzdbsqvIa7aNm5WffBZFpWYr2aWrklWAw==}
    engines: {node: '>= 6'}

  oblivious-set@1.0.0:
    resolution: {integrity: sha512-z+pI07qxo4c2CulUHCDf9lcqDlMSo72N/4rLUpRXf6fu+q8vjt8y0xS+Tlf8NTJDdTXHbdeO1n3MlbctwEoXZw==}

  oidc-client-ts@3.0.1:
    resolution: {integrity: sha512-xX8unZNtmtw3sOz4FPSqDhkLFnxCDsdo2qhFEH2opgWnF/iXMFoYdBQzkwCxAZVgt3FT3DnuBY3k80EZHT0RYg==}
    engines: {node: '>=18'}

  once@1.4.0:
    resolution: {integrity: sha512-lNaJgI+2Q5URQBkccEKHTQOPaXdUxnZZElQTZY0MFUAuaEqe1E+Nyvgdz/aIyNi6Z9MzO5dv1H8n58/GELp3+w==}

  onetime@6.0.0:
    resolution: {integrity: sha512-1FlR+gjXK7X+AsAHso35MnyN5KqGwJRi/31ft6x0M194ht7S+rWAvd7PHss9xSKMzE0asv1pyIHaJYq+BbacAQ==}
    engines: {node: '>=12'}

  onetime@7.0.0:
    resolution: {integrity: sha512-VXJjc87FScF88uafS3JllDgvAm+c/Slfz06lorj2uAY34rlUu0Nt+v8wreiImcrgAjjIHp1rXpTDlLOGw29WwQ==}
    engines: {node: '>=18'}

  optionator@0.9.4:
    resolution: {integrity: sha512-6IpQ7mKUxRcZNLIObR0hz7lxsapSSIYNZJwXPGeF0mTVqGKFIXj1DQcMoT22S3ROcLyY/rz0PWaWZ9ayWmad9g==}
    engines: {node: '>= 0.8.0'}

  p-limit@3.1.0:
    resolution: {integrity: sha512-TYOanM3wGwNGsZN2cVTYPArw454xnXj5qmWF1bEoAc4+cU/ol7GVh7odevjp1FNHduHc3KZMcFduxU5Xc6uJRQ==}
    engines: {node: '>=10'}

  p-locate@5.0.0:
    resolution: {integrity: sha512-LaNjtRWUBY++zB5nE/NwcaoMylSPk+S+ZHNB1TzdbMJMny6dynpAGt7X/tl/QYq3TIeE6nxHppbo2LGymrG5Pw==}
    engines: {node: '>=10'}

  package-json-from-dist@1.0.0:
    resolution: {integrity: sha512-dATvCeZN/8wQsGywez1mzHtTlP22H8OEfPrVMLNr4/eGa+ijtLn/6M5f0dY8UKNrC2O9UCU6SSoG3qRKnt7STw==}

  pako@0.2.9:
    resolution: {integrity: sha512-NUcwaKxUxWrZLpDG+z/xZaCgQITkA/Dv4V/T6bw7VON6l1Xz/VnrBqrYjZQ12TamKHzITTfOEIYUj48y2KXImA==}

  pako@1.0.11:
    resolution: {integrity: sha512-4hLB8Py4zZce5s4yd9XzopqwVv/yGNhV1Bl8NTmCq1763HeK2+EwVTv+leGeL13Dnh2wfbqowVPXCIO0z4taYw==}

  parent-module@1.0.1:
    resolution: {integrity: sha512-GQ2EWRpQV8/o+Aw8YqtfZZPfNRWZYkbidE9k5rpl/hC3vtHHBfGm2Ifi6qWV+coDGkrUKZAxE3Lot5kcsRlh+g==}
    engines: {node: '>=6'}

  parse-entities@4.0.1:
    resolution: {integrity: sha512-SWzvYcSJh4d/SGLIOQfZ/CoNv6BTlI6YEQ7Nj82oDVnRpwe/Z/F1EMx42x3JAOwGBlCjeCH0BRJQbQ/opHL17w==}

  parse-json@5.2.0:
    resolution: {integrity: sha512-ayCKvm/phCGxOkYRSCM82iDwct8/EonSEgCSxWxD7ve6jHggsFl4fZVQBPRNgQoKiuV/odhFrGzQXZwbifC8Rg==}
    engines: {node: '>=8'}

  parse-svg-path@0.1.2:
    resolution: {integrity: sha512-JyPSBnkTJ0AI8GGJLfMXvKq42cj5c006fnLz6fXy6zfoVjJizi8BNTpu8on8ziI1cKy9d9DGNuY17Ce7wuejpQ==}

  parse5@7.1.2:
    resolution: {integrity: sha512-Czj1WaSVpaoj0wbhMzLmWD69anp2WH7FXMB9n1Sy8/ZFF9jolSQVMu1Ij5WIyGmcBmhk7EOndpO4mIpihVqAXw==}

  path-exists@4.0.0:
    resolution: {integrity: sha512-ak9Qy5Q7jYb2Wwcey5Fpvg2KoAc/ZIhLSLOSBmRmygPsGwkVVt0fZa0qrtMz+m6tJTAHfZQ8FnmB4MG4LWy7/w==}
    engines: {node: '>=8'}

  path-is-absolute@1.0.1:
    resolution: {integrity: sha512-AVbw3UJ2e9bq64vSaS9Am0fje1Pa8pbGqTTsmXfaIiMpnr5DlDhfJOuLj9Sf95ZPVDAUerDfEk88MPmPe7UCQg==}
    engines: {node: '>=0.10.0'}

  path-key@3.1.1:
    resolution: {integrity: sha512-ojmeN0qd+y0jszEtoY48r0Peq5dwMEkIlCOu6Q5f41lfkswXuKtYrhgoTpLnyIcHm24Uhqx+5Tqm2InSwLhE6Q==}
    engines: {node: '>=8'}

  path-key@4.0.0:
    resolution: {integrity: sha512-haREypq7xkM7ErfgIyA0z+Bj4AGKlMSdlQE2jvJo6huWD1EdkKYV+G/T4nq0YEF2vgTT8kqMFKo1uHn950r4SQ==}
    engines: {node: '>=12'}

  path-parse@1.0.7:
    resolution: {integrity: sha512-LDJzPVEEEPR+y48z93A0Ed0yXb8pAByGWo/k5YYdYgpY2/2EsOsksJrq7lOHxryrVOn1ejG6oAp8ahvOIQD8sw==}

  path-scurry@1.11.1:
    resolution: {integrity: sha512-Xa4Nw17FS9ApQFJ9umLiJS4orGjm7ZzwUrwamcGQuHSzDyth9boKDaycYdDcZDuqYATXw4HFXgaqWTctW/v1HA==}
    engines: {node: '>=16 || 14 >=14.18'}

  path-type@4.0.0:
    resolution: {integrity: sha512-gDKb8aZMDeD/tZWs9P6+q0J9Mwkdl6xMV8TjnGP3qJVJ06bdMgkbBlLU8IdfOsIsFz2BW1rNVT3XuNEl8zPAvw==}
    engines: {node: '>=8'}

  path2d@0.2.1:
    resolution: {integrity: sha512-Fl2z/BHvkTNvkuBzYTpTuirHZg6wW9z8+4SND/3mDTEcYbbNKWAy21dz9D3ePNNwrrK8pqZO5vLPZ1hLF6T7XA==}
    engines: {node: '>=6'}

  pdfjs-dist@2.16.105:
    resolution: {integrity: sha512-J4dn41spsAwUxCpEoVf6GVoz908IAA3mYiLmNxg8J9kfRXc2jxpbUepcP0ocp0alVNLFthTAM8DZ1RaHh8sU0A==}
    peerDependencies:
      worker-loader: ^3.0.8
    peerDependenciesMeta:
      worker-loader:
        optional: true

  pdfjs-dist@4.4.168:
    resolution: {integrity: sha512-MbkAjpwka/dMHaCfQ75RY1FXX3IewBVu6NGZOcxerRFlaBiIkZmUoR0jotX5VUzYZEXAGzSFtknWs5xRKliXPA==}
    engines: {node: '>=18'}

  picocolors@1.0.1:
    resolution: {integrity: sha512-anP1Z8qwhkbmu7MFP5iTt+wQKXgwzf7zTyGlcdzabySa9vd0Xt392U0rVmz9poOaBj0uHJKyyo9/upk0HrEQew==}

  picomatch@2.3.1:
    resolution: {integrity: sha512-JU3teHTNjmE2VCGFzuY8EXzCDVwEqB2a8fsIvwaStHhAWJEeVd1o1QD80CU6+ZdEXXSLbSsuLwJjkCBWqRQUVA==}
    engines: {node: '>=8.6'}

  pidtree@0.6.0:
    resolution: {integrity: sha512-eG2dWTVw5bzqGRztnHExczNxt5VGsE6OwTeCG3fdUf9KBsZzO3R5OIIIzWR+iZA0NtZ+RDVdaoE2dK1cn6jH4g==}
    engines: {node: '>=0.10'}
    hasBin: true

  pify@2.3.0:
    resolution: {integrity: sha512-udgsAY+fTnvv7kI7aaxbqwWNb0AHiB0qBO89PZKPkoTmGOgdbrHDKD+0B2X4uTfJ/FT1R09r9gTsjUjNJotuog==}
    engines: {node: '>=0.10.0'}

  pirates@4.0.6:
    resolution: {integrity: sha512-saLsH7WeYYPiD25LDuLRRY/i+6HaPYr6G1OUlN39otzkSTxKnubR9RTxS3/Kk50s1g2JTgFwWQDQyplC5/SHZg==}
    engines: {node: '>= 6'}

  postcss-import@15.1.0:
    resolution: {integrity: sha512-hpr+J05B2FVYUAXHeK1YyI267J/dDDhMU6B6civm8hSY1jYJnBXxzKDKDswzJmtLHryrjhnDjqqp/49t8FALew==}
    engines: {node: '>=14.0.0'}
    peerDependencies:
      postcss: ^8.0.0

  postcss-js@4.0.1:
    resolution: {integrity: sha512-dDLF8pEO191hJMtlHFPRa8xsizHaM82MLfNkUHdUtVEV3tgTp5oj+8qbEqYM57SLfc74KSbw//4SeJma2LRVIw==}
    engines: {node: ^12 || ^14 || >= 16}
    peerDependencies:
      postcss: ^8.4.21

  postcss-load-config@4.0.2:
    resolution: {integrity: sha512-bSVhyJGL00wMVoPUzAVAnbEoWyqRxkjv64tUl427SKnPrENtq6hJwUojroMz2VB+Q1edmi4IfrAPpami5VVgMQ==}
    engines: {node: '>= 14'}
    peerDependencies:
      postcss: '>=8.0.9'
      ts-node: '>=9.0.0'
    peerDependenciesMeta:
      postcss:
        optional: true
      ts-node:
        optional: true

  postcss-nested@6.2.0:
    resolution: {integrity: sha512-HQbt28KulC5AJzG+cZtj9kvKB93CFCdLvog1WFLf1D+xmMvPGlBstkpTEZfK5+AN9hfJocyBFCNiqyS48bpgzQ==}
    engines: {node: '>=12.0'}
    peerDependencies:
      postcss: ^8.2.14

  postcss-selector-parser@6.1.2:
    resolution: {integrity: sha512-Q8qQfPiZ+THO/3ZrOrO0cJJKfpYCagtMUkXbnEfmgUjwXg6z/WBeOyS9APBBPCTSiDV+s4SwQGu8yFsiMRIudg==}
    engines: {node: '>=4'}

  postcss-value-parser@4.2.0:
    resolution: {integrity: sha512-1NNCs6uurfkVbeXG4S8JFT9t19m45ICnif8zWLd5oPSZ50QnwMfK+H3jv408d4jw/7Bttv5axS5IiHoLaVNHeQ==}

  postcss@8.4.38:
    resolution: {integrity: sha512-Wglpdk03BSfXkHoQa3b/oulrotAkwrlLDRSOb9D0bN86FdRyE9lppSp33aHNPgBa0JKCoB+drFLZkQoRRYae5A==}
    engines: {node: ^10 || ^12 || >=14}

  postcss@8.4.41:
    resolution: {integrity: sha512-TesUflQ0WKZqAvg52PWL6kHgLKP6xB6heTOdoYM0Wt2UHyxNa4K25EZZMgKns3BH1RLVbZCREPpLY0rhnNoHVQ==}
    engines: {node: ^10 || ^12 || >=14}

  postcss@8.4.45:
    resolution: {integrity: sha512-7KTLTdzdZZYscUc65XmjFiB73vBhBfbPztCYdUNvlaso9PrzjzcmjqBPR0lNGkcVlcO4BjiO5rK/qNz+XAen1Q==}
    engines: {node: ^10 || ^12 || >=14}

  prelude-ls@1.2.1:
    resolution: {integrity: sha512-vkcDPrRZo1QZLbn5RLGPpg/WmIQ65qoWWhcGKf/b5eplkkarX0m9z8ppCat4mlOqUsWpyNuYgO3VRyrYHSzX5g==}
    engines: {node: '>= 0.8.0'}

  prettier@3.3.3:
    resolution: {integrity: sha512-i2tDNA0O5IrMO757lfrdQZCc2jPNDVntV0m/+4whiDfWaTKfMNgR7Qz0NAeGz/nRqF4m5/6CLzbP4/liHt12Ew==}
    engines: {node: '>=14'}
    hasBin: true

  promise@7.3.1:
    resolution: {integrity: sha512-nolQXZ/4L+bP/UGlkfaIujX9BKxGwmQ9OT4mOt5yvy8iK1h3wqTEJCijzGANTCCl9nWjY41juyAn2K3Q1hLLTg==}

  prop-types@15.8.1:
    resolution: {integrity: sha512-oj87CgZICdulUohogVAR7AjlC0327U4el4L6eAvOqCeudMDVU0NThNaV+b9Df4dXgSP1gXMTnPdhfe/2qDH5cg==}

  property-information@6.5.0:
    resolution: {integrity: sha512-PgTgs/BlvHxOu8QuEN7wi5A0OmXaBcHpmCSTehcs6Uuu9IkDIEo13Hy7n898RHfrQ49vKCoGeWZSaAK01nwVig==}

  proxy-from-env@1.1.0:
    resolution: {integrity: sha512-D+zkORCbA9f1tdWRK0RaCR3GPv50cMxcrz4X8k5LTSUD1Dkw47mKJEZQNunItRTkWwgtaUSo1RVFRIG9ZXiFYg==}

  punycode@2.3.1:
    resolution: {integrity: sha512-vYt7UD1U9Wg6138shLtLOvdAu+8DsC/ilFtEVHcH+wydcSpNE20AfSOduf6MkRFahL5FY7X1oU7nKVZFtfq8Fg==}
    engines: {node: '>=6'}

  pure-color@1.3.0:
    resolution: {integrity: sha512-QFADYnsVoBMw1srW7OVKEYjG+MbIa49s54w1MA1EDY6r2r/sTcKKYqRX1f4GYvnXP7eN/Pe9HFcX+hwzmrXRHA==}

  queue-microtask@1.2.3:
    resolution: {integrity: sha512-NuaNSa6flKT5JaSYQzJok04JzTL1CA6aGhv5rfLW3PgqA+M2ChpZQnAC8h8i4ZFkBS8X5RqkDBHA7r4hej3K9A==}

  queue@6.0.2:
    resolution: {integrity: sha512-iHZWu+q3IdFZFX36ro/lKBkSvfkztY5Y7HMiPlOUjhupPcG2JMfst2KKEpu5XndviX/3UhFbRngUPNKtgvtZiA==}

  react-base16-styling@0.6.0:
    resolution: {integrity: sha512-yvh/7CArceR/jNATXOKDlvTnPKPmGZz7zsenQ3jUwLzHkNUR0CvY3yGYJbWJ/nnxsL8Sgmt5cO3/SILVuPO6TQ==}

  react-dom@18.3.1:
    resolution: {integrity: sha512-5m4nQKp+rZRb09LNH59GM4BxTh9251/ylbKIbpe7TpGxfJ+9kv6BLkLBXIjjspbgbnIBNqlI23tRnTWT0snUIw==}
    peerDependencies:
      react: ^18.3.1

  react-dropzone@14.2.3:
    resolution: {integrity: sha512-O3om8I+PkFKbxCukfIR3QAGftYXDZfOE2N1mr/7qebQJHs7U+/RSL/9xomJNpRg9kM5h9soQSdf0Gc7OHF5Fug==}
    engines: {node: '>= 10.13'}
    peerDependencies:
      react: '>= 16.8 || 18.0.0'

  react-hot-toast@2.4.1:
    resolution: {integrity: sha512-j8z+cQbWIM5LY37pR6uZR6D4LfseplqnuAO4co4u8917hBUvXlEqyP1ZzqVLcqoyUesZZv/ImreoCeHVDpE5pQ==}
    engines: {node: '>=10'}
    peerDependencies:
      react: '>=16'
      react-dom: '>=16'

  react-is@16.13.1:
    resolution: {integrity: sha512-24e6ynE2H+OKt4kqsOvNd8kBpV65zoxbA4BVsEOB3ARVWQki/DHzaUoC5KuON/BiccDaCCTZBuOcfZs70kR8bQ==}

  react-is@18.3.1:
    resolution: {integrity: sha512-/LLMVyas0ljjAtoYiPqYiL8VWXzUUdThrmU5+n20DZv+a+ClRoevUzw5JxU+Ieh5/c87ytoTBV9G1FiKfNJdmg==}

  react-json-view@1.21.3:
    resolution: {integrity: sha512-13p8IREj9/x/Ye4WI/JpjhoIwuzEgUAtgJZNBJckfzJt1qyh24BdTm6UQNGnyTq9dapQdrqvquZTo3dz1X6Cjw==}
    peerDependencies:
      react: ^17.0.0 || ^16.3.0 || ^15.5.4
      react-dom: ^17.0.0 || ^16.3.0 || ^15.5.4

  react-lifecycles-compat@3.0.4:
    resolution: {integrity: sha512-fBASbA6LnOU9dOU2eW7aQ8xmYBSXUIWr+UmF9b1efZBazGNO+rcXT/icdKnYm2pTwcRylVUYwW7H1PHfLekVzA==}

  react-markdown@9.0.1:
    resolution: {integrity: sha512-186Gw/vF1uRkydbsOIkcGXw7aHq0sZOCRFFjGrr7b9+nVZg4UfA4enXCaxm4fUzecU38sWfrNDitGhshuU7rdg==}
    peerDependencies:
      '@types/react': '>=18'
      react: '>=18'

  react-oidc-context@3.1.0:
    resolution: {integrity: sha512-ceQztvDfdl28mbr0So31XF/tCJamyF1+nm4AQNIE/nub+Xs9PLtDqLy/+75Yx1ahI0/n3nsq0R2qcP0R2Laa3Q==}
    engines: {node: '>=18'}
    peerDependencies:
      oidc-client-ts: ^3.0.0
      react: '>=16.8.0'

  react-pdf@9.1.0:
    resolution: {integrity: sha512-KhPDQE3QshkLdS3b48S5Bldv0N5flob6qwvsiADWdZOS5TMDaIrkRtEs+Dyl6ubRf2jTf9jWmFb6RjWu46lSSg==}
    peerDependencies:
      '@types/react': ^16.8.0 || ^17.0.0 || ^18.0.0 || ^19.0.0
      react: ^16.8.0 || ^17.0.0 || ^18.0.0 || ^19.0.0
      react-dom: ^16.8.0 || ^17.0.0 || ^18.0.0 || ^19.0.0
    peerDependenciesMeta:
      '@types/react':
        optional: true

  react-query@3.39.3:
    resolution: {integrity: sha512-nLfLz7GiohKTJDuT4us4X3h/8unOh+00MLb2yJoGTPjxKs2bc1iDhkNx2bd5MKklXnOD3NrVZ+J2UXujA5In4g==}
    peerDependencies:
      react: ^16.8.0 || ^17.0.0 || ^18.0.0
      react-dom: '*'
      react-native: '*'
    peerDependenciesMeta:
      react-dom:
        optional: true
      react-native:
        optional: true

  react-redux@9.1.2:
    resolution: {integrity: sha512-0OA4dhM1W48l3uzmv6B7TXPCGmokUU4p1M44DGN2/D9a1FjVPukVjER1PcPX97jIg6aUeLq1XJo1IpfbgULn0w==}
    peerDependencies:
      '@types/react': ^18.2.25
      react: ^18.0
      redux: ^5.0.0
    peerDependenciesMeta:
      '@types/react':
        optional: true
      redux:
        optional: true

  react-refresh@0.14.2:
    resolution: {integrity: sha512-jCvmsr+1IUSMUyzOkRcvnVbX3ZYC6g9TDrDbFuFmRDq7PD4yaGbLKNQL6k2jnArV8hjYxh7hVhAZB6s9HDGpZA==}
    engines: {node: '>=0.10.0'}

  react-remove-scroll-bar@2.3.4:
    resolution: {integrity: sha512-63C4YQBUt0m6ALadE9XV56hV8BgJWDmmTPY758iIJjfQKt2nYwoUrPk0LXRXcB/yIj82T1/Ixfdpdk68LwIB0A==}
    engines: {node: '>=10'}
    peerDependencies:
      '@types/react': ^16.8.0 || ^17.0.0 || ^18.0.0
      react: ^16.8.0 || ^17.0.0 || ^18.0.0
    peerDependenciesMeta:
      '@types/react':
        optional: true

  react-remove-scroll-bar@2.3.6:
    resolution: {integrity: sha512-DtSYaao4mBmX+HDo5YWYdBWQwYIQQshUV/dVxFxK+KM26Wjwp1gZ6rv6OC3oujI6Bfu6Xyg3TwK533AQutsn/g==}
    engines: {node: '>=10'}
    peerDependencies:
      '@types/react': ^16.8.0 || ^17.0.0 || ^18.0.0
      react: ^16.8.0 || ^17.0.0 || ^18.0.0
    peerDependenciesMeta:
      '@types/react':
        optional: true

  react-remove-scroll@2.5.7:
    resolution: {integrity: sha512-FnrTWO4L7/Bhhf3CYBNArEG/yROV0tKmTv7/3h9QCFvH6sndeFf1wPqOcbFVu5VAulS5dV1wGT3GZZ/1GawqiA==}
    engines: {node: '>=10'}
    peerDependencies:
      '@types/react': ^16.8.0 || ^17.0.0 || ^18.0.0
      react: ^16.8.0 || ^17.0.0 || ^18.0.0
    peerDependenciesMeta:
      '@types/react':
        optional: true

  react-router-dom@6.26.1:
    resolution: {integrity: sha512-veut7m41S1fLql4pLhxeSW3jlqs+4MtjRLj0xvuCEXsxusJCbs6I8yn9BxzzDX2XDgafrccY6hwjmd/bL54tFw==}
    engines: {node: '>=14.0.0'}
    peerDependencies:
      react: '>=16.8'
      react-dom: '>=16.8'

  react-router@6.26.1:
    resolution: {integrity: sha512-kIwJveZNwp7teQRI5QmwWo39A5bXRyqpH0COKKmPnyD2vBvDwgFXSqDUYtt1h+FEyfnE8eXr7oe0MxRzVwCcvQ==}
    engines: {node: '>=14.0.0'}
    peerDependencies:
      react: '>=16.8'

  react-smooth@4.0.1:
    resolution: {integrity: sha512-OE4hm7XqR0jNOq3Qmk9mFLyd6p2+j6bvbPJ7qlB7+oo0eNcL2l7WQzG6MBnT3EXY6xzkLMUBec3AfewJdA0J8w==}
    peerDependencies:
      react: ^16.8.0 || ^17.0.0 || ^18.0.0
      react-dom: ^16.8.0 || ^17.0.0 || ^18.0.0

  react-style-singleton@2.2.1:
    resolution: {integrity: sha512-ZWj0fHEMyWkHzKYUr2Bs/4zU6XLmq9HsgBURm7g5pAVfyn49DgUiNgY2d4lXRlYSiCif9YBGpQleewkcqddc7g==}
    engines: {node: '>=10'}
    peerDependencies:
      '@types/react': ^16.8.0 || ^17.0.0 || ^18.0.0
      react: ^16.8.0 || ^17.0.0 || ^18.0.0
    peerDependenciesMeta:
      '@types/react':
        optional: true

  react-textarea-autosize@8.5.3:
    resolution: {integrity: sha512-XT1024o2pqCuZSuBt9FwHlaDeNtVrtCXu0Rnz88t1jUGheCLa3PhjE1GH8Ctm2axEtvdCl5SUHYschyQ0L5QHQ==}
    engines: {node: '>=10'}
    peerDependencies:
      react: ^16.8.0 || ^17.0.0 || ^18.0.0

  react-transition-group@4.4.5:
    resolution: {integrity: sha512-pZcd1MCJoiKiBR2NRxeCRg13uCXbydPnmB4EOeRrY7480qNWO8IIgQG6zlDkm6uRMsURXPuKq0GWtiM59a5Q6g==}
    peerDependencies:
      react: '>=16.6.0'
      react-dom: '>=16.6.0'

  react@18.3.1:
    resolution: {integrity: sha512-wS+hAgJShR0KhEvPJArfuPVN1+Hz1t0Y6n5jLrGQbkb4urgPE/0Rve+1kMB1v/oWgHgm4WIcV+i7F2pTVj+2iQ==}
    engines: {node: '>=0.10.0'}

  read-cache@1.0.0:
    resolution: {integrity: sha512-Owdv/Ft7IjOgm/i0xvNDZ1LrRANRfew4b2prF3OWMQLxLfu3bS8FVhCsrSCMK4lR56Y9ya+AThoTpDCTxCmpRA==}

  readable-stream@3.6.2:
    resolution: {integrity: sha512-9u/sniCrY3D5WdsERHzHE4G2YCXqoG5FTHUiCC4SIbr6XcLZBY05ya9EKjYek9O5xOAwjGq+1JdGBAS7Q9ScoA==}
    engines: {node: '>= 6'}

  readdirp@3.6.0:
    resolution: {integrity: sha512-hOS089on8RduqdbhvQ5Z37A0ESjsqz6qnRcffsMU3495FuTdqSm+7bhJ29JvIOsBDEEnan5DPu9t3To9VRlMzA==}
    engines: {node: '>=8.10.0'}

  recharts-scale@0.4.5:
    resolution: {integrity: sha512-kivNFO+0OcUNu7jQquLXAxz1FIwZj8nrj+YkOKc5694NbjCvcT6aSZiIzNzd2Kul4o4rTto8QVR9lMNtxD4G1w==}

  recharts@2.12.7:
    resolution: {integrity: sha512-hlLJMhPQfv4/3NBSAyq3gzGg4h2v69RJh6KU7b3pXYNNAELs9kEoXOjbkxdXpALqKBoVmVptGfLpxdaVYqjmXQ==}
    engines: {node: '>=14'}
    peerDependencies:
      react: ^16.0.0 || ^17.0.0 || ^18.0.0
      react-dom: ^16.0.0 || ^17.0.0 || ^18.0.0

  redux-thunk@3.1.0:
    resolution: {integrity: sha512-NW2r5T6ksUKXCabzhL9z+h206HQw/NJkcLm1GPImRQ8IzfXwRGqjVhKJGauHirT0DAuyy6hjdnMZaRoAcy0Klw==}
    peerDependencies:
      redux: ^5.0.0

  redux@5.0.1:
    resolution: {integrity: sha512-M9/ELqF6fy8FwmkpnF0S3YKOqMyoWJ4+CS5Efg2ct3oY9daQvd/Pc71FpGZsVsbl3Cpb+IIcjBDUnnyBdQbq4w==}

  regenerator-runtime@0.14.1:
    resolution: {integrity: sha512-dYnhHh0nJoMfnkZs6GmmhFknAGRrLznOu5nc9ML+EJxGvrx6H7teuevqVqCuPcPK//3eDrrjQhehXVx9cnkGdw==}

  rehype-katex@7.0.1:
    resolution: {integrity: sha512-OiM2wrZ/wuhKkigASodFoo8wimG3H12LWQaH8qSPVJn9apWKFSH3YOCtbKpBorTVw/eI7cuT21XBbvwEswbIOA==}

  remark-math@6.0.0:
    resolution: {integrity: sha512-MMqgnP74Igy+S3WwnhQ7kqGlEerTETXMvJhrUzDikVZ2/uogJCb+WHUg97hK9/jcfc0dkD73s3LN8zU49cTEtA==}

  remark-parse@11.0.0:
    resolution: {integrity: sha512-FCxlKLNGknS5ba/1lmpYijMUzX2esxW5xQqjWxw2eHFfS2MSdaHVINFmhjo+qN1WhZhNimq0dZATN9pH0IDrpA==}

  remark-rehype@11.1.0:
    resolution: {integrity: sha512-z3tJrAs2kIs1AqIIy6pzHmAHlF1hWQ+OdY4/hv+Wxe35EhyLKcajL33iUEn3ScxtFox9nUvRufR/Zre8Q08H/g==}

  remove-accents@0.5.0:
    resolution: {integrity: sha512-8g3/Otx1eJaVD12e31UbJj1YzdtVvzH85HV7t+9MJYk/u3XmkOUJ5Ys9wQrf9PCPK8+xn4ymzqYCiZl6QWKn+A==}

  require-from-string@2.0.2:
    resolution: {integrity: sha512-Xf0nWe6RseziFMu+Ap9biiUbmplq6S9/p+7w7YXP/JBHhrUDDUhwa+vANyubuqfZWTveU//DYVGsDG7RKL/vEw==}
    engines: {node: '>=0.10.0'}

  reselect@5.1.1:
    resolution: {integrity: sha512-K/BG6eIky/SBpzfHZv/dd+9JBFiS4SWV7FIujVyJRux6e45+73RaUHXLmIR1f7WOMaQ0U1km6qwklRQxpJJY0w==}

  resolve-from@4.0.0:
    resolution: {integrity: sha512-pb/MYmXstAkysRFx8piNI1tGFNQIFA3vkE3Gq4EuA1dF6gHp/+vgZqsCGJapvy8N3Q+4o7FwvquPJcnZ7RYy4g==}
    engines: {node: '>=4'}

  resolve@1.22.8:
    resolution: {integrity: sha512-oKWePCxqpd6FlLvGV1VU0x7bkPmmCNolxzjMf4NczoDnQcIWrAF+cPtZn5i6n+RfD2d9i0tzpKnG6Yk168yIyw==}
    hasBin: true

  restore-cursor@5.1.0:
    resolution: {integrity: sha512-oMA2dcrw6u0YfxJQXm342bFKX/E4sG9rbTzO9ptUcR/e8A33cHuvStiYOwH7fszkZlZ1z/ta9AAoPk2F4qIOHA==}
    engines: {node: '>=18'}

  restructure@3.0.2:
    resolution: {integrity: sha512-gSfoiOEA0VPE6Tukkrr7I0RBdE0s7H1eFCDBk05l1KIQT1UIKNc5JZy6jdyW6eYH3aR3g5b3PuL77rq0hvwtAw==}

  reusify@1.0.4:
    resolution: {integrity: sha512-U9nH88a3fc/ekCF1l0/UP1IosiuIjyTh7hBvXVMHYgVcfGvt897Xguj2UOLDeI5BG2m7/uwyaLVT6fbtCwTyzw==}
    engines: {iojs: '>=1.0.0', node: '>=0.10.0'}

  rfdc@1.4.1:
    resolution: {integrity: sha512-q1b3N5QkRUWUl7iyylaaj3kOpIT0N2i9MqIEQXP73GVsN9cw3fdx8X63cEmWhJGi2PPCF23Ijp7ktmd39rawIA==}

  rimraf@3.0.2:
    resolution: {integrity: sha512-JZkJMZkAGFFPP2YqXZXPbMlMBgsxzE8ILs4lMIX/2o0L9UBw9O/Y3o6wFw/i9YLapcUJWwqbi3kdxIPdC62TIA==}
    deprecated: Rimraf versions prior to v4 are no longer supported
    hasBin: true

  robust-predicates@3.0.2:
    resolution: {integrity: sha512-IXgzBWvWQwE6PrDI05OvmXUIruQTcoMDzRsOd5CDvHCVLcLHMTSYvOK5Cm46kWqlV3yAbuSpBZdJ5oP5OUoStg==}

  rollup@4.21.0:
    resolution: {integrity: sha512-vo+S/lfA2lMS7rZ2Qoubi6I5hwZwzXeUIctILZLbHI+laNtvhhOIon2S1JksA5UEDQ7l3vberd0fxK44lTYjbQ==}
    engines: {node: '>=18.0.0', npm: '>=8.0.0'}
    hasBin: true

  run-parallel@1.2.0:
    resolution: {integrity: sha512-5l4VyZR86LZ/lDxZTR6jqL8AFE2S0IFLMP26AbjsLVADxHdhB/c0GUsH+y39UfCi3dzz8OlQuPmnaJOMoDHQBA==}

  safe-buffer@5.2.1:
    resolution: {integrity: sha512-rp3So07KcdmmKbGvgaNxQSJr7bGVSVk5S9Eq1F+ppbRo70+YeaDxkw5Dd8NPN+GD6bjnYm2VuPuCXmpuYvmCXQ==}

  scheduler@0.17.0:
    resolution: {integrity: sha512-7rro8Io3tnCPuY4la/NuI5F2yfESpnfZyT6TtkXnSWVkcu0BCDJ+8gk5ozUaFaxpIyNuWAPXrH0yFcSi28fnDA==}

  scheduler@0.23.2:
    resolution: {integrity: sha512-UOShsPwz7NrMUqhR6t0hWjFduvOzbtv7toDH1/hIrfRNIDBnnBWd0CwJTGvTpngVlmwGCdP9/Zl/tVrDqcuYzQ==}

  semver@6.3.1:
    resolution: {integrity: sha512-BR7VvDCVHO+q2xBEWskxS6DJE1qRnb7DxzUrogb71CWoSficBxYsiAGd+Kl0mmq/MprG9yArRkyrQxTO6XjMzA==}
    hasBin: true

  semver@7.6.3:
    resolution: {integrity: sha512-oVekP1cKtI+CTDvHWYFUcMtsK/00wmAEfyqKfNdARm8u1wNVhSgaX7A8d4UuIlUI5e84iEwOhs7ZPYRmzU9U6A==}
    engines: {node: '>=10'}
    hasBin: true

  set-blocking@2.0.0:
    resolution: {integrity: sha512-KiKBS8AnWGEyLzofFfmvKwpdPzqiy16LvQfK3yv/fVH7Bj13/wl3JSR1J+rfgRE9q7xUJK4qvgS8raSOeLUehw==}

  setimmediate@1.0.5:
    resolution: {integrity: sha512-MATJdZp8sLqDl/68LfQmbP8zKPLQNV6BIZoIgrscFDQ+RsvK/BxeDQOgyxKKoh0y/8h3BqVFnCqQ/gd+reiIXA==}

  shallowequal@1.1.0:
    resolution: {integrity: sha512-y0m1JoUZSlPAjXVtPPW70aZWfIL/dSP7AFkRnniLCrK/8MDKog3TySTBmckD+RObVxH0v4Tox67+F14PdED2oQ==}

  shebang-command@2.0.0:
    resolution: {integrity: sha512-kHxr2zZpYtdmrN1qDjrrX/Z1rR1kG8Dx+gkpK1G4eXmvXswmcE1hTWBWYUzlraYw1/yZp6YuDY77YtvbN0dmDA==}
    engines: {node: '>=8'}

  shebang-regex@3.0.0:
    resolution: {integrity: sha512-7++dFhtcx3353uBaq8DDR4NuxBetBzC7ZQOhmTQInHEd6bSrXdiEyzCvG07Z44UYdLShWUyXt5M/yhz8ekcb1A==}
    engines: {node: '>=8'}

  signal-exit@3.0.7:
    resolution: {integrity: sha512-wnD2ZE+l+SPC/uoS0vXeE9L1+0wuaMqKlfz9AMUo38JsyLSBWSFcHR1Rri62LZc12vLr1gb3jl7iwQhgwpAbGQ==}

  signal-exit@4.1.0:
    resolution: {integrity: sha512-bzyZ1e88w9O1iNJbKnOlvYTrWPDl46O1bG0D3XInv+9tkPrxrN8jUUTiFlDkkmKWgn1M6CfIA13SuGqOa9Korw==}
    engines: {node: '>=14'}

  simple-concat@1.0.1:
    resolution: {integrity: sha512-cSFtAPtRhljv69IK0hTVZQ+OfE9nePi/rtJmw5UjHeVyVroEqJXP1sFztKUy1qU+xvz3u/sfYJLa947b7nAN2Q==}

  simple-get@3.1.1:
    resolution: {integrity: sha512-CQ5LTKGfCpvE1K0n2us+kuMPbk/q0EKl82s4aheV9oXjFEz6W/Y7oQFVJuU6QG77hRT4Ghb5RURteF5vnWjupA==}

  simple-swizzle@0.2.2:
    resolution: {integrity: sha512-JA//kQgZtbuY83m+xT+tXJkmJncGMTFT+C+g2h2R9uxkYIrE2yy9sgmcLhCnw57/WSD+Eh3J97FPEDFnbXnDUg==}

  slash@3.0.0:
    resolution: {integrity: sha512-g9Q1haeby36OSStwb4ntCGGGaKsaVSjQ68fBxoQcutl5fS1vuY18H3wSt3jFyFtrkx+Kz0V1G85A4MyAdDMi2Q==}
    engines: {node: '>=8'}

  slice-ansi@5.0.0:
    resolution: {integrity: sha512-FC+lgizVPfie0kkhqUScwRu1O/lF6NOgJmlCgK+/LYxDCTk8sGelYaHDhFcDN+Sn3Cv+3VSa4Byeo+IMCzpMgQ==}
    engines: {node: '>=12'}

  slice-ansi@7.1.0:
    resolution: {integrity: sha512-bSiSngZ/jWeX93BqeIAbImyTbEihizcwNjFoRUIY/T1wWQsfsm2Vw1agPKylXvQTU7iASGdHhyqRlqQzfz+Htg==}
    engines: {node: '>=18'}

  source-map-js@1.2.0:
    resolution: {integrity: sha512-itJW8lvSA0TXEphiRoawsCksnlf8SyvmFzIhltqAHluXd88pkCd+cXJVHTDwdCr0IzwptSm035IHQktUu1QUMg==}
    engines: {node: '>=0.10.0'}

  source-map@0.5.7:
    resolution: {integrity: sha512-LbrmJOMUSdEVxIKvdcJzQC+nQhe8FUZQTXQy6+I75skNgn3OoQ0DZA8YnFa7gp8tqtL3KPf1kmo0R5DoApeSGQ==}
    engines: {node: '>=0.10.0'}

  space-separated-tokens@2.0.2:
    resolution: {integrity: sha512-PEGlAwrG8yXGXRjW32fGbg66JAlOAwbObuqVoJpv/mRgoWDQfgH1wDPvtzWyUSNAXBGSk8h755YDbbcEy3SH2Q==}

  string-argv@0.3.2:
    resolution: {integrity: sha512-aqD2Q0144Z+/RqG52NeHEkZauTAUWJO8c6yTftGJKO3Tja5tUgIfmIl6kExvhtxSDP7fXB6DvzkfMpCd/F3G+Q==}
    engines: {node: '>=0.6.19'}

  string-width@4.2.3:
    resolution: {integrity: sha512-wKyQRQpjJ0sIp62ErSZdGsjMJWsap5oRNihHhu6G7JVO/9jIB6UyevL+tXuOqrng8j/cxKTWyWUwvSTriiZz/g==}
    engines: {node: '>=8'}

  string-width@5.1.2:
    resolution: {integrity: sha512-HnLOCR3vjcY8beoNLtcjZ5/nxn2afmME6lhrDrebokqMap+XbeW8n9TXpPDOqdGK5qcI3oT0GKTW6wC7EMiVqA==}
    engines: {node: '>=12'}

  string-width@7.2.0:
    resolution: {integrity: sha512-tsaTIkKW9b4N+AEj+SVA+WhJzV7/zMhcSu78mLKWSk7cXMOSHsBKFWUs0fWwq8QyK3MgJBQRX6Gbi4kYbdvGkQ==}
    engines: {node: '>=18'}

  string_decoder@1.3.0:
    resolution: {integrity: sha512-hkRX8U1WjJFd8LsDJ2yQ/wWWxaopEsABU1XfkM8A+j0+85JAGppt16cr1Whg6KIbb4okU6Mql6BOj+uup/wKeA==}

  stringify-entities@4.0.4:
    resolution: {integrity: sha512-IwfBptatlO+QCJUo19AqvrPNqlVMpW9YEL2LIVY+Rpv2qsjCGxaDLNRgeGsQWJhfItebuJhsGSLjaBbNSQ+ieg==}

  strip-ansi@6.0.1:
    resolution: {integrity: sha512-Y38VPSHcqkFrCpFnQ9vuSXmquuv5oXOKpGeT6aGrr3o3Gc9AlVa6JBfUSOCnbxGGZF+/0ooI7KrPuUSztUdU5A==}
    engines: {node: '>=8'}

  strip-ansi@7.1.0:
    resolution: {integrity: sha512-iq6eVVI64nQQTRYq2KtEg2d2uU7LElhTJwsH4YzIHZshxlgZms/wIc4VoDQTlG/IvVIrBKG06CrZnp0qv7hkcQ==}
    engines: {node: '>=12'}

  strip-final-newline@3.0.0:
    resolution: {integrity: sha512-dOESqjYr96iWYylGObzd39EuNTa5VJxyvVAEm5Jnh7KGo75V43Hk1odPQkNDyXNmUR6k+gEiDVXnjB8HJ3crXw==}
    engines: {node: '>=12'}

  strip-json-comments@3.1.1:
    resolution: {integrity: sha512-6fPc+R4ihwqP6N/aIv2f1gMH8lOVtWQHoqC4yK6oSDVVocumAsfCqjkXnqiYMhmMwS/mEHLp7Vehlt3ql6lEig==}
    engines: {node: '>=8'}

  style-to-object@1.0.6:
    resolution: {integrity: sha512-khxq+Qm3xEyZfKd/y9L3oIWQimxuc4STrQKtQn8aSDRHb8mFgpukgX1hdzfrMEW6JCjyJ8p89x+IUMVnCBI1PA==}

  styled-components@6.1.12:
    resolution: {integrity: sha512-n/O4PzRPhbYI0k1vKKayfti3C/IGcPf+DqcrOB7O/ab9x4u/zjqraneT5N45+sIe87cxrCApXM8Bna7NYxwoTA==}
    engines: {node: '>= 16'}
    peerDependencies:
      react: '>= 16.8.0'
      react-dom: '>= 16.8.0'

  stylis@4.2.0:
    resolution: {integrity: sha512-Orov6g6BB1sDfYgzWfTHDOxamtX1bE/zo104Dh9e6fqJ3PooipYyfJ0pUmrZO2wAvO8YbEyeFrkV91XTsGMSrw==}

  stylis@4.3.2:
    resolution: {integrity: sha512-bhtUjWd/z6ltJiQwg0dUfxEJ+W+jdqQd8TbWLWyeIJHlnsqmGLRFFd8e5mA0AZi/zx90smXRlN66YMTcaSFifg==}

  sucrase@3.35.0:
    resolution: {integrity: sha512-8EbVDiu9iN/nESwxeSxDKe0dunta1GOlHufmSSXxMD2z2/tMZpDMpvXQGsc+ajGo8y2uYUmixaSRUc/QPoQ0GA==}
    engines: {node: '>=16 || 14 >=14.17'}
    hasBin: true

  supports-color@5.5.0:
    resolution: {integrity: sha512-QjVjwdXIt408MIiAqCX4oUKsgU2EqAGzs2Ppkm4aQYbjm+ZEWEcW4SfFNTr4uMNZma0ey4f5lgLrkB0aX0QMow==}
    engines: {node: '>=4'}

  supports-color@7.2.0:
    resolution: {integrity: sha512-qpCAvRl9stuOHveKsn7HncJRvv501qIacKzQlO/+Lwxc9+0q2wLyv4Dfvt80/DPn2pqOBsJdDiogXGR9+OvwRw==}
    engines: {node: '>=8'}

  supports-preserve-symlinks-flag@1.0.0:
    resolution: {integrity: sha512-ot0WnXS9fgdkgIcePe6RHNk1WA8+muPa6cSjeR3V8K27q9BB1rTE3R1p7Hv0z1ZyAc8s6Vvv8DIyWf681MAt0w==}
    engines: {node: '>= 0.4'}

  svg-arc-to-cubic-bezier@3.2.0:
    resolution: {integrity: sha512-djbJ/vZKZO+gPoSDThGNpKDO+o+bAeA4XQKovvkNCqnIS2t+S4qnLAGQhyyrulhCFRl1WWzAp0wUDV8PpTVU3g==}

  tailwind-merge@2.5.2:
    resolution: {integrity: sha512-kjEBm+pvD+6eAwzJL2Bi+02/9LFLal1Gs61+QB7HvTfQQ0aXwC5LGT8PEt1gS0CWKktKe6ysPTAy3cBC5MeiIg==}

  tailwindcss@3.4.10:
    resolution: {integrity: sha512-KWZkVPm7yJRhdu4SRSl9d4AK2wM3a50UsvgHZO7xY77NQr2V+fIrEuoDGQcbvswWvFGbS2f6e+jC/6WJm1Dl0w==}
    engines: {node: '>=14.0.0'}
    hasBin: true

  tar@6.2.1:
    resolution: {integrity: sha512-DZ4yORTwrbTj/7MZYq2w+/ZFdI6OZ/f9SFHR+71gIVUZhOQPHzVCLpvRnPgyaMpfWxxk/4ONva3GQSyNIKRv6A==}
    engines: {node: '>=10'}

  text-table@0.2.0:
    resolution: {integrity: sha512-N+8UisAXDGk8PFXP4HAzVR9nbfmVJ3zYLAWiTIoqC5v5isinhr+r5uaO8+7r3BMfuNIufIsA7RdpVgacC2cSpw==}

  thenify-all@1.6.0:
    resolution: {integrity: sha512-RNxQH/qI8/t3thXJDwcstUO4zeqo64+Uy/+sNVRBx4Xn2OX+OZ9oP+iJnNFqplFra2ZUVeKCSa2oVWi3T4uVmA==}
    engines: {node: '>=0.8'}

  thenify@3.3.1:
    resolution: {integrity: sha512-RVZSIV5IG10Hk3enotrhvz0T9em6cyHBLkH/YAZuKqd8hRkKhSfCGIcP2KUY0EPxndzANBmNllzWPwak+bheSw==}

  tiny-inflate@1.0.3:
    resolution: {integrity: sha512-pkY1fj1cKHb2seWDy0B16HeWyczlJA9/WW3u3c4z/NiWDsO3DOU5D7nhTLE9CF0yXv/QZFY7sEJmj24dK+Rrqw==}

  tiny-invariant@1.3.3:
    resolution: {integrity: sha512-+FbBPE1o9QAYvviau/qC5SE3caw21q3xkvWKBtja5vgqOWIHHJ3ioaq1VPfn/Szqctz2bU/oYeKd9/z5BL+PVg==}

  to-fast-properties@2.0.0:
    resolution: {integrity: sha512-/OaKK0xYrs3DmxRYqL/yDc+FxFUVYhDlXMhRmv3z915w2HF1tnN1omB354j8VUGO/hbRzyD6Y3sA7v7GS/ceog==}
    engines: {node: '>=4'}

  to-regex-range@5.0.1:
    resolution: {integrity: sha512-65P7iz6X5yEr1cwcgvQxbbIw7Uk3gOy5dIdtZ4rDveLqhrdJP+Li/Hx6tyK0NEb+2GCyneCMJiGqrADCSNk8sQ==}
    engines: {node: '>=8.0'}

  tr46@0.0.3:
    resolution: {integrity: sha512-N3WMsuqV66lT30CrXNbEjx4GEwlow3v6rr4mCcv6prnfwhS01rkgyFdjPNBYd9br7LpXV1+Emh01fHnq2Gdgrw==}

  trim-lines@3.0.1:
    resolution: {integrity: sha512-kRj8B+YHZCc9kQYdWfJB2/oUl9rA99qbowYYBtr4ui4mZyAQ2JpvVBd/6U2YloATfqBhBTSMhTpgBHtU0Mf3Rg==}

  trough@2.2.0:
    resolution: {integrity: sha512-tmMpK00BjZiUyVyvrBK7knerNgmgvcV/KLVyuma/SC+TQN167GrMRciANTz09+k3zW8L8t60jWO1GpfkZdjTaw==}

  ts-api-utils@1.3.0:
    resolution: {integrity: sha512-UQMIo7pb8WRomKR1/+MFVLTroIvDVtMX3K6OUir8ynLyzB8Jeriont2bTAtmNPa1ekAgN7YPDyf6V+ygrdU+eQ==}
    engines: {node: '>=16'}
    peerDependencies:
      typescript: '>=4.2.0'

  ts-interface-checker@0.1.13:
    resolution: {integrity: sha512-Y/arvbn+rrz3JCKl9C4kVNfTfSm2/mEp5FSz5EsZSANGPSlQrpRI5M4PKF+mJnE52jOO90PnPSc3Ur3bTQw0gA==}

  tslib@2.6.2:
    resolution: {integrity: sha512-AEYxH93jGFPn/a2iVAwW87VuUIkR1FVUKB77NwMF7nBTDkDrrT/Hpt/IrCJ0QXhW27jTBDcf5ZY7w6RiqTMw2Q==}

  tslib@2.7.0:
    resolution: {integrity: sha512-gLXCKdN1/j47AiHiOkJN69hJmcbGTHI0ImLmbYLHykhgeN0jVGola9yVjFgzCUklsZQMW55o+dW7IXv3RCXDzA==}

  turbo-darwin-64@2.0.14:
    resolution: {integrity: sha512-kwfDmjNwlNfvtrvT29+ZBg5n1Wvxl891bFHchMJyzMoR0HOE9N1NSNdSZb9wG3e7sYNIu4uDkNk+VBEqJW0HzQ==}
    cpu: [x64]
    os: [darwin]

  turbo-darwin-arm64@2.0.14:
    resolution: {integrity: sha512-m3LXYEshCx3wc4ZClM6gb01KYpFmtjQ9IBF3A7ofjb6ahux3xlYZJZ3uFCLAGHuvGLuJ3htfiPbwlDPTdknqqw==}
    cpu: [arm64]
    os: [darwin]

  turbo-linux-64@2.0.14:
    resolution: {integrity: sha512-7vBzCPdoTtR92SNn2JMgj1FlMmyonGmpMaQdgAB1OVYtuQ6NVGoh7/lODfaILqXjpvmFSVbpBIDrKOT6EvcprQ==}
    cpu: [x64]
    os: [linux]

  turbo-linux-arm64@2.0.14:
    resolution: {integrity: sha512-jwH+c0bfjpBf26K/tdEFatmnYyXwGROjbr6bZmNcL8R+IkGAc/cglL+OToqJnQZTgZvH7uDGbeSyUo7IsHyjuA==}
    cpu: [arm64]
    os: [linux]

  turbo-windows-64@2.0.14:
    resolution: {integrity: sha512-w9/XwkHSzvLjmioo6cl3S1yRfI6swxsV1j1eJwtl66JM4/pn0H2rBa855R0n7hZnmI6H5ywLt/nLt6Ae8RTDmw==}
    cpu: [x64]
    os: [win32]

  turbo-windows-arm64@2.0.14:
    resolution: {integrity: sha512-XaQlyYk+Rf4xS5XWCo8XCMIpssgGGy8blzLfolN6YBp4baElIWMlkLZHDbGyiFmCbNf9I9gJI64XGRG+LVyyjA==}
    cpu: [arm64]
    os: [win32]

  turbo@2.0.14:
    resolution: {integrity: sha512-00JjdCMD/cpsjP0Izkjcm8Oaor5yUCfDwODtaLb+WyblyadkaDEisGhy3Dbd5az9n+5iLSPiUgf+WjPbns6MRg==}
    hasBin: true

  type-check@0.4.0:
    resolution: {integrity: sha512-XleUoc9uwGXqjWwXaUTZAmzMcFZ5858QA2vvx1Ur5xIcixXIP+8LnFDgRplU30us6teqdlskFfu+ae4K79Ooew==}
    engines: {node: '>= 0.8.0'}

  typescript-eslint@8.2.0:
    resolution: {integrity: sha512-DmnqaPcML0xYwUzgNbM1XaKXpEb7BShYf2P1tkUmmcl8hyeG7Pj08Er7R9bNy6AufabywzJcOybQAtnD/c9DGw==}
    engines: {node: ^18.18.0 || ^20.9.0 || >=21.1.0}
    peerDependencies:
      typescript: '*'
    peerDependenciesMeta:
      typescript:
        optional: true

  typescript@5.5.4:
    resolution: {integrity: sha512-Mtq29sKDAEYP7aljRgtPOpTvOfbwRWlS6dPRzwjdE+C0R4brX/GUyhHSecbHMFLNBLcJIPt9nl9yG5TZ1weH+Q==}
    engines: {node: '>=14.17'}
    hasBin: true

  ua-parser-js@1.0.38:
    resolution: {integrity: sha512-Aq5ppTOfvrCMgAPneW1HfWj66Xi7XL+/mIy996R1/CLS/rcyJQm6QZdsKrUeivDFQ+Oc9Wyuwor8Ze8peEoUoQ==}

  unicode-properties@1.4.1:
    resolution: {integrity: sha512-CLjCCLQ6UuMxWnbIylkisbRj31qxHPAurvena/0iwSVbQ2G1VY5/HjV0IRabOEbDHlzZlRdCrD4NhB0JtU40Pg==}

  unicode-trie@2.0.0:
    resolution: {integrity: sha512-x7bc76x0bm4prf1VLg79uhAzKw8DVboClSN5VxJuQ+LKDOVEW9CdH+VY7SP+vX7xCYQqzzgQpFqz15zeLvAtZQ==}

  unified@11.0.5:
    resolution: {integrity: sha512-xKvGhPWw3k84Qjh8bI3ZeJjqnyadK+GEFtazSfZv/rKeTkTjOJho6mFqh2SM96iIcZokxiOpg78GazTSg8+KHA==}

  unist-util-find-after@5.0.0:
    resolution: {integrity: sha512-amQa0Ep2m6hE2g72AugUItjbuM8X8cGQnFoHk0pGfrFeT9GZhzN5SW8nRsiGKK7Aif4CrACPENkA6P/Lw6fHGQ==}

  unist-util-is@6.0.0:
    resolution: {integrity: sha512-2qCTHimwdxLfz+YzdGfkqNlH0tLi9xjTnHddPmJwtIG9MGsdbutfTc4P+haPD7l7Cjxf/WZj+we5qfVPvvxfYw==}

  unist-util-position@5.0.0:
    resolution: {integrity: sha512-fucsC7HjXvkB5R3kTCO7kUjRdrS0BJt3M/FPxmHMBOm8JQi2BsHAHFsy27E0EolP8rp0NzXsJ+jNPyDWvOJZPA==}

  unist-util-remove-position@5.0.0:
    resolution: {integrity: sha512-Hp5Kh3wLxv0PHj9m2yZhhLt58KzPtEYKQQ4yxfYFEO7EvHwzyDYnduhHnY1mDxoqr7VUwVuHXk9RXKIiYS1N8Q==}

  unist-util-stringify-position@4.0.0:
    resolution: {integrity: sha512-0ASV06AAoKCDkS2+xw5RXJywruurpbC4JZSm7nr7MOt1ojAzvyyaO+UxZf18j8FCF6kmzCZKcAgN/yu2gm2XgQ==}

  unist-util-visit-parents@6.0.1:
    resolution: {integrity: sha512-L/PqWzfTP9lzzEa6CKs0k2nARxTdZduw3zyh8d2NVBnsyvHjSX4TWse388YrrQKbvI8w20fGjGlhgT96WwKykw==}

  unist-util-visit@5.0.0:
    resolution: {integrity: sha512-MR04uvD+07cwl/yhVuVWAtw+3GOR/knlL55Nd/wAdblk27GCVt3lqpTivy/tkJcZoNPzTwS1Y+KMojlLDhoTzg==}

  unload@2.2.0:
    resolution: {integrity: sha512-B60uB5TNBLtN6/LsgAf3udH9saB5p7gqJwcFfbOEZ8BcBHnGwCf6G/TGiEqkRAxX7zAFIUtzdrXQSdL3Q/wqNA==}

  update-browserslist-db@1.1.0:
    resolution: {integrity: sha512-EdRAaAyk2cUE1wOf2DkEhzxqOQvFOoRJFNS6NeyJ01Gp2beMRpBAINjM2iDXE3KCuKhwnvHIQCJm6ThL2Z+HzQ==}
    hasBin: true
    peerDependencies:
      browserslist: '>= 4.21.0'

  uri-js@4.4.1:
    resolution: {integrity: sha512-7rKUyy33Q1yc98pQ1DAmLtwX109F7TIfWlW1Ydo8Wl1ii1SeHieeh0HHfPeL2fMXK6z0s8ecKs9frCuLJvndBg==}

  use-callback-ref@1.3.2:
    resolution: {integrity: sha512-elOQwe6Q8gqZgDA8mrh44qRTQqpIHDcZ3hXTLjBe1i4ph8XpNJnO+aQf3NaG+lriLopI4HMx9VjQLfPQ6vhnoA==}
    engines: {node: '>=10'}
    peerDependencies:
      '@types/react': ^16.8.0 || ^17.0.0 || ^18.0.0
      react: ^16.8.0 || ^17.0.0 || ^18.0.0
    peerDependenciesMeta:
      '@types/react':
        optional: true

  use-composed-ref@1.3.0:
    resolution: {integrity: sha512-GLMG0Jc/jiKov/3Ulid1wbv3r54K9HlMW29IWcDFPEqFkSO2nS0MuefWgMJpeHQ9YJeXDL3ZUF+P3jdXlZX/cQ==}
    peerDependencies:
      react: ^16.8.0 || ^17.0.0 || ^18.0.0

  use-isomorphic-layout-effect@1.1.2:
    resolution: {integrity: sha512-49L8yCO3iGT/ZF9QttjwLF/ZD9Iwto5LnH5LmEdk/6cFmXddqi2ulF0edxTwjj+7mqvpVVGQWvbXZdn32wRSHA==}
    peerDependencies:
      '@types/react': '*'
      react: ^16.8.0 || ^17.0.0 || ^18.0.0
    peerDependenciesMeta:
      '@types/react':
        optional: true

  use-latest@1.2.1:
    resolution: {integrity: sha512-xA+AVm/Wlg3e2P/JiItTziwS7FK92LWrDB0p+hgXloIMuVCeJJ8v6f0eeHyPZaJrM+usM1FkFfbNCrJGs8A/zw==}
    peerDependencies:
      '@types/react': '*'
      react: ^16.8.0 || ^17.0.0 || ^18.0.0
    peerDependenciesMeta:
      '@types/react':
        optional: true

  use-sidecar@1.1.2:
    resolution: {integrity: sha512-epTbsLuzZ7lPClpz2TyryBfztm7m+28DlEv2ZCQ3MDr5ssiwyOwGH/e5F9CkfWjJ1t4clvI58yF822/GUkjjhw==}
    engines: {node: '>=10'}
    peerDependencies:
      '@types/react': ^16.9.0 || ^17.0.0 || ^18.0.0
      react: ^16.8.0 || ^17.0.0 || ^18.0.0
    peerDependenciesMeta:
      '@types/react':
        optional: true

  use-sync-external-store@1.2.2:
    resolution: {integrity: sha512-PElTlVMwpblvbNqQ82d2n6RjStvdSoNe9FG28kNfz3WiXilJm4DdNkEzRhCZuIDwY8U08WVihhGR5iRqAwfDiw==}
    peerDependencies:
      react: ^16.8.0 || ^17.0.0 || ^18.0.0

  util-deprecate@1.0.2:
    resolution: {integrity: sha512-EPD5q1uXyFxJpCrLnCc1nHnq3gOa6DZBocAIiI2TaSCA7VCJ1UJDMagCzIkXNsUYfD1daK//LTEQ8xiIbrHtcw==}

  vfile-location@5.0.3:
    resolution: {integrity: sha512-5yXvWDEgqeiYiBe1lbxYF7UMAIm/IcopxMHrMQDq3nvKcjPKIhZklUKL+AE7J7uApI4kwe2snsK+eI6UTj9EHg==}

  vfile-message@4.0.2:
    resolution: {integrity: sha512-jRDZ1IMLttGj41KcZvlrYAaI3CfqpLpfpf+Mfig13viT6NKvRzWZ+lXz0Y5D60w6uJIBAOGq9mSHf0gktF0duw==}

  vfile@6.0.2:
    resolution: {integrity: sha512-zND7NlS8rJYb/sPqkb13ZvbbUoExdbi4w3SfRrMq6R3FvnLQmmfpajJNITuuYm6AZ5uao9vy4BAos3EXBPf2rg==}

  victory-vendor@36.9.2:
    resolution: {integrity: sha512-PnpQQMuxlwYdocC8fIJqVXvkeViHYzotI+NJrCuav0ZYFoq912ZHBk3mCeuj+5/VpodOjPe1z0Fk2ihgzlXqjQ==}

  vite-compatible-readable-stream@3.6.1:
    resolution: {integrity: sha512-t20zYkrSf868+j/p31cRIGN28Phrjm3nRSLR2fyc2tiWi4cZGVdv68yNlwnIINTkMTmPoMiSlc0OadaO7DXZaQ==}
    engines: {node: '>= 6'}

  vite-plugin-runtime-env@0.1.1:
    resolution: {integrity: sha512-xm7aw/BV2o6avLi1UCR9mIG+KZVv2UQhoqb4gUIxhiP7hkiLCYnG3aTFLYrHb8CmAzXkTvBRb63yOnAgJWYbgA==}
    peerDependencies:
      vite: '*'

  vite@5.4.3:
    resolution: {integrity: sha512-IH+nl64eq9lJjFqU+/yrRnrHPVTlgy42/+IzbOdaFDVlyLgI/wDlf+FCobXLX1cT0X5+7LMyH1mIy2xJdLfo8Q==}
    engines: {node: ^18.0.0 || >=20.0.0}
    hasBin: true
    peerDependencies:
      '@types/node': ^18.0.0 || >=20.0.0
      less: '*'
      lightningcss: ^1.21.0
      sass: '*'
      sass-embedded: '*'
      stylus: '*'
      sugarss: '*'
      terser: ^5.4.0
    peerDependenciesMeta:
      '@types/node':
        optional: true
      less:
        optional: true
      lightningcss:
        optional: true
      sass:
        optional: true
      sass-embedded:
        optional: true
      stylus:
        optional: true
      sugarss:
        optional: true
      terser:
        optional: true

  warning@4.0.3:
    resolution: {integrity: sha512-rpJyN222KWIvHJ/F53XSZv0Zl/accqHR8et1kpaMTD/fLCRxtV8iX8czMzY7sVZupTI3zcUTg8eycS2kNF9l6w==}

  web-namespaces@2.0.1:
    resolution: {integrity: sha512-bKr1DkiNa2krS7qxNtdrtHAmzuYGFQLiQ13TsorsdT6ULTkPLKuu5+GsFpDlg6JFjUTwX2DyhMPG2be8uPrqsQ==}

  web-streams-polyfill@3.3.3:
    resolution: {integrity: sha512-d2JWLCivmZYTSIoge9MsgFCZrt571BikcWGYkjC1khllbTeDlGqZ2D8vD8E/lJa8WGWbb7Plm8/XJYV7IJHZZw==}
    engines: {node: '>= 8'}

  webidl-conversions@3.0.1:
    resolution: {integrity: sha512-2JAn3z8AR6rjK8Sm8orRC0h/bcl/DqL7tRPdGZ4I1CjdF+EaMLmYxBHyXuKL849eucPFhvBoxMsflfOb8kxaeQ==}

  whatwg-url@5.0.0:
    resolution: {integrity: sha512-saE57nupxk6v3HY35+jzBwYa0rKSy0XR8JSxZPwgLr7ys0IBzhGviA1/TUGJLmSVqs8pb9AnvICXEuOHLprYTw==}

  which@2.0.2:
    resolution: {integrity: sha512-BLI3Tl1TW3Pvl70l3yq3Y64i+awpwXqsGBYWkkqMtnbXgrMD+yj7rhW0kuEDxzJaYXGjEW5ogapKNMEKNMjibA==}
    engines: {node: '>= 8'}
    hasBin: true

  wide-align@1.1.5:
    resolution: {integrity: sha512-eDMORYaPNZ4sQIuuYPDHdQvf4gyCF9rEEV/yPxGfwPkRodwEgiMUUXTx/dex+Me0wxx53S+NgUHaP7y3MGlDmg==}

  word-wrap@1.2.5:
    resolution: {integrity: sha512-BN22B5eaMMI9UMtjrGd5g5eCYPpCPDUy0FJXbYsaT5zYxjFOckS53SQDE3pWkVoWpHXVb3BrYcEN4Twa55B5cA==}
    engines: {node: '>=0.10.0'}

  wrap-ansi@7.0.0:
    resolution: {integrity: sha512-YVGIj2kamLSTxw6NsZjoBxfSwsn0ycdesmc4p+Q21c5zPuZ1pl+NfxVdxPtdHvmNVOQ6XSYG4AUtyt/Fi7D16Q==}
    engines: {node: '>=10'}

  wrap-ansi@8.1.0:
    resolution: {integrity: sha512-si7QWI6zUMq56bESFvagtmzMdGOtoxfR+Sez11Mobfc7tm+VkUckk9bW2UeffTGVUbOksxmSw0AA2gs8g71NCQ==}
    engines: {node: '>=12'}

  wrap-ansi@9.0.0:
    resolution: {integrity: sha512-G8ura3S+3Z2G+mkgNRq8dqaFZAuxfsxpBB8OCTGRTCtp+l/v9nbFNmCUP1BZMts3G1142MsZfn6eeUKrr4PD1Q==}
    engines: {node: '>=18'}

  wrappy@1.0.2:
    resolution: {integrity: sha512-l4Sp/DRseor9wL6EvV2+TuQn63dMkPjZ/sp9XkghTEbV9KlPS1xUsZ3u7/IQO4wxtcFB4bgpQPRcR3QCvezPcQ==}

  yallist@3.1.1:
    resolution: {integrity: sha512-a4UGQaWPH59mOXUYnAG2ewncQS4i4F43Tv3JoAM+s2VDAmS9NsK8GpDMLrCHPksFT7h3K6TOoUNn2pb7RoXx4g==}

  yallist@4.0.0:
    resolution: {integrity: sha512-3wdGidZyq5PB084XLES5TpOSRA3wjXAlIWMhum2kRcv/41Sn2emQ0dycQW4uZXLejwKvg6EsvbdlVL+FYEct7A==}

  yaml@1.10.2:
    resolution: {integrity: sha512-r3vXyErRCYJ7wg28yvBY5VSoAF8ZvlcW9/BwUzEtUsjvX/DKs24dIkuwjtuprwJJHsbyUbLApepYTR1BN4uHrg==}
    engines: {node: '>= 6'}

  yaml@2.5.0:
    resolution: {integrity: sha512-2wWLbGbYDiSqqIKoPjar3MPgB94ErzCtrNE1FdqGuaO0pi2JGjmE8aW8TDZwzU7vuxcGRdL/4gPQwQ7hD5AMSw==}
    engines: {node: '>= 14'}
    hasBin: true

  yocto-queue@0.1.0:
    resolution: {integrity: sha512-rVksvsnNCdJ/ohGc6xgPwyN8eheCxsiLM8mxuE/t/mOVqJewPuO1miLpTHQiRgTKCLexL4MeAFVagts7HmNZ2Q==}
    engines: {node: '>=10'}

  yoga-layout@2.0.1:
    resolution: {integrity: sha512-tT/oChyDXelLo2A+UVnlW9GU7CsvFMaEnd9kVFsaiCQonFAXd3xrHhkLYu+suwwosrAEQ746xBU+HvYtm1Zs2Q==}

  zwitch@2.0.4:
    resolution: {integrity: sha512-bXE4cR/kVZhKZX/RjPEflHaKVhUVl85noU3v6b8apfQEc1x4A+zBxjZ4lN8LqGd6WZ3dl98pY4o717VFmoPp+A==}

snapshots:

  '@alloc/quick-lru@5.2.0': {}

  '@ampproject/remapping@2.3.0':
    dependencies:
      '@jridgewell/gen-mapping': 0.3.5
      '@jridgewell/trace-mapping': 0.3.25

  '@babel/code-frame@7.24.7':
    dependencies:
      '@babel/highlight': 7.24.7
      picocolors: 1.0.1

  '@babel/compat-data@7.25.4': {}

  '@babel/core@7.25.2':
    dependencies:
      '@ampproject/remapping': 2.3.0
      '@babel/code-frame': 7.24.7
      '@babel/generator': 7.25.5
      '@babel/helper-compilation-targets': 7.25.2
      '@babel/helper-module-transforms': 7.25.2(@babel/core@7.25.2)
      '@babel/helpers': 7.25.0
      '@babel/parser': 7.25.4
      '@babel/template': 7.25.0
      '@babel/traverse': 7.25.4
      '@babel/types': 7.25.4
      convert-source-map: 2.0.0
      debug: 4.3.6
      gensync: 1.0.0-beta.2
      json5: 2.2.3
      semver: 6.3.1
    transitivePeerDependencies:
      - supports-color

  '@babel/generator@7.25.5':
    dependencies:
      '@babel/types': 7.25.4
      '@jridgewell/gen-mapping': 0.3.5
      '@jridgewell/trace-mapping': 0.3.25
      jsesc: 2.5.2

  '@babel/helper-compilation-targets@7.25.2':
    dependencies:
      '@babel/compat-data': 7.25.4
      '@babel/helper-validator-option': 7.24.8
      browserslist: 4.23.3
      lru-cache: 5.1.1
      semver: 6.3.1

  '@babel/helper-module-imports@7.24.7':
    dependencies:
      '@babel/traverse': 7.25.4
      '@babel/types': 7.25.4
    transitivePeerDependencies:
      - supports-color

  '@babel/helper-module-transforms@7.25.2(@babel/core@7.25.2)':
    dependencies:
      '@babel/core': 7.25.2
      '@babel/helper-module-imports': 7.24.7
      '@babel/helper-simple-access': 7.24.7
      '@babel/helper-validator-identifier': 7.24.7
      '@babel/traverse': 7.25.4
    transitivePeerDependencies:
      - supports-color

  '@babel/helper-plugin-utils@7.24.8': {}

  '@babel/helper-simple-access@7.24.7':
    dependencies:
      '@babel/traverse': 7.25.4
      '@babel/types': 7.25.4
    transitivePeerDependencies:
      - supports-color

  '@babel/helper-string-parser@7.24.8': {}

  '@babel/helper-validator-identifier@7.24.7': {}

  '@babel/helper-validator-option@7.24.8': {}

  '@babel/helpers@7.25.0':
    dependencies:
      '@babel/template': 7.25.0
      '@babel/types': 7.25.4

  '@babel/highlight@7.24.7':
    dependencies:
      '@babel/helper-validator-identifier': 7.24.7
      chalk: 2.4.2
      js-tokens: 4.0.0
      picocolors: 1.0.1

  '@babel/parser@7.25.4':
    dependencies:
      '@babel/types': 7.25.4

  '@babel/plugin-transform-react-jsx-self@7.24.7(@babel/core@7.25.2)':
    dependencies:
      '@babel/core': 7.25.2
      '@babel/helper-plugin-utils': 7.24.8

  '@babel/plugin-transform-react-jsx-source@7.24.7(@babel/core@7.25.2)':
    dependencies:
      '@babel/core': 7.25.2
      '@babel/helper-plugin-utils': 7.24.8

  '@babel/runtime@7.25.4':
    dependencies:
      regenerator-runtime: 0.14.1

  '@babel/template@7.25.0':
    dependencies:
      '@babel/code-frame': 7.24.7
      '@babel/parser': 7.25.4
      '@babel/types': 7.25.4

  '@babel/traverse@7.25.4':
    dependencies:
      '@babel/code-frame': 7.24.7
      '@babel/generator': 7.25.5
      '@babel/parser': 7.25.4
      '@babel/template': 7.25.0
      '@babel/types': 7.25.4
      debug: 4.3.6
      globals: 11.12.0
    transitivePeerDependencies:
      - supports-color

  '@babel/types@7.25.4':
    dependencies:
      '@babel/helper-string-parser': 7.24.8
      '@babel/helper-validator-identifier': 7.24.7
      to-fast-properties: 2.0.0

  '@emotion/babel-plugin@11.12.0':
    dependencies:
      '@babel/helper-module-imports': 7.24.7
      '@babel/runtime': 7.25.4
      '@emotion/hash': 0.9.2
      '@emotion/memoize': 0.9.0
      '@emotion/serialize': 1.3.1
      babel-plugin-macros: 3.1.0
      convert-source-map: 1.9.0
      escape-string-regexp: 4.0.0
      find-root: 1.1.0
      source-map: 0.5.7
      stylis: 4.2.0
    transitivePeerDependencies:
      - supports-color

  '@emotion/cache@11.13.1':
    dependencies:
      '@emotion/memoize': 0.9.0
      '@emotion/sheet': 1.4.0
      '@emotion/utils': 1.4.0
      '@emotion/weak-memoize': 0.4.0
      stylis: 4.2.0

  '@emotion/hash@0.9.2': {}

  '@emotion/is-prop-valid@1.2.2':
    dependencies:
      '@emotion/memoize': 0.8.1

  '@emotion/is-prop-valid@1.3.0':
    dependencies:
      '@emotion/memoize': 0.9.0

  '@emotion/memoize@0.8.1': {}

  '@emotion/memoize@0.9.0': {}

  '@emotion/react@11.13.3(@types/react@18.3.4)(react@18.3.1)':
    dependencies:
      '@babel/runtime': 7.25.4
      '@emotion/babel-plugin': 11.12.0
      '@emotion/cache': 11.13.1
      '@emotion/serialize': 1.3.1
      '@emotion/use-insertion-effect-with-fallbacks': 1.1.0(react@18.3.1)
      '@emotion/utils': 1.4.0
      '@emotion/weak-memoize': 0.4.0
      '@types/react': 18.3.4
      hoist-non-react-statics: 3.3.2
      react: 18.3.1
    transitivePeerDependencies:
      - supports-color

  '@emotion/serialize@1.3.1':
    dependencies:
      '@emotion/hash': 0.9.2
      '@emotion/memoize': 0.9.0
      '@emotion/unitless': 0.10.0
      '@emotion/utils': 1.4.0
      csstype: 3.1.3

  '@emotion/sheet@1.4.0': {}

  '@emotion/styled@11.13.0(@emotion/react@11.13.3)(@types/react@18.3.4)(react@18.3.1)':
    dependencies:
      '@babel/runtime': 7.25.4
      '@emotion/babel-plugin': 11.12.0
      '@emotion/is-prop-valid': 1.3.0
      '@emotion/react': 11.13.3(@types/react@18.3.4)(react@18.3.1)
      '@emotion/serialize': 1.3.1
      '@emotion/use-insertion-effect-with-fallbacks': 1.1.0(react@18.3.1)
      '@emotion/utils': 1.4.0
      '@types/react': 18.3.4
      react: 18.3.1
    transitivePeerDependencies:
      - supports-color

  '@emotion/unitless@0.10.0': {}

  '@emotion/unitless@0.8.1': {}

  '@emotion/use-insertion-effect-with-fallbacks@1.1.0(react@18.3.1)':
    dependencies:
      react: 18.3.1

  '@emotion/utils@1.4.0': {}

  '@emotion/weak-memoize@0.4.0': {}

  '@esbuild/aix-ppc64@0.21.5':
    optional: true

  '@esbuild/android-arm64@0.21.5':
    optional: true

  '@esbuild/android-arm@0.21.5':
    optional: true

  '@esbuild/android-x64@0.21.5':
    optional: true

  '@esbuild/darwin-arm64@0.21.5':
    optional: true

  '@esbuild/darwin-x64@0.21.5':
    optional: true

  '@esbuild/freebsd-arm64@0.21.5':
    optional: true

  '@esbuild/freebsd-x64@0.21.5':
    optional: true

  '@esbuild/linux-arm64@0.21.5':
    optional: true

  '@esbuild/linux-arm@0.21.5':
    optional: true

  '@esbuild/linux-ia32@0.21.5':
    optional: true

  '@esbuild/linux-loong64@0.21.5':
    optional: true

  '@esbuild/linux-mips64el@0.21.5':
    optional: true

  '@esbuild/linux-ppc64@0.21.5':
    optional: true

  '@esbuild/linux-riscv64@0.21.5':
    optional: true

  '@esbuild/linux-s390x@0.21.5':
    optional: true

  '@esbuild/linux-x64@0.21.5':
    optional: true

  '@esbuild/netbsd-x64@0.21.5':
    optional: true

  '@esbuild/openbsd-x64@0.21.5':
    optional: true

  '@esbuild/sunos-x64@0.21.5':
    optional: true

  '@esbuild/win32-arm64@0.21.5':
    optional: true

  '@esbuild/win32-ia32@0.21.5':
    optional: true

  '@esbuild/win32-x64@0.21.5':
    optional: true

  '@eslint-community/eslint-utils@4.4.0(eslint@9.9.1)':
    dependencies:
      eslint: 9.9.1
      eslint-visitor-keys: 3.4.3

  '@eslint-community/regexpp@4.11.0': {}

  '@eslint/config-array@0.18.0':
    dependencies:
      '@eslint/object-schema': 2.1.4
      debug: 4.3.6
      minimatch: 3.1.2
    transitivePeerDependencies:
      - supports-color

  '@eslint/eslintrc@3.1.0':
    dependencies:
      ajv: 6.12.6
      debug: 4.3.6
      espree: 10.1.0
      globals: 14.0.0
      ignore: 5.3.2
      import-fresh: 3.3.0
      js-yaml: 4.1.0
      minimatch: 3.1.2
      strip-json-comments: 3.1.1
    transitivePeerDependencies:
      - supports-color

  '@eslint/js@9.9.1': {}

  '@eslint/object-schema@2.1.4': {}

  '@floating-ui/core@1.6.7':
    dependencies:
      '@floating-ui/utils': 0.2.7

  '@floating-ui/dom@1.6.10':
    dependencies:
      '@floating-ui/core': 1.6.7
      '@floating-ui/utils': 0.2.7

  '@floating-ui/react-dom@2.1.1(react-dom@18.3.1)(react@18.3.1)':
    dependencies:
      '@floating-ui/dom': 1.6.10
      react: 18.3.1
      react-dom: 18.3.1(react@18.3.1)

  '@floating-ui/utils@0.2.7': {}

  '@humanwhocodes/module-importer@1.0.1': {}

  '@humanwhocodes/retry@0.3.0': {}

  '@isaacs/cliui@8.0.2':
    dependencies:
      string-width: 5.1.2
      string-width-cjs: string-width@4.2.3
      strip-ansi: 7.1.0
      strip-ansi-cjs: strip-ansi@6.0.1
      wrap-ansi: 8.1.0
      wrap-ansi-cjs: wrap-ansi@7.0.0

  '@jridgewell/gen-mapping@0.3.5':
    dependencies:
      '@jridgewell/set-array': 1.2.1
      '@jridgewell/sourcemap-codec': 1.5.0
      '@jridgewell/trace-mapping': 0.3.25

  '@jridgewell/resolve-uri@3.1.2': {}

  '@jridgewell/set-array@1.2.1': {}

  '@jridgewell/sourcemap-codec@1.5.0': {}

  '@jridgewell/trace-mapping@0.3.25':
    dependencies:
      '@jridgewell/resolve-uri': 3.1.2
      '@jridgewell/sourcemap-codec': 1.5.0

  '@mapbox/node-pre-gyp@1.0.11':
    dependencies:
      detect-libc: 2.0.3
      https-proxy-agent: 5.0.1
      make-dir: 3.1.0
      node-fetch: 2.7.0
      nopt: 5.0.0
      npmlog: 5.0.1
      rimraf: 3.0.2
      semver: 7.6.3
      tar: 6.2.1
    transitivePeerDependencies:
      - encoding
      - supports-color
    optional: true

  '@mui/core-downloads-tracker@6.0.0': {}

  '@mui/material@6.0.0(@emotion/react@11.13.3)(@emotion/styled@11.13.0)(@types/react@18.3.4)(react-dom@18.3.1)(react@18.3.1)':
    dependencies:
      '@babel/runtime': 7.25.4
      '@emotion/react': 11.13.3(@types/react@18.3.4)(react@18.3.1)
      '@emotion/styled': 11.13.0(@emotion/react@11.13.3)(@types/react@18.3.4)(react@18.3.1)
      '@mui/core-downloads-tracker': 6.0.0
      '@mui/system': 6.0.0(@emotion/react@11.13.3)(@emotion/styled@11.13.0)(@types/react@18.3.4)(react@18.3.1)
      '@mui/types': 7.2.16(@types/react@18.3.4)
      '@mui/utils': 6.0.0(@types/react@18.3.4)(react@18.3.1)
      '@popperjs/core': 2.11.8
      '@types/react': 18.3.4
      '@types/react-transition-group': 4.4.11
      clsx: 2.1.1
      csstype: 3.1.3
      prop-types: 15.8.1
      react: 18.3.1
      react-dom: 18.3.1(react@18.3.1)
      react-is: 18.3.1
      react-transition-group: 4.4.5(react-dom@18.3.1)(react@18.3.1)

  '@mui/private-theming@5.16.6(@types/react@18.3.4)(react@18.3.1)':
    dependencies:
      '@babel/runtime': 7.25.4
      '@mui/utils': 5.16.6(@types/react@18.3.4)(react@18.3.1)
      '@types/react': 18.3.4
      prop-types: 15.8.1
      react: 18.3.1

  '@mui/private-theming@6.0.0(@types/react@18.3.4)(react@18.3.1)':
    dependencies:
      '@babel/runtime': 7.25.4
      '@mui/utils': 6.0.0(@types/react@18.3.4)(react@18.3.1)
      '@types/react': 18.3.4
      prop-types: 15.8.1
      react: 18.3.1

  '@mui/styled-engine@5.16.6(@emotion/react@11.13.3)(@emotion/styled@11.13.0)(react@18.3.1)':
    dependencies:
      '@babel/runtime': 7.25.4
      '@emotion/cache': 11.13.1
      '@emotion/react': 11.13.3(@types/react@18.3.4)(react@18.3.1)
      '@emotion/styled': 11.13.0(@emotion/react@11.13.3)(@types/react@18.3.4)(react@18.3.1)
      csstype: 3.1.3
      prop-types: 15.8.1
      react: 18.3.1

  '@mui/styled-engine@6.0.0(@emotion/react@11.13.3)(@emotion/styled@11.13.0)(react@18.3.1)':
    dependencies:
      '@babel/runtime': 7.25.4
      '@emotion/cache': 11.13.1
      '@emotion/react': 11.13.3(@types/react@18.3.4)(react@18.3.1)
      '@emotion/styled': 11.13.0(@emotion/react@11.13.3)(@types/react@18.3.4)(react@18.3.1)
      csstype: 3.1.3
      prop-types: 15.8.1
      react: 18.3.1

  '@mui/system@5.16.7(@emotion/react@11.13.3)(@emotion/styled@11.13.0)(@types/react@18.3.4)(react@18.3.1)':
    dependencies:
      '@babel/runtime': 7.25.4
      '@emotion/react': 11.13.3(@types/react@18.3.4)(react@18.3.1)
      '@emotion/styled': 11.13.0(@emotion/react@11.13.3)(@types/react@18.3.4)(react@18.3.1)
      '@mui/private-theming': 5.16.6(@types/react@18.3.4)(react@18.3.1)
      '@mui/styled-engine': 5.16.6(@emotion/react@11.13.3)(@emotion/styled@11.13.0)(react@18.3.1)
      '@mui/types': 7.2.16(@types/react@18.3.4)
      '@mui/utils': 5.16.6(@types/react@18.3.4)(react@18.3.1)
      '@types/react': 18.3.4
      clsx: 2.1.1
      csstype: 3.1.3
      prop-types: 15.8.1
      react: 18.3.1

  '@mui/system@6.0.0(@emotion/react@11.13.3)(@emotion/styled@11.13.0)(@types/react@18.3.4)(react@18.3.1)':
    dependencies:
      '@babel/runtime': 7.25.4
      '@emotion/react': 11.13.3(@types/react@18.3.4)(react@18.3.1)
      '@emotion/styled': 11.13.0(@emotion/react@11.13.3)(@types/react@18.3.4)(react@18.3.1)
      '@mui/private-theming': 6.0.0(@types/react@18.3.4)(react@18.3.1)
      '@mui/styled-engine': 6.0.0(@emotion/react@11.13.3)(@emotion/styled@11.13.0)(react@18.3.1)
      '@mui/types': 7.2.16(@types/react@18.3.4)
      '@mui/utils': 6.0.0(@types/react@18.3.4)(react@18.3.1)
      '@types/react': 18.3.4
      clsx: 2.1.1
      csstype: 3.1.3
      prop-types: 15.8.1
      react: 18.3.1

  '@mui/types@7.2.16(@types/react@18.3.4)':
    dependencies:
      '@types/react': 18.3.4

  '@mui/utils@5.16.6(@types/react@18.3.4)(react@18.3.1)':
    dependencies:
      '@babel/runtime': 7.25.4
      '@mui/types': 7.2.16(@types/react@18.3.4)
      '@types/prop-types': 15.7.12
      '@types/react': 18.3.4
      clsx: 2.1.1
      prop-types: 15.8.1
      react: 18.3.1
      react-is: 18.3.1

  '@mui/utils@6.0.0(@types/react@18.3.4)(react@18.3.1)':
    dependencies:
      '@babel/runtime': 7.25.4
      '@mui/types': 7.2.16(@types/react@18.3.4)
      '@types/prop-types': 15.7.12
      '@types/react': 18.3.4
      clsx: 2.1.1
      prop-types: 15.8.1
      react: 18.3.1
      react-is: 18.3.1

  '@mui/x-charts-vendor@7.14.0':
    dependencies:
      '@babel/runtime': 7.25.4
      '@types/d3-color': 3.1.3
      '@types/d3-delaunay': 6.0.4
      '@types/d3-interpolate': 3.0.4
      '@types/d3-scale': 4.0.8
      '@types/d3-shape': 3.1.6
      '@types/d3-time': 3.0.3
      d3-color: 3.1.0
      d3-delaunay: 6.0.4
      d3-interpolate: 3.0.1
      d3-scale: 4.0.2
      d3-shape: 3.2.0
      d3-time: 3.1.0
      delaunator: 5.0.1
      robust-predicates: 3.0.2

  '@mui/x-charts@7.14.0(@emotion/react@11.13.3)(@emotion/styled@11.13.0)(@mui/material@6.0.0)(@types/react@18.3.4)(react-dom@18.3.1)(react@18.3.1)':
    dependencies:
      '@babel/runtime': 7.25.4
      '@emotion/react': 11.13.3(@types/react@18.3.4)(react@18.3.1)
      '@emotion/styled': 11.13.0(@emotion/react@11.13.3)(@types/react@18.3.4)(react@18.3.1)
      '@mui/material': 6.0.0(@emotion/react@11.13.3)(@emotion/styled@11.13.0)(@types/react@18.3.4)(react-dom@18.3.1)(react@18.3.1)
      '@mui/system': 5.16.7(@emotion/react@11.13.3)(@emotion/styled@11.13.0)(@types/react@18.3.4)(react@18.3.1)
      '@mui/utils': 5.16.6(@types/react@18.3.4)(react@18.3.1)
      '@mui/x-charts-vendor': 7.14.0
      '@react-spring/rafz': 9.7.4
      '@react-spring/web': 9.7.4(react-dom@18.3.1)(react@18.3.1)
      clsx: 2.1.1
      prop-types: 15.8.1
      react: 18.3.1
      react-dom: 18.3.1(react@18.3.1)
    transitivePeerDependencies:
      - '@types/react'

  '@nodelib/fs.scandir@2.1.5':
    dependencies:
      '@nodelib/fs.stat': 2.0.5
      run-parallel: 1.2.0

  '@nodelib/fs.stat@2.0.5': {}

  '@nodelib/fs.walk@1.2.8':
    dependencies:
      '@nodelib/fs.scandir': 2.1.5
      fastq: 1.17.1

  '@pkgjs/parseargs@0.11.0':
    optional: true

  '@popperjs/core@2.11.8': {}

  '@radix-ui/colors@3.0.0': {}

  '@radix-ui/number@1.1.0': {}

  '@radix-ui/primitive@1.1.0': {}

  '@radix-ui/react-accessible-icon@1.1.0(@types/react-dom@18.3.0)(@types/react@18.3.4)(react-dom@18.3.1)(react@18.3.1)':
    dependencies:
      '@radix-ui/react-visually-hidden': 1.1.0(@types/react-dom@18.3.0)(@types/react@18.3.4)(react-dom@18.3.1)(react@18.3.1)
      '@types/react': 18.3.4
      '@types/react-dom': 18.3.0
      react: 18.3.1
      react-dom: 18.3.1(react@18.3.1)

  '@radix-ui/react-accordion@1.2.0(@types/react-dom@18.3.0)(@types/react@18.3.4)(react-dom@18.3.1)(react@18.3.1)':
    dependencies:
      '@radix-ui/primitive': 1.1.0
      '@radix-ui/react-collapsible': 1.1.0(@types/react-dom@18.3.0)(@types/react@18.3.4)(react-dom@18.3.1)(react@18.3.1)
      '@radix-ui/react-collection': 1.1.0(@types/react-dom@18.3.0)(@types/react@18.3.4)(react-dom@18.3.1)(react@18.3.1)
      '@radix-ui/react-compose-refs': 1.1.0(@types/react@18.3.4)(react@18.3.1)
      '@radix-ui/react-context': 1.1.0(@types/react@18.3.4)(react@18.3.1)
      '@radix-ui/react-direction': 1.1.0(@types/react@18.3.4)(react@18.3.1)
      '@radix-ui/react-id': 1.1.0(@types/react@18.3.4)(react@18.3.1)
      '@radix-ui/react-primitive': 2.0.0(@types/react-dom@18.3.0)(@types/react@18.3.4)(react-dom@18.3.1)(react@18.3.1)
      '@radix-ui/react-use-controllable-state': 1.1.0(@types/react@18.3.4)(react@18.3.1)
      '@types/react': 18.3.4
      '@types/react-dom': 18.3.0
      react: 18.3.1
      react-dom: 18.3.1(react@18.3.1)

  '@radix-ui/react-alert-dialog@1.1.1(@types/react-dom@18.3.0)(@types/react@18.3.4)(react-dom@18.3.1)(react@18.3.1)':
    dependencies:
      '@radix-ui/primitive': 1.1.0
      '@radix-ui/react-compose-refs': 1.1.0(@types/react@18.3.4)(react@18.3.1)
      '@radix-ui/react-context': 1.1.0(@types/react@18.3.4)(react@18.3.1)
      '@radix-ui/react-dialog': 1.1.1(@types/react-dom@18.3.0)(@types/react@18.3.4)(react-dom@18.3.1)(react@18.3.1)
      '@radix-ui/react-primitive': 2.0.0(@types/react-dom@18.3.0)(@types/react@18.3.4)(react-dom@18.3.1)(react@18.3.1)
      '@radix-ui/react-slot': 1.1.0(@types/react@18.3.4)(react@18.3.1)
      '@types/react': 18.3.4
      '@types/react-dom': 18.3.0
      react: 18.3.1
      react-dom: 18.3.1(react@18.3.1)

  '@radix-ui/react-arrow@1.1.0(@types/react-dom@18.3.0)(@types/react@18.3.4)(react-dom@18.3.1)(react@18.3.1)':
    dependencies:
      '@radix-ui/react-primitive': 2.0.0(@types/react-dom@18.3.0)(@types/react@18.3.4)(react-dom@18.3.1)(react@18.3.1)
      '@types/react': 18.3.4
      '@types/react-dom': 18.3.0
      react: 18.3.1
      react-dom: 18.3.1(react@18.3.1)

  '@radix-ui/react-aspect-ratio@1.1.0(@types/react-dom@18.3.0)(@types/react@18.3.4)(react-dom@18.3.1)(react@18.3.1)':
    dependencies:
      '@radix-ui/react-primitive': 2.0.0(@types/react-dom@18.3.0)(@types/react@18.3.4)(react-dom@18.3.1)(react@18.3.1)
      '@types/react': 18.3.4
      '@types/react-dom': 18.3.0
      react: 18.3.1
      react-dom: 18.3.1(react@18.3.1)

  '@radix-ui/react-avatar@1.1.0(@types/react-dom@18.3.0)(@types/react@18.3.4)(react-dom@18.3.1)(react@18.3.1)':
    dependencies:
      '@radix-ui/react-context': 1.1.0(@types/react@18.3.4)(react@18.3.1)
      '@radix-ui/react-primitive': 2.0.0(@types/react-dom@18.3.0)(@types/react@18.3.4)(react-dom@18.3.1)(react@18.3.1)
      '@radix-ui/react-use-callback-ref': 1.1.0(@types/react@18.3.4)(react@18.3.1)
      '@radix-ui/react-use-layout-effect': 1.1.0(@types/react@18.3.4)(react@18.3.1)
      '@types/react': 18.3.4
      '@types/react-dom': 18.3.0
      react: 18.3.1
      react-dom: 18.3.1(react@18.3.1)

  '@radix-ui/react-checkbox@1.1.0(@types/react-dom@18.3.0)(@types/react@18.3.4)(react-dom@18.3.1)(react@18.3.1)':
    dependencies:
      '@radix-ui/primitive': 1.1.0
      '@radix-ui/react-compose-refs': 1.1.0(@types/react@18.3.4)(react@18.3.1)
      '@radix-ui/react-context': 1.1.0(@types/react@18.3.4)(react@18.3.1)
      '@radix-ui/react-presence': 1.1.0(@types/react-dom@18.3.0)(@types/react@18.3.4)(react-dom@18.3.1)(react@18.3.1)
      '@radix-ui/react-primitive': 2.0.0(@types/react-dom@18.3.0)(@types/react@18.3.4)(react-dom@18.3.1)(react@18.3.1)
      '@radix-ui/react-use-controllable-state': 1.1.0(@types/react@18.3.4)(react@18.3.1)
      '@radix-ui/react-use-previous': 1.1.0(@types/react@18.3.4)(react@18.3.1)
      '@radix-ui/react-use-size': 1.1.0(@types/react@18.3.4)(react@18.3.1)
      '@types/react': 18.3.4
      '@types/react-dom': 18.3.0
      react: 18.3.1
      react-dom: 18.3.1(react@18.3.1)

  '@radix-ui/react-collapsible@1.1.0(@types/react-dom@18.3.0)(@types/react@18.3.4)(react-dom@18.3.1)(react@18.3.1)':
    dependencies:
      '@radix-ui/primitive': 1.1.0
      '@radix-ui/react-compose-refs': 1.1.0(@types/react@18.3.4)(react@18.3.1)
      '@radix-ui/react-context': 1.1.0(@types/react@18.3.4)(react@18.3.1)
      '@radix-ui/react-id': 1.1.0(@types/react@18.3.4)(react@18.3.1)
      '@radix-ui/react-presence': 1.1.0(@types/react-dom@18.3.0)(@types/react@18.3.4)(react-dom@18.3.1)(react@18.3.1)
      '@radix-ui/react-primitive': 2.0.0(@types/react-dom@18.3.0)(@types/react@18.3.4)(react-dom@18.3.1)(react@18.3.1)
      '@radix-ui/react-use-controllable-state': 1.1.0(@types/react@18.3.4)(react@18.3.1)
      '@radix-ui/react-use-layout-effect': 1.1.0(@types/react@18.3.4)(react@18.3.1)
      '@types/react': 18.3.4
      '@types/react-dom': 18.3.0
      react: 18.3.1
      react-dom: 18.3.1(react@18.3.1)

  '@radix-ui/react-collection@1.1.0(@types/react-dom@18.3.0)(@types/react@18.3.4)(react-dom@18.3.1)(react@18.3.1)':
    dependencies:
      '@radix-ui/react-compose-refs': 1.1.0(@types/react@18.3.4)(react@18.3.1)
      '@radix-ui/react-context': 1.1.0(@types/react@18.3.4)(react@18.3.1)
      '@radix-ui/react-primitive': 2.0.0(@types/react-dom@18.3.0)(@types/react@18.3.4)(react-dom@18.3.1)(react@18.3.1)
      '@radix-ui/react-slot': 1.1.0(@types/react@18.3.4)(react@18.3.1)
      '@types/react': 18.3.4
      '@types/react-dom': 18.3.0
      react: 18.3.1
      react-dom: 18.3.1(react@18.3.1)

  '@radix-ui/react-compose-refs@1.1.0(@types/react@18.3.4)(react@18.3.1)':
    dependencies:
      '@types/react': 18.3.4
      react: 18.3.1

  '@radix-ui/react-context-menu@2.2.1(@types/react-dom@18.3.0)(@types/react@18.3.4)(react-dom@18.3.1)(react@18.3.1)':
    dependencies:
      '@radix-ui/primitive': 1.1.0
      '@radix-ui/react-context': 1.1.0(@types/react@18.3.4)(react@18.3.1)
      '@radix-ui/react-menu': 2.1.1(@types/react-dom@18.3.0)(@types/react@18.3.4)(react-dom@18.3.1)(react@18.3.1)
      '@radix-ui/react-primitive': 2.0.0(@types/react-dom@18.3.0)(@types/react@18.3.4)(react-dom@18.3.1)(react@18.3.1)
      '@radix-ui/react-use-callback-ref': 1.1.0(@types/react@18.3.4)(react@18.3.1)
      '@radix-ui/react-use-controllable-state': 1.1.0(@types/react@18.3.4)(react@18.3.1)
      '@types/react': 18.3.4
      '@types/react-dom': 18.3.0
      react: 18.3.1
      react-dom: 18.3.1(react@18.3.1)

  '@radix-ui/react-context@1.1.0(@types/react@18.3.4)(react@18.3.1)':
    dependencies:
      '@types/react': 18.3.4
      react: 18.3.1

  '@radix-ui/react-dialog@1.1.1(@types/react-dom@18.3.0)(@types/react@18.3.4)(react-dom@18.3.1)(react@18.3.1)':
    dependencies:
      '@radix-ui/primitive': 1.1.0
      '@radix-ui/react-compose-refs': 1.1.0(@types/react@18.3.4)(react@18.3.1)
      '@radix-ui/react-context': 1.1.0(@types/react@18.3.4)(react@18.3.1)
      '@radix-ui/react-dismissable-layer': 1.1.0(@types/react-dom@18.3.0)(@types/react@18.3.4)(react-dom@18.3.1)(react@18.3.1)
      '@radix-ui/react-focus-guards': 1.1.0(@types/react@18.3.4)(react@18.3.1)
      '@radix-ui/react-focus-scope': 1.1.0(@types/react-dom@18.3.0)(@types/react@18.3.4)(react-dom@18.3.1)(react@18.3.1)
      '@radix-ui/react-id': 1.1.0(@types/react@18.3.4)(react@18.3.1)
      '@radix-ui/react-portal': 1.1.1(@types/react-dom@18.3.0)(@types/react@18.3.4)(react-dom@18.3.1)(react@18.3.1)
      '@radix-ui/react-presence': 1.1.0(@types/react-dom@18.3.0)(@types/react@18.3.4)(react-dom@18.3.1)(react@18.3.1)
      '@radix-ui/react-primitive': 2.0.0(@types/react-dom@18.3.0)(@types/react@18.3.4)(react-dom@18.3.1)(react@18.3.1)
      '@radix-ui/react-slot': 1.1.0(@types/react@18.3.4)(react@18.3.1)
      '@radix-ui/react-use-controllable-state': 1.1.0(@types/react@18.3.4)(react@18.3.1)
      '@types/react': 18.3.4
      '@types/react-dom': 18.3.0
      aria-hidden: 1.2.4
      react: 18.3.1
      react-dom: 18.3.1(react@18.3.1)
      react-remove-scroll: 2.5.7(@types/react@18.3.4)(react@18.3.1)

  '@radix-ui/react-direction@1.1.0(@types/react@18.3.4)(react@18.3.1)':
    dependencies:
      '@types/react': 18.3.4
      react: 18.3.1

  '@radix-ui/react-dismissable-layer@1.1.0(@types/react-dom@18.3.0)(@types/react@18.3.4)(react-dom@18.3.1)(react@18.3.1)':
    dependencies:
      '@radix-ui/primitive': 1.1.0
      '@radix-ui/react-compose-refs': 1.1.0(@types/react@18.3.4)(react@18.3.1)
      '@radix-ui/react-primitive': 2.0.0(@types/react-dom@18.3.0)(@types/react@18.3.4)(react-dom@18.3.1)(react@18.3.1)
      '@radix-ui/react-use-callback-ref': 1.1.0(@types/react@18.3.4)(react@18.3.1)
      '@radix-ui/react-use-escape-keydown': 1.1.0(@types/react@18.3.4)(react@18.3.1)
      '@types/react': 18.3.4
      '@types/react-dom': 18.3.0
      react: 18.3.1
      react-dom: 18.3.1(react@18.3.1)

  '@radix-ui/react-dropdown-menu@2.1.1(@types/react-dom@18.3.0)(@types/react@18.3.4)(react-dom@18.3.1)(react@18.3.1)':
    dependencies:
      '@radix-ui/primitive': 1.1.0
      '@radix-ui/react-compose-refs': 1.1.0(@types/react@18.3.4)(react@18.3.1)
      '@radix-ui/react-context': 1.1.0(@types/react@18.3.4)(react@18.3.1)
      '@radix-ui/react-id': 1.1.0(@types/react@18.3.4)(react@18.3.1)
      '@radix-ui/react-menu': 2.1.1(@types/react-dom@18.3.0)(@types/react@18.3.4)(react-dom@18.3.1)(react@18.3.1)
      '@radix-ui/react-primitive': 2.0.0(@types/react-dom@18.3.0)(@types/react@18.3.4)(react-dom@18.3.1)(react@18.3.1)
      '@radix-ui/react-use-controllable-state': 1.1.0(@types/react@18.3.4)(react@18.3.1)
      '@types/react': 18.3.4
      '@types/react-dom': 18.3.0
      react: 18.3.1
      react-dom: 18.3.1(react@18.3.1)

  '@radix-ui/react-focus-guards@1.1.0(@types/react@18.3.4)(react@18.3.1)':
    dependencies:
      '@types/react': 18.3.4
      react: 18.3.1

  '@radix-ui/react-focus-scope@1.1.0(@types/react-dom@18.3.0)(@types/react@18.3.4)(react-dom@18.3.1)(react@18.3.1)':
    dependencies:
      '@radix-ui/react-compose-refs': 1.1.0(@types/react@18.3.4)(react@18.3.1)
      '@radix-ui/react-primitive': 2.0.0(@types/react-dom@18.3.0)(@types/react@18.3.4)(react-dom@18.3.1)(react@18.3.1)
      '@radix-ui/react-use-callback-ref': 1.1.0(@types/react@18.3.4)(react@18.3.1)
      '@types/react': 18.3.4
      '@types/react-dom': 18.3.0
      react: 18.3.1
      react-dom: 18.3.1(react@18.3.1)

  '@radix-ui/react-form@0.1.0(@types/react-dom@18.3.0)(@types/react@18.3.4)(react-dom@18.3.1)(react@18.3.1)':
    dependencies:
      '@radix-ui/primitive': 1.1.0
      '@radix-ui/react-compose-refs': 1.1.0(@types/react@18.3.4)(react@18.3.1)
      '@radix-ui/react-context': 1.1.0(@types/react@18.3.4)(react@18.3.1)
      '@radix-ui/react-id': 1.1.0(@types/react@18.3.4)(react@18.3.1)
      '@radix-ui/react-label': 2.1.0(@types/react-dom@18.3.0)(@types/react@18.3.4)(react-dom@18.3.1)(react@18.3.1)
      '@radix-ui/react-primitive': 2.0.0(@types/react-dom@18.3.0)(@types/react@18.3.4)(react-dom@18.3.1)(react@18.3.1)
      '@types/react': 18.3.4
      '@types/react-dom': 18.3.0
      react: 18.3.1
      react-dom: 18.3.1(react@18.3.1)

  '@radix-ui/react-hover-card@1.1.1(@types/react-dom@18.3.0)(@types/react@18.3.4)(react-dom@18.3.1)(react@18.3.1)':
    dependencies:
      '@radix-ui/primitive': 1.1.0
      '@radix-ui/react-compose-refs': 1.1.0(@types/react@18.3.4)(react@18.3.1)
      '@radix-ui/react-context': 1.1.0(@types/react@18.3.4)(react@18.3.1)
      '@radix-ui/react-dismissable-layer': 1.1.0(@types/react-dom@18.3.0)(@types/react@18.3.4)(react-dom@18.3.1)(react@18.3.1)
      '@radix-ui/react-popper': 1.2.0(@types/react-dom@18.3.0)(@types/react@18.3.4)(react-dom@18.3.1)(react@18.3.1)
      '@radix-ui/react-portal': 1.1.1(@types/react-dom@18.3.0)(@types/react@18.3.4)(react-dom@18.3.1)(react@18.3.1)
      '@radix-ui/react-presence': 1.1.0(@types/react-dom@18.3.0)(@types/react@18.3.4)(react-dom@18.3.1)(react@18.3.1)
      '@radix-ui/react-primitive': 2.0.0(@types/react-dom@18.3.0)(@types/react@18.3.4)(react-dom@18.3.1)(react@18.3.1)
      '@radix-ui/react-use-controllable-state': 1.1.0(@types/react@18.3.4)(react@18.3.1)
      '@types/react': 18.3.4
      '@types/react-dom': 18.3.0
      react: 18.3.1
      react-dom: 18.3.1(react@18.3.1)

  '@radix-ui/react-icons@1.3.0(react@18.3.1)':
    dependencies:
      react: 18.3.1

  '@radix-ui/react-id@1.1.0(@types/react@18.3.4)(react@18.3.1)':
    dependencies:
      '@radix-ui/react-use-layout-effect': 1.1.0(@types/react@18.3.4)(react@18.3.1)
      '@types/react': 18.3.4
      react: 18.3.1

  '@radix-ui/react-label@2.1.0(@types/react-dom@18.3.0)(@types/react@18.3.4)(react-dom@18.3.1)(react@18.3.1)':
    dependencies:
      '@radix-ui/react-primitive': 2.0.0(@types/react-dom@18.3.0)(@types/react@18.3.4)(react-dom@18.3.1)(react@18.3.1)
      '@types/react': 18.3.4
      '@types/react-dom': 18.3.0
      react: 18.3.1
      react-dom: 18.3.1(react@18.3.1)

  '@radix-ui/react-menu@2.1.1(@types/react-dom@18.3.0)(@types/react@18.3.4)(react-dom@18.3.1)(react@18.3.1)':
    dependencies:
      '@radix-ui/primitive': 1.1.0
      '@radix-ui/react-collection': 1.1.0(@types/react-dom@18.3.0)(@types/react@18.3.4)(react-dom@18.3.1)(react@18.3.1)
      '@radix-ui/react-compose-refs': 1.1.0(@types/react@18.3.4)(react@18.3.1)
      '@radix-ui/react-context': 1.1.0(@types/react@18.3.4)(react@18.3.1)
      '@radix-ui/react-direction': 1.1.0(@types/react@18.3.4)(react@18.3.1)
      '@radix-ui/react-dismissable-layer': 1.1.0(@types/react-dom@18.3.0)(@types/react@18.3.4)(react-dom@18.3.1)(react@18.3.1)
      '@radix-ui/react-focus-guards': 1.1.0(@types/react@18.3.4)(react@18.3.1)
      '@radix-ui/react-focus-scope': 1.1.0(@types/react-dom@18.3.0)(@types/react@18.3.4)(react-dom@18.3.1)(react@18.3.1)
      '@radix-ui/react-id': 1.1.0(@types/react@18.3.4)(react@18.3.1)
      '@radix-ui/react-popper': 1.2.0(@types/react-dom@18.3.0)(@types/react@18.3.4)(react-dom@18.3.1)(react@18.3.1)
      '@radix-ui/react-portal': 1.1.1(@types/react-dom@18.3.0)(@types/react@18.3.4)(react-dom@18.3.1)(react@18.3.1)
      '@radix-ui/react-presence': 1.1.0(@types/react-dom@18.3.0)(@types/react@18.3.4)(react-dom@18.3.1)(react@18.3.1)
      '@radix-ui/react-primitive': 2.0.0(@types/react-dom@18.3.0)(@types/react@18.3.4)(react-dom@18.3.1)(react@18.3.1)
      '@radix-ui/react-roving-focus': 1.1.0(@types/react-dom@18.3.0)(@types/react@18.3.4)(react-dom@18.3.1)(react@18.3.1)
      '@radix-ui/react-slot': 1.1.0(@types/react@18.3.4)(react@18.3.1)
      '@radix-ui/react-use-callback-ref': 1.1.0(@types/react@18.3.4)(react@18.3.1)
      '@types/react': 18.3.4
      '@types/react-dom': 18.3.0
      aria-hidden: 1.2.4
      react: 18.3.1
      react-dom: 18.3.1(react@18.3.1)
      react-remove-scroll: 2.5.7(@types/react@18.3.4)(react@18.3.1)

  '@radix-ui/react-navigation-menu@1.2.0(@types/react-dom@18.3.0)(@types/react@18.3.4)(react-dom@18.3.1)(react@18.3.1)':
    dependencies:
      '@radix-ui/primitive': 1.1.0
      '@radix-ui/react-collection': 1.1.0(@types/react-dom@18.3.0)(@types/react@18.3.4)(react-dom@18.3.1)(react@18.3.1)
      '@radix-ui/react-compose-refs': 1.1.0(@types/react@18.3.4)(react@18.3.1)
      '@radix-ui/react-context': 1.1.0(@types/react@18.3.4)(react@18.3.1)
      '@radix-ui/react-direction': 1.1.0(@types/react@18.3.4)(react@18.3.1)
      '@radix-ui/react-dismissable-layer': 1.1.0(@types/react-dom@18.3.0)(@types/react@18.3.4)(react-dom@18.3.1)(react@18.3.1)
      '@radix-ui/react-id': 1.1.0(@types/react@18.3.4)(react@18.3.1)
      '@radix-ui/react-presence': 1.1.0(@types/react-dom@18.3.0)(@types/react@18.3.4)(react-dom@18.3.1)(react@18.3.1)
      '@radix-ui/react-primitive': 2.0.0(@types/react-dom@18.3.0)(@types/react@18.3.4)(react-dom@18.3.1)(react@18.3.1)
      '@radix-ui/react-use-callback-ref': 1.1.0(@types/react@18.3.4)(react@18.3.1)
      '@radix-ui/react-use-controllable-state': 1.1.0(@types/react@18.3.4)(react@18.3.1)
      '@radix-ui/react-use-layout-effect': 1.1.0(@types/react@18.3.4)(react@18.3.1)
      '@radix-ui/react-use-previous': 1.1.0(@types/react@18.3.4)(react@18.3.1)
      '@radix-ui/react-visually-hidden': 1.1.0(@types/react-dom@18.3.0)(@types/react@18.3.4)(react-dom@18.3.1)(react@18.3.1)
      '@types/react': 18.3.4
      '@types/react-dom': 18.3.0
      react: 18.3.1
      react-dom: 18.3.1(react@18.3.1)

  '@radix-ui/react-popover@1.1.1(@types/react-dom@18.3.0)(@types/react@18.3.4)(react-dom@18.3.1)(react@18.3.1)':
    dependencies:
      '@radix-ui/primitive': 1.1.0
      '@radix-ui/react-compose-refs': 1.1.0(@types/react@18.3.4)(react@18.3.1)
      '@radix-ui/react-context': 1.1.0(@types/react@18.3.4)(react@18.3.1)
      '@radix-ui/react-dismissable-layer': 1.1.0(@types/react-dom@18.3.0)(@types/react@18.3.4)(react-dom@18.3.1)(react@18.3.1)
      '@radix-ui/react-focus-guards': 1.1.0(@types/react@18.3.4)(react@18.3.1)
      '@radix-ui/react-focus-scope': 1.1.0(@types/react-dom@18.3.0)(@types/react@18.3.4)(react-dom@18.3.1)(react@18.3.1)
      '@radix-ui/react-id': 1.1.0(@types/react@18.3.4)(react@18.3.1)
      '@radix-ui/react-popper': 1.2.0(@types/react-dom@18.3.0)(@types/react@18.3.4)(react-dom@18.3.1)(react@18.3.1)
      '@radix-ui/react-portal': 1.1.1(@types/react-dom@18.3.0)(@types/react@18.3.4)(react-dom@18.3.1)(react@18.3.1)
      '@radix-ui/react-presence': 1.1.0(@types/react-dom@18.3.0)(@types/react@18.3.4)(react-dom@18.3.1)(react@18.3.1)
      '@radix-ui/react-primitive': 2.0.0(@types/react-dom@18.3.0)(@types/react@18.3.4)(react-dom@18.3.1)(react@18.3.1)
      '@radix-ui/react-slot': 1.1.0(@types/react@18.3.4)(react@18.3.1)
      '@radix-ui/react-use-controllable-state': 1.1.0(@types/react@18.3.4)(react@18.3.1)
      '@types/react': 18.3.4
      '@types/react-dom': 18.3.0
      aria-hidden: 1.2.4
      react: 18.3.1
      react-dom: 18.3.1(react@18.3.1)
      react-remove-scroll: 2.5.7(@types/react@18.3.4)(react@18.3.1)

  '@radix-ui/react-popper@1.2.0(@types/react-dom@18.3.0)(@types/react@18.3.4)(react-dom@18.3.1)(react@18.3.1)':
    dependencies:
      '@floating-ui/react-dom': 2.1.1(react-dom@18.3.1)(react@18.3.1)
      '@radix-ui/react-arrow': 1.1.0(@types/react-dom@18.3.0)(@types/react@18.3.4)(react-dom@18.3.1)(react@18.3.1)
      '@radix-ui/react-compose-refs': 1.1.0(@types/react@18.3.4)(react@18.3.1)
      '@radix-ui/react-context': 1.1.0(@types/react@18.3.4)(react@18.3.1)
      '@radix-ui/react-primitive': 2.0.0(@types/react-dom@18.3.0)(@types/react@18.3.4)(react-dom@18.3.1)(react@18.3.1)
      '@radix-ui/react-use-callback-ref': 1.1.0(@types/react@18.3.4)(react@18.3.1)
      '@radix-ui/react-use-layout-effect': 1.1.0(@types/react@18.3.4)(react@18.3.1)
      '@radix-ui/react-use-rect': 1.1.0(@types/react@18.3.4)(react@18.3.1)
      '@radix-ui/react-use-size': 1.1.0(@types/react@18.3.4)(react@18.3.1)
      '@radix-ui/rect': 1.1.0
      '@types/react': 18.3.4
      '@types/react-dom': 18.3.0
      react: 18.3.1
      react-dom: 18.3.1(react@18.3.1)

  '@radix-ui/react-portal@1.1.1(@types/react-dom@18.3.0)(@types/react@18.3.4)(react-dom@18.3.1)(react@18.3.1)':
    dependencies:
      '@radix-ui/react-primitive': 2.0.0(@types/react-dom@18.3.0)(@types/react@18.3.4)(react-dom@18.3.1)(react@18.3.1)
      '@radix-ui/react-use-layout-effect': 1.1.0(@types/react@18.3.4)(react@18.3.1)
      '@types/react': 18.3.4
      '@types/react-dom': 18.3.0
      react: 18.3.1
      react-dom: 18.3.1(react@18.3.1)

  '@radix-ui/react-presence@1.1.0(@types/react-dom@18.3.0)(@types/react@18.3.4)(react-dom@18.3.1)(react@18.3.1)':
    dependencies:
      '@radix-ui/react-compose-refs': 1.1.0(@types/react@18.3.4)(react@18.3.1)
      '@radix-ui/react-use-layout-effect': 1.1.0(@types/react@18.3.4)(react@18.3.1)
      '@types/react': 18.3.4
      '@types/react-dom': 18.3.0
      react: 18.3.1
      react-dom: 18.3.1(react@18.3.1)

  '@radix-ui/react-primitive@2.0.0(@types/react-dom@18.3.0)(@types/react@18.3.4)(react-dom@18.3.1)(react@18.3.1)':
    dependencies:
      '@radix-ui/react-slot': 1.1.0(@types/react@18.3.4)(react@18.3.1)
      '@types/react': 18.3.4
      '@types/react-dom': 18.3.0
      react: 18.3.1
      react-dom: 18.3.1(react@18.3.1)

  '@radix-ui/react-progress@1.1.0(@types/react-dom@18.3.0)(@types/react@18.3.4)(react-dom@18.3.1)(react@18.3.1)':
    dependencies:
      '@radix-ui/react-context': 1.1.0(@types/react@18.3.4)(react@18.3.1)
      '@radix-ui/react-primitive': 2.0.0(@types/react-dom@18.3.0)(@types/react@18.3.4)(react-dom@18.3.1)(react@18.3.1)
      '@types/react': 18.3.4
      '@types/react-dom': 18.3.0
      react: 18.3.1
      react-dom: 18.3.1(react@18.3.1)

  '@radix-ui/react-radio-group@1.2.0(@types/react-dom@18.3.0)(@types/react@18.3.4)(react-dom@18.3.1)(react@18.3.1)':
    dependencies:
      '@radix-ui/primitive': 1.1.0
      '@radix-ui/react-compose-refs': 1.1.0(@types/react@18.3.4)(react@18.3.1)
      '@radix-ui/react-context': 1.1.0(@types/react@18.3.4)(react@18.3.1)
      '@radix-ui/react-direction': 1.1.0(@types/react@18.3.4)(react@18.3.1)
      '@radix-ui/react-presence': 1.1.0(@types/react-dom@18.3.0)(@types/react@18.3.4)(react-dom@18.3.1)(react@18.3.1)
      '@radix-ui/react-primitive': 2.0.0(@types/react-dom@18.3.0)(@types/react@18.3.4)(react-dom@18.3.1)(react@18.3.1)
      '@radix-ui/react-roving-focus': 1.1.0(@types/react-dom@18.3.0)(@types/react@18.3.4)(react-dom@18.3.1)(react@18.3.1)
      '@radix-ui/react-use-controllable-state': 1.1.0(@types/react@18.3.4)(react@18.3.1)
      '@radix-ui/react-use-previous': 1.1.0(@types/react@18.3.4)(react@18.3.1)
      '@radix-ui/react-use-size': 1.1.0(@types/react@18.3.4)(react@18.3.1)
      '@types/react': 18.3.4
      '@types/react-dom': 18.3.0
      react: 18.3.1
      react-dom: 18.3.1(react@18.3.1)

  '@radix-ui/react-roving-focus@1.1.0(@types/react-dom@18.3.0)(@types/react@18.3.4)(react-dom@18.3.1)(react@18.3.1)':
    dependencies:
      '@radix-ui/primitive': 1.1.0
      '@radix-ui/react-collection': 1.1.0(@types/react-dom@18.3.0)(@types/react@18.3.4)(react-dom@18.3.1)(react@18.3.1)
      '@radix-ui/react-compose-refs': 1.1.0(@types/react@18.3.4)(react@18.3.1)
      '@radix-ui/react-context': 1.1.0(@types/react@18.3.4)(react@18.3.1)
      '@radix-ui/react-direction': 1.1.0(@types/react@18.3.4)(react@18.3.1)
      '@radix-ui/react-id': 1.1.0(@types/react@18.3.4)(react@18.3.1)
      '@radix-ui/react-primitive': 2.0.0(@types/react-dom@18.3.0)(@types/react@18.3.4)(react-dom@18.3.1)(react@18.3.1)
      '@radix-ui/react-use-callback-ref': 1.1.0(@types/react@18.3.4)(react@18.3.1)
      '@radix-ui/react-use-controllable-state': 1.1.0(@types/react@18.3.4)(react@18.3.1)
      '@types/react': 18.3.4
      '@types/react-dom': 18.3.0
      react: 18.3.1
      react-dom: 18.3.1(react@18.3.1)

  '@radix-ui/react-scroll-area@1.1.0(@types/react-dom@18.3.0)(@types/react@18.3.4)(react-dom@18.3.1)(react@18.3.1)':
    dependencies:
      '@radix-ui/number': 1.1.0
      '@radix-ui/primitive': 1.1.0
      '@radix-ui/react-compose-refs': 1.1.0(@types/react@18.3.4)(react@18.3.1)
      '@radix-ui/react-context': 1.1.0(@types/react@18.3.4)(react@18.3.1)
      '@radix-ui/react-direction': 1.1.0(@types/react@18.3.4)(react@18.3.1)
      '@radix-ui/react-presence': 1.1.0(@types/react-dom@18.3.0)(@types/react@18.3.4)(react-dom@18.3.1)(react@18.3.1)
      '@radix-ui/react-primitive': 2.0.0(@types/react-dom@18.3.0)(@types/react@18.3.4)(react-dom@18.3.1)(react@18.3.1)
      '@radix-ui/react-use-callback-ref': 1.1.0(@types/react@18.3.4)(react@18.3.1)
      '@radix-ui/react-use-layout-effect': 1.1.0(@types/react@18.3.4)(react@18.3.1)
      '@types/react': 18.3.4
      '@types/react-dom': 18.3.0
      react: 18.3.1
      react-dom: 18.3.1(react@18.3.1)

  '@radix-ui/react-select@2.1.1(@types/react-dom@18.3.0)(@types/react@18.3.4)(react-dom@18.3.1)(react@18.3.1)':
    dependencies:
      '@radix-ui/number': 1.1.0
      '@radix-ui/primitive': 1.1.0
      '@radix-ui/react-collection': 1.1.0(@types/react-dom@18.3.0)(@types/react@18.3.4)(react-dom@18.3.1)(react@18.3.1)
      '@radix-ui/react-compose-refs': 1.1.0(@types/react@18.3.4)(react@18.3.1)
      '@radix-ui/react-context': 1.1.0(@types/react@18.3.4)(react@18.3.1)
      '@radix-ui/react-direction': 1.1.0(@types/react@18.3.4)(react@18.3.1)
      '@radix-ui/react-dismissable-layer': 1.1.0(@types/react-dom@18.3.0)(@types/react@18.3.4)(react-dom@18.3.1)(react@18.3.1)
      '@radix-ui/react-focus-guards': 1.1.0(@types/react@18.3.4)(react@18.3.1)
      '@radix-ui/react-focus-scope': 1.1.0(@types/react-dom@18.3.0)(@types/react@18.3.4)(react-dom@18.3.1)(react@18.3.1)
      '@radix-ui/react-id': 1.1.0(@types/react@18.3.4)(react@18.3.1)
      '@radix-ui/react-popper': 1.2.0(@types/react-dom@18.3.0)(@types/react@18.3.4)(react-dom@18.3.1)(react@18.3.1)
      '@radix-ui/react-portal': 1.1.1(@types/react-dom@18.3.0)(@types/react@18.3.4)(react-dom@18.3.1)(react@18.3.1)
      '@radix-ui/react-primitive': 2.0.0(@types/react-dom@18.3.0)(@types/react@18.3.4)(react-dom@18.3.1)(react@18.3.1)
      '@radix-ui/react-slot': 1.1.0(@types/react@18.3.4)(react@18.3.1)
      '@radix-ui/react-use-callback-ref': 1.1.0(@types/react@18.3.4)(react@18.3.1)
      '@radix-ui/react-use-controllable-state': 1.1.0(@types/react@18.3.4)(react@18.3.1)
      '@radix-ui/react-use-layout-effect': 1.1.0(@types/react@18.3.4)(react@18.3.1)
      '@radix-ui/react-use-previous': 1.1.0(@types/react@18.3.4)(react@18.3.1)
      '@radix-ui/react-visually-hidden': 1.1.0(@types/react-dom@18.3.0)(@types/react@18.3.4)(react-dom@18.3.1)(react@18.3.1)
      '@types/react': 18.3.4
      '@types/react-dom': 18.3.0
      aria-hidden: 1.2.4
      react: 18.3.1
      react-dom: 18.3.1(react@18.3.1)
      react-remove-scroll: 2.5.7(@types/react@18.3.4)(react@18.3.1)

  '@radix-ui/react-slider@1.2.0(@types/react-dom@18.3.0)(@types/react@18.3.4)(react-dom@18.3.1)(react@18.3.1)':
    dependencies:
      '@radix-ui/number': 1.1.0
      '@radix-ui/primitive': 1.1.0
      '@radix-ui/react-collection': 1.1.0(@types/react-dom@18.3.0)(@types/react@18.3.4)(react-dom@18.3.1)(react@18.3.1)
      '@radix-ui/react-compose-refs': 1.1.0(@types/react@18.3.4)(react@18.3.1)
      '@radix-ui/react-context': 1.1.0(@types/react@18.3.4)(react@18.3.1)
      '@radix-ui/react-direction': 1.1.0(@types/react@18.3.4)(react@18.3.1)
      '@radix-ui/react-primitive': 2.0.0(@types/react-dom@18.3.0)(@types/react@18.3.4)(react-dom@18.3.1)(react@18.3.1)
      '@radix-ui/react-use-controllable-state': 1.1.0(@types/react@18.3.4)(react@18.3.1)
      '@radix-ui/react-use-layout-effect': 1.1.0(@types/react@18.3.4)(react@18.3.1)
      '@radix-ui/react-use-previous': 1.1.0(@types/react@18.3.4)(react@18.3.1)
      '@radix-ui/react-use-size': 1.1.0(@types/react@18.3.4)(react@18.3.1)
      '@types/react': 18.3.4
      '@types/react-dom': 18.3.0
      react: 18.3.1
      react-dom: 18.3.1(react@18.3.1)

  '@radix-ui/react-slot@1.1.0(@types/react@18.3.4)(react@18.3.1)':
    dependencies:
      '@radix-ui/react-compose-refs': 1.1.0(@types/react@18.3.4)(react@18.3.1)
      '@types/react': 18.3.4
      react: 18.3.1

  '@radix-ui/react-switch@1.1.0(@types/react-dom@18.3.0)(@types/react@18.3.4)(react-dom@18.3.1)(react@18.3.1)':
    dependencies:
      '@radix-ui/primitive': 1.1.0
      '@radix-ui/react-compose-refs': 1.1.0(@types/react@18.3.4)(react@18.3.1)
      '@radix-ui/react-context': 1.1.0(@types/react@18.3.4)(react@18.3.1)
      '@radix-ui/react-primitive': 2.0.0(@types/react-dom@18.3.0)(@types/react@18.3.4)(react-dom@18.3.1)(react@18.3.1)
      '@radix-ui/react-use-controllable-state': 1.1.0(@types/react@18.3.4)(react@18.3.1)
      '@radix-ui/react-use-previous': 1.1.0(@types/react@18.3.4)(react@18.3.1)
      '@radix-ui/react-use-size': 1.1.0(@types/react@18.3.4)(react@18.3.1)
      '@types/react': 18.3.4
      '@types/react-dom': 18.3.0
      react: 18.3.1
      react-dom: 18.3.1(react@18.3.1)

  '@radix-ui/react-tabs@1.1.0(@types/react-dom@18.3.0)(@types/react@18.3.4)(react-dom@18.3.1)(react@18.3.1)':
    dependencies:
      '@radix-ui/primitive': 1.1.0
      '@radix-ui/react-context': 1.1.0(@types/react@18.3.4)(react@18.3.1)
      '@radix-ui/react-direction': 1.1.0(@types/react@18.3.4)(react@18.3.1)
      '@radix-ui/react-id': 1.1.0(@types/react@18.3.4)(react@18.3.1)
      '@radix-ui/react-presence': 1.1.0(@types/react-dom@18.3.0)(@types/react@18.3.4)(react-dom@18.3.1)(react@18.3.1)
      '@radix-ui/react-primitive': 2.0.0(@types/react-dom@18.3.0)(@types/react@18.3.4)(react-dom@18.3.1)(react@18.3.1)
      '@radix-ui/react-roving-focus': 1.1.0(@types/react-dom@18.3.0)(@types/react@18.3.4)(react-dom@18.3.1)(react@18.3.1)
      '@radix-ui/react-use-controllable-state': 1.1.0(@types/react@18.3.4)(react@18.3.1)
      '@types/react': 18.3.4
      '@types/react-dom': 18.3.0
      react: 18.3.1
      react-dom: 18.3.1(react@18.3.1)

  '@radix-ui/react-toggle-group@1.1.0(@types/react-dom@18.3.0)(@types/react@18.3.4)(react-dom@18.3.1)(react@18.3.1)':
    dependencies:
      '@radix-ui/primitive': 1.1.0
      '@radix-ui/react-context': 1.1.0(@types/react@18.3.4)(react@18.3.1)
      '@radix-ui/react-direction': 1.1.0(@types/react@18.3.4)(react@18.3.1)
      '@radix-ui/react-primitive': 2.0.0(@types/react-dom@18.3.0)(@types/react@18.3.4)(react-dom@18.3.1)(react@18.3.1)
      '@radix-ui/react-roving-focus': 1.1.0(@types/react-dom@18.3.0)(@types/react@18.3.4)(react-dom@18.3.1)(react@18.3.1)
      '@radix-ui/react-toggle': 1.1.0(@types/react-dom@18.3.0)(@types/react@18.3.4)(react-dom@18.3.1)(react@18.3.1)
      '@radix-ui/react-use-controllable-state': 1.1.0(@types/react@18.3.4)(react@18.3.1)
      '@types/react': 18.3.4
      '@types/react-dom': 18.3.0
      react: 18.3.1
      react-dom: 18.3.1(react@18.3.1)

  '@radix-ui/react-toggle@1.1.0(@types/react-dom@18.3.0)(@types/react@18.3.4)(react-dom@18.3.1)(react@18.3.1)':
    dependencies:
      '@radix-ui/primitive': 1.1.0
      '@radix-ui/react-primitive': 2.0.0(@types/react-dom@18.3.0)(@types/react@18.3.4)(react-dom@18.3.1)(react@18.3.1)
      '@radix-ui/react-use-controllable-state': 1.1.0(@types/react@18.3.4)(react@18.3.1)
      '@types/react': 18.3.4
      '@types/react-dom': 18.3.0
      react: 18.3.1
      react-dom: 18.3.1(react@18.3.1)

  '@radix-ui/react-tooltip@1.1.1(@types/react-dom@18.3.0)(@types/react@18.3.4)(react-dom@18.3.1)(react@18.3.1)':
    dependencies:
      '@radix-ui/primitive': 1.1.0
      '@radix-ui/react-compose-refs': 1.1.0(@types/react@18.3.4)(react@18.3.1)
      '@radix-ui/react-context': 1.1.0(@types/react@18.3.4)(react@18.3.1)
      '@radix-ui/react-dismissable-layer': 1.1.0(@types/react-dom@18.3.0)(@types/react@18.3.4)(react-dom@18.3.1)(react@18.3.1)
      '@radix-ui/react-id': 1.1.0(@types/react@18.3.4)(react@18.3.1)
      '@radix-ui/react-popper': 1.2.0(@types/react-dom@18.3.0)(@types/react@18.3.4)(react-dom@18.3.1)(react@18.3.1)
      '@radix-ui/react-portal': 1.1.1(@types/react-dom@18.3.0)(@types/react@18.3.4)(react-dom@18.3.1)(react@18.3.1)
      '@radix-ui/react-presence': 1.1.0(@types/react-dom@18.3.0)(@types/react@18.3.4)(react-dom@18.3.1)(react@18.3.1)
      '@radix-ui/react-primitive': 2.0.0(@types/react-dom@18.3.0)(@types/react@18.3.4)(react-dom@18.3.1)(react@18.3.1)
      '@radix-ui/react-slot': 1.1.0(@types/react@18.3.4)(react@18.3.1)
      '@radix-ui/react-use-controllable-state': 1.1.0(@types/react@18.3.4)(react@18.3.1)
      '@radix-ui/react-visually-hidden': 1.1.0(@types/react-dom@18.3.0)(@types/react@18.3.4)(react-dom@18.3.1)(react@18.3.1)
      '@types/react': 18.3.4
      '@types/react-dom': 18.3.0
      react: 18.3.1
      react-dom: 18.3.1(react@18.3.1)

  '@radix-ui/react-use-callback-ref@1.1.0(@types/react@18.3.4)(react@18.3.1)':
    dependencies:
      '@types/react': 18.3.4
      react: 18.3.1

  '@radix-ui/react-use-controllable-state@1.1.0(@types/react@18.3.4)(react@18.3.1)':
    dependencies:
      '@radix-ui/react-use-callback-ref': 1.1.0(@types/react@18.3.4)(react@18.3.1)
      '@types/react': 18.3.4
      react: 18.3.1

  '@radix-ui/react-use-escape-keydown@1.1.0(@types/react@18.3.4)(react@18.3.1)':
    dependencies:
      '@radix-ui/react-use-callback-ref': 1.1.0(@types/react@18.3.4)(react@18.3.1)
      '@types/react': 18.3.4
      react: 18.3.1

  '@radix-ui/react-use-layout-effect@1.1.0(@types/react@18.3.4)(react@18.3.1)':
    dependencies:
      '@types/react': 18.3.4
      react: 18.3.1

  '@radix-ui/react-use-previous@1.1.0(@types/react@18.3.4)(react@18.3.1)':
    dependencies:
      '@types/react': 18.3.4
      react: 18.3.1

  '@radix-ui/react-use-rect@1.1.0(@types/react@18.3.4)(react@18.3.1)':
    dependencies:
      '@radix-ui/rect': 1.1.0
      '@types/react': 18.3.4
      react: 18.3.1

  '@radix-ui/react-use-size@1.1.0(@types/react@18.3.4)(react@18.3.1)':
    dependencies:
      '@radix-ui/react-use-layout-effect': 1.1.0(@types/react@18.3.4)(react@18.3.1)
      '@types/react': 18.3.4
      react: 18.3.1

  '@radix-ui/react-visually-hidden@1.1.0(@types/react-dom@18.3.0)(@types/react@18.3.4)(react-dom@18.3.1)(react@18.3.1)':
    dependencies:
      '@radix-ui/react-primitive': 2.0.0(@types/react-dom@18.3.0)(@types/react@18.3.4)(react-dom@18.3.1)(react@18.3.1)
      '@types/react': 18.3.4
      '@types/react-dom': 18.3.0
      react: 18.3.1
      react-dom: 18.3.1(react@18.3.1)

  '@radix-ui/rect@1.1.0': {}

  '@radix-ui/themes@3.1.3(@types/react-dom@18.3.0)(@types/react@18.3.4)(react-dom@18.3.1)(react@18.3.1)':
    dependencies:
      '@radix-ui/colors': 3.0.0
      '@radix-ui/primitive': 1.1.0
      '@radix-ui/react-accessible-icon': 1.1.0(@types/react-dom@18.3.0)(@types/react@18.3.4)(react-dom@18.3.1)(react@18.3.1)
      '@radix-ui/react-alert-dialog': 1.1.1(@types/react-dom@18.3.0)(@types/react@18.3.4)(react-dom@18.3.1)(react@18.3.1)
      '@radix-ui/react-aspect-ratio': 1.1.0(@types/react-dom@18.3.0)(@types/react@18.3.4)(react-dom@18.3.1)(react@18.3.1)
      '@radix-ui/react-avatar': 1.1.0(@types/react-dom@18.3.0)(@types/react@18.3.4)(react-dom@18.3.1)(react@18.3.1)
      '@radix-ui/react-checkbox': 1.1.0(@types/react-dom@18.3.0)(@types/react@18.3.4)(react-dom@18.3.1)(react@18.3.1)
      '@radix-ui/react-compose-refs': 1.1.0(@types/react@18.3.4)(react@18.3.1)
      '@radix-ui/react-context': 1.1.0(@types/react@18.3.4)(react@18.3.1)
      '@radix-ui/react-context-menu': 2.2.1(@types/react-dom@18.3.0)(@types/react@18.3.4)(react-dom@18.3.1)(react@18.3.1)
      '@radix-ui/react-dialog': 1.1.1(@types/react-dom@18.3.0)(@types/react@18.3.4)(react-dom@18.3.1)(react@18.3.1)
      '@radix-ui/react-direction': 1.1.0(@types/react@18.3.4)(react@18.3.1)
      '@radix-ui/react-dropdown-menu': 2.1.1(@types/react-dom@18.3.0)(@types/react@18.3.4)(react-dom@18.3.1)(react@18.3.1)
      '@radix-ui/react-form': 0.1.0(@types/react-dom@18.3.0)(@types/react@18.3.4)(react-dom@18.3.1)(react@18.3.1)
      '@radix-ui/react-hover-card': 1.1.1(@types/react-dom@18.3.0)(@types/react@18.3.4)(react-dom@18.3.1)(react@18.3.1)
      '@radix-ui/react-navigation-menu': 1.2.0(@types/react-dom@18.3.0)(@types/react@18.3.4)(react-dom@18.3.1)(react@18.3.1)
      '@radix-ui/react-popover': 1.1.1(@types/react-dom@18.3.0)(@types/react@18.3.4)(react-dom@18.3.1)(react@18.3.1)
      '@radix-ui/react-portal': 1.1.1(@types/react-dom@18.3.0)(@types/react@18.3.4)(react-dom@18.3.1)(react@18.3.1)
      '@radix-ui/react-primitive': 2.0.0(@types/react-dom@18.3.0)(@types/react@18.3.4)(react-dom@18.3.1)(react@18.3.1)
      '@radix-ui/react-progress': 1.1.0(@types/react-dom@18.3.0)(@types/react@18.3.4)(react-dom@18.3.1)(react@18.3.1)
      '@radix-ui/react-radio-group': 1.2.0(@types/react-dom@18.3.0)(@types/react@18.3.4)(react-dom@18.3.1)(react@18.3.1)
      '@radix-ui/react-roving-focus': 1.1.0(@types/react-dom@18.3.0)(@types/react@18.3.4)(react-dom@18.3.1)(react@18.3.1)
      '@radix-ui/react-scroll-area': 1.1.0(@types/react-dom@18.3.0)(@types/react@18.3.4)(react-dom@18.3.1)(react@18.3.1)
      '@radix-ui/react-select': 2.1.1(@types/react-dom@18.3.0)(@types/react@18.3.4)(react-dom@18.3.1)(react@18.3.1)
      '@radix-ui/react-slider': 1.2.0(@types/react-dom@18.3.0)(@types/react@18.3.4)(react-dom@18.3.1)(react@18.3.1)
      '@radix-ui/react-slot': 1.1.0(@types/react@18.3.4)(react@18.3.1)
      '@radix-ui/react-switch': 1.1.0(@types/react-dom@18.3.0)(@types/react@18.3.4)(react-dom@18.3.1)(react@18.3.1)
      '@radix-ui/react-tabs': 1.1.0(@types/react-dom@18.3.0)(@types/react@18.3.4)(react-dom@18.3.1)(react@18.3.1)
      '@radix-ui/react-toggle-group': 1.1.0(@types/react-dom@18.3.0)(@types/react@18.3.4)(react-dom@18.3.1)(react@18.3.1)
      '@radix-ui/react-tooltip': 1.1.1(@types/react-dom@18.3.0)(@types/react@18.3.4)(react-dom@18.3.1)(react@18.3.1)
      '@radix-ui/react-use-callback-ref': 1.1.0(@types/react@18.3.4)(react@18.3.1)
      '@radix-ui/react-use-controllable-state': 1.1.0(@types/react@18.3.4)(react@18.3.1)
      '@radix-ui/react-visually-hidden': 1.1.0(@types/react-dom@18.3.0)(@types/react@18.3.4)(react-dom@18.3.1)(react@18.3.1)
      '@types/react': 18.3.4
      '@types/react-dom': 18.3.0
      classnames: 2.3.2
      react: 18.3.1
      react-dom: 18.3.1(react@18.3.1)
      react-remove-scroll-bar: 2.3.4(@types/react@18.3.4)(react@18.3.1)

  '@react-pdf/fns@2.2.1':
    dependencies:
      '@babel/runtime': 7.25.4

  '@react-pdf/font@2.5.1':
    dependencies:
      '@babel/runtime': 7.25.4
      '@react-pdf/types': 2.5.0
      cross-fetch: 3.1.8
      fontkit: 2.0.4
      is-url: 1.2.4
    transitivePeerDependencies:
      - encoding

  '@react-pdf/image@2.3.6':
    dependencies:
      '@babel/runtime': 7.25.4
      '@react-pdf/png-js': 2.3.1
      cross-fetch: 3.1.8
      jay-peg: 1.0.2
    transitivePeerDependencies:
      - encoding

  '@react-pdf/layout@3.12.1':
    dependencies:
      '@babel/runtime': 7.25.4
      '@react-pdf/fns': 2.2.1
      '@react-pdf/image': 2.3.6
      '@react-pdf/pdfkit': 3.1.10
      '@react-pdf/primitives': 3.1.1
      '@react-pdf/stylesheet': 4.2.5
      '@react-pdf/textkit': 4.4.1
      '@react-pdf/types': 2.5.0
      cross-fetch: 3.1.8
      emoji-regex: 10.3.0
      queue: 6.0.2
      yoga-layout: 2.0.1
    transitivePeerDependencies:
      - encoding

  '@react-pdf/pdfkit@3.1.10':
    dependencies:
      '@babel/runtime': 7.25.4
      '@react-pdf/png-js': 2.3.1
      browserify-zlib: 0.2.0
      crypto-js: 4.2.0
      fontkit: 2.0.4
      jay-peg: 1.0.2
      vite-compatible-readable-stream: 3.6.1

  '@react-pdf/png-js@2.3.1':
    dependencies:
      browserify-zlib: 0.2.0

  '@react-pdf/primitives@3.1.1': {}

  '@react-pdf/render@3.4.4':
    dependencies:
      '@babel/runtime': 7.25.4
      '@react-pdf/fns': 2.2.1
      '@react-pdf/primitives': 3.1.1
      '@react-pdf/textkit': 4.4.1
      '@react-pdf/types': 2.5.0
      abs-svg-path: 0.1.1
      color-string: 1.9.1
      normalize-svg-path: 1.1.0
      parse-svg-path: 0.1.2
      svg-arc-to-cubic-bezier: 3.2.0

  '@react-pdf/renderer@3.4.4(react@18.3.1)':
    dependencies:
      '@babel/runtime': 7.25.4
      '@react-pdf/font': 2.5.1
      '@react-pdf/layout': 3.12.1
      '@react-pdf/pdfkit': 3.1.10
      '@react-pdf/primitives': 3.1.1
      '@react-pdf/render': 3.4.4
      '@react-pdf/types': 2.5.0
      events: 3.3.0
      object-assign: 4.1.1
      prop-types: 15.8.1
      queue: 6.0.2
      react: 18.3.1
      scheduler: 0.17.0
    transitivePeerDependencies:
      - encoding

  '@react-pdf/stylesheet@4.2.5':
    dependencies:
      '@babel/runtime': 7.25.4
      '@react-pdf/fns': 2.2.1
      '@react-pdf/types': 2.5.0
      color-string: 1.9.1
      hsl-to-hex: 1.0.0
      media-engine: 1.0.3
      postcss-value-parser: 4.2.0

  '@react-pdf/textkit@4.4.1':
    dependencies:
      '@babel/runtime': 7.25.4
      '@react-pdf/fns': 2.2.1
      bidi-js: 1.0.3
      hyphen: 1.10.4
      unicode-properties: 1.4.1

  '@react-pdf/types@2.5.0': {}

  '@react-spring/animated@9.7.4(react@18.3.1)':
    dependencies:
      '@react-spring/shared': 9.7.4(react@18.3.1)
      '@react-spring/types': 9.7.4
      react: 18.3.1

  '@react-spring/core@9.7.4(react@18.3.1)':
    dependencies:
      '@react-spring/animated': 9.7.4(react@18.3.1)
      '@react-spring/shared': 9.7.4(react@18.3.1)
      '@react-spring/types': 9.7.4
      react: 18.3.1

  '@react-spring/rafz@9.7.4': {}

  '@react-spring/shared@9.7.4(react@18.3.1)':
    dependencies:
      '@react-spring/rafz': 9.7.4
      '@react-spring/types': 9.7.4
      react: 18.3.1

  '@react-spring/types@9.7.4': {}

  '@react-spring/web@9.7.4(react-dom@18.3.1)(react@18.3.1)':
    dependencies:
      '@react-spring/animated': 9.7.4(react@18.3.1)
      '@react-spring/core': 9.7.4(react@18.3.1)
      '@react-spring/shared': 9.7.4(react@18.3.1)
      '@react-spring/types': 9.7.4
      react: 18.3.1
      react-dom: 18.3.1(react@18.3.1)

  '@reduxjs/toolkit@2.2.7(react-redux@9.1.2)(react@18.3.1)':
    dependencies:
      immer: 10.1.1
      react: 18.3.1
      react-redux: 9.1.2(@types/react@18.3.4)(react@18.3.1)(redux@5.0.1)
      redux: 5.0.1
      redux-thunk: 3.1.0(redux@5.0.1)
      reselect: 5.1.1

  '@remix-run/router@1.19.1': {}

  '@rollup/rollup-android-arm-eabi@4.21.0':
    optional: true

  '@rollup/rollup-android-arm64@4.21.0':
    optional: true

  '@rollup/rollup-darwin-arm64@4.21.0':
    optional: true

  '@rollup/rollup-darwin-x64@4.21.0':
    optional: true

  '@rollup/rollup-linux-arm-gnueabihf@4.21.0':
    optional: true

  '@rollup/rollup-linux-arm-musleabihf@4.21.0':
    optional: true

  '@rollup/rollup-linux-arm64-gnu@4.21.0':
    optional: true

  '@rollup/rollup-linux-arm64-musl@4.21.0':
    optional: true

  '@rollup/rollup-linux-powerpc64le-gnu@4.21.0':
    optional: true

  '@rollup/rollup-linux-riscv64-gnu@4.21.0':
    optional: true

  '@rollup/rollup-linux-s390x-gnu@4.21.0':
    optional: true

  '@rollup/rollup-linux-x64-gnu@4.21.0':
    optional: true

  '@rollup/rollup-linux-x64-musl@4.21.0':
    optional: true

  '@rollup/rollup-win32-arm64-msvc@4.21.0':
    optional: true

  '@rollup/rollup-win32-ia32-msvc@4.21.0':
    optional: true

  '@rollup/rollup-win32-x64-msvc@4.21.0':
    optional: true

  '@stripe/react-stripe-js@2.8.0(@stripe/stripe-js@4.4.0)(react-dom@18.3.1)(react@18.3.1)':
    dependencies:
      '@stripe/stripe-js': 4.4.0
      prop-types: 15.8.1
      react: 18.3.1
      react-dom: 18.3.1(react@18.3.1)

  '@stripe/stripe-js@4.4.0': {}

  '@swc/helpers@0.5.12':
    dependencies:
      tslib: 2.7.0

  '@tanstack/query-core@5.52.2': {}

  '@tanstack/react-query@5.52.2(react@18.3.1)':
    dependencies:
      '@tanstack/query-core': 5.52.2
      react: 18.3.1

  '@types/babel__core@7.20.5':
    dependencies:
      '@babel/parser': 7.25.4
      '@babel/types': 7.25.4
      '@types/babel__generator': 7.6.8
      '@types/babel__template': 7.4.4
      '@types/babel__traverse': 7.20.6

  '@types/babel__generator@7.6.8':
    dependencies:
      '@babel/types': 7.25.4

  '@types/babel__template@7.4.4':
    dependencies:
      '@babel/parser': 7.25.4
      '@babel/types': 7.25.4

  '@types/babel__traverse@7.20.6':
    dependencies:
      '@babel/types': 7.25.4

  '@types/d3-array@3.2.1': {}

  '@types/d3-color@3.1.3': {}

  '@types/d3-delaunay@6.0.4': {}

  '@types/d3-ease@3.0.2': {}

  '@types/d3-interpolate@3.0.4':
    dependencies:
      '@types/d3-color': 3.1.3

  '@types/d3-path@3.1.0': {}

  '@types/d3-scale@4.0.8':
    dependencies:
      '@types/d3-time': 3.0.3

  '@types/d3-shape@3.1.6':
    dependencies:
      '@types/d3-path': 3.1.0

  '@types/d3-time@3.0.3': {}

  '@types/d3-timer@3.0.2': {}

  '@types/debug@4.1.12':
    dependencies:
      '@types/ms': 0.7.34

  '@types/estree-jsx@1.0.5':
    dependencies:
      '@types/estree': 1.0.5

  '@types/estree@1.0.5': {}

  '@types/hast@3.0.4':
    dependencies:
      '@types/unist': 3.0.3

  '@types/katex@0.16.7': {}

  '@types/mdast@4.0.4':
    dependencies:
      '@types/unist': 3.0.3

  '@types/ms@0.7.34': {}

  '@types/parse-json@4.0.2': {}

  '@types/pdfjs-dist@2.10.378':
    dependencies:
      pdfjs-dist: 2.16.105
    transitivePeerDependencies:
      - worker-loader

  '@types/prop-types@15.7.12': {}

  '@types/react-dom@18.3.0':
    dependencies:
      '@types/react': 18.3.4

  '@types/react-transition-group@4.4.11':
    dependencies:
      '@types/react': 18.3.4

  '@types/react@18.3.4':
    dependencies:
      '@types/prop-types': 15.7.12
      csstype: 3.1.3

  '@types/stylis@4.2.5': {}

  '@types/unist@2.0.11': {}

  '@types/unist@3.0.3': {}

  '@types/use-sync-external-store@0.0.3': {}

  '@typescript-eslint/eslint-plugin@8.2.0(@typescript-eslint/parser@8.2.0)(eslint@9.9.1)(typescript@5.5.4)':
    dependencies:
      '@eslint-community/regexpp': 4.11.0
      '@typescript-eslint/parser': 8.2.0(eslint@9.9.1)(typescript@5.5.4)
      '@typescript-eslint/scope-manager': 8.2.0
      '@typescript-eslint/type-utils': 8.2.0(eslint@9.9.1)(typescript@5.5.4)
      '@typescript-eslint/utils': 8.2.0(eslint@9.9.1)(typescript@5.5.4)
      '@typescript-eslint/visitor-keys': 8.2.0
      eslint: 9.9.1
      graphemer: 1.4.0
      ignore: 5.3.2
      natural-compare: 1.4.0
      ts-api-utils: 1.3.0(typescript@5.5.4)
      typescript: 5.5.4
    transitivePeerDependencies:
      - supports-color

  '@typescript-eslint/parser@8.2.0(eslint@9.9.1)(typescript@5.5.4)':
    dependencies:
      '@typescript-eslint/scope-manager': 8.2.0
      '@typescript-eslint/types': 8.2.0
      '@typescript-eslint/typescript-estree': 8.2.0(typescript@5.5.4)
      '@typescript-eslint/visitor-keys': 8.2.0
      debug: 4.3.6
      eslint: 9.9.1
      typescript: 5.5.4
    transitivePeerDependencies:
      - supports-color

  '@typescript-eslint/scope-manager@8.2.0':
    dependencies:
      '@typescript-eslint/types': 8.2.0
      '@typescript-eslint/visitor-keys': 8.2.0

  '@typescript-eslint/type-utils@8.2.0(eslint@9.9.1)(typescript@5.5.4)':
    dependencies:
      '@typescript-eslint/typescript-estree': 8.2.0(typescript@5.5.4)
      '@typescript-eslint/utils': 8.2.0(eslint@9.9.1)(typescript@5.5.4)
      debug: 4.3.6
      ts-api-utils: 1.3.0(typescript@5.5.4)
      typescript: 5.5.4
    transitivePeerDependencies:
      - eslint
      - supports-color

  '@typescript-eslint/types@8.2.0': {}

  '@typescript-eslint/typescript-estree@8.2.0(typescript@5.5.4)':
    dependencies:
      '@typescript-eslint/types': 8.2.0
      '@typescript-eslint/visitor-keys': 8.2.0
      debug: 4.3.6
      globby: 11.1.0
      is-glob: 4.0.3
      minimatch: 9.0.5
      semver: 7.6.3
      ts-api-utils: 1.3.0(typescript@5.5.4)
      typescript: 5.5.4
    transitivePeerDependencies:
      - supports-color

  '@typescript-eslint/utils@8.2.0(eslint@9.9.1)(typescript@5.5.4)':
    dependencies:
      '@eslint-community/eslint-utils': 4.4.0(eslint@9.9.1)
      '@typescript-eslint/scope-manager': 8.2.0
      '@typescript-eslint/types': 8.2.0
      '@typescript-eslint/typescript-estree': 8.2.0(typescript@5.5.4)
      eslint: 9.9.1
    transitivePeerDependencies:
      - supports-color
      - typescript

  '@typescript-eslint/visitor-keys@8.2.0':
    dependencies:
      '@typescript-eslint/types': 8.2.0
      eslint-visitor-keys: 3.4.3

  '@ungap/structured-clone@1.2.0': {}

  '@vitejs/plugin-react@4.3.1(vite@5.4.3)':
    dependencies:
      '@babel/core': 7.25.2
      '@babel/plugin-transform-react-jsx-self': 7.24.7(@babel/core@7.25.2)
      '@babel/plugin-transform-react-jsx-source': 7.24.7(@babel/core@7.25.2)
      '@types/babel__core': 7.20.5
      react-refresh: 0.14.2
      vite: 5.4.3
    transitivePeerDependencies:
      - supports-color

  '@wojtekmaj/react-hooks@1.21.0(@types/react@18.3.4)(react@18.3.1)':
    dependencies:
      '@types/react': 18.3.4
      react: 18.3.1

  abbrev@1.1.1:
    optional: true

  abs-svg-path@0.1.1: {}

  acorn-jsx@5.3.2(acorn@8.12.1):
    dependencies:
      acorn: 8.12.1

  acorn@8.12.1: {}

  agent-base@6.0.2:
    dependencies:
      debug: 4.3.6
    transitivePeerDependencies:
      - supports-color
    optional: true

  ajv@6.12.6:
    dependencies:
      fast-deep-equal: 3.1.3
      fast-json-stable-stringify: 2.1.0
      json-schema-traverse: 0.4.1
      uri-js: 4.4.1

  ansi-escapes@7.0.0:
    dependencies:
      environment: 1.1.0

  ansi-regex@5.0.1: {}

  ansi-regex@6.0.1: {}

  ansi-styles@3.2.1:
    dependencies:
      color-convert: 1.9.3

  ansi-styles@4.3.0:
    dependencies:
      color-convert: 2.0.1

  ansi-styles@6.2.1: {}

  any-promise@1.3.0: {}

  anymatch@3.1.3:
    dependencies:
      normalize-path: 3.0.0
      picomatch: 2.3.1

  aproba@2.0.0:
    optional: true

  are-we-there-yet@2.0.0:
    dependencies:
      delegates: 1.0.0
      readable-stream: 3.6.2
    optional: true

  arg@5.0.2: {}

  argparse@2.0.1: {}

  aria-hidden@1.2.4:
    dependencies:
      tslib: 2.7.0

  array-union@2.1.0: {}

  asap@2.0.6: {}

  asynckit@0.4.0: {}

  attr-accept@2.2.2: {}

<<<<<<< HEAD
  /autoprefixer@10.4.20(postcss@8.4.45):
    resolution: {integrity: sha512-XY25y5xSv/wEoqzDyXXME4AFfkZI0P23z6Fs3YgymDnKJkCGOnkL0iTxCa85UTqaSgfcqyf3UA6+c7wUvx/16g==}
    engines: {node: ^10 || ^12 || >=14}
    hasBin: true
    peerDependencies:
      postcss: ^8.1.0
=======
  autoprefixer@10.4.20(postcss@8.4.45):
>>>>>>> 10011300
    dependencies:
      browserslist: 4.23.3
      caniuse-lite: 1.0.30001653
      fraction.js: 4.3.7
      normalize-range: 0.1.2
      picocolors: 1.0.1
      postcss: 8.4.45
      postcss-value-parser: 4.2.0

  axios@1.7.5:
    dependencies:
      follow-redirects: 1.15.6
      form-data: 4.0.0
      proxy-from-env: 1.1.0
    transitivePeerDependencies:
      - debug

  babel-plugin-macros@3.1.0:
    dependencies:
      '@babel/runtime': 7.25.4
      cosmiconfig: 7.1.0
      resolve: 1.22.8

  bail@2.0.2: {}

  balanced-match@1.0.2: {}

  base16@1.0.0: {}

  base64-js@1.5.1: {}

  bidi-js@1.0.3:
    dependencies:
      require-from-string: 2.0.2

  big-integer@1.6.52: {}

  binary-extensions@2.3.0: {}

  brace-expansion@1.1.11:
    dependencies:
      balanced-match: 1.0.2
      concat-map: 0.0.1

  brace-expansion@2.0.1:
    dependencies:
      balanced-match: 1.0.2

  braces@3.0.3:
    dependencies:
      fill-range: 7.1.1

  broadcast-channel@3.7.0:
    dependencies:
      '@babel/runtime': 7.25.4
      detect-node: 2.1.0
      js-sha3: 0.8.0
      microseconds: 0.2.0
      nano-time: 1.0.0
      oblivious-set: 1.0.0
      rimraf: 3.0.2
      unload: 2.2.0

  brotli@1.3.3:
    dependencies:
      base64-js: 1.5.1

  browserify-zlib@0.2.0:
    dependencies:
      pako: 1.0.11

  browserslist@4.23.3:
    dependencies:
      caniuse-lite: 1.0.30001653
      electron-to-chromium: 1.5.13
      node-releases: 2.0.18
      update-browserslist-db: 1.1.0(browserslist@4.23.3)

  callsites@3.1.0: {}

  camelcase-css@2.0.1: {}

  camelize@1.0.1: {}

  caniuse-lite@1.0.30001653: {}

  canvas@2.11.2:
    dependencies:
      '@mapbox/node-pre-gyp': 1.0.11
      nan: 2.20.0
      simple-get: 3.1.1
    transitivePeerDependencies:
      - encoding
      - supports-color
    optional: true

  ccount@2.0.1: {}

  chalk@2.4.2:
    dependencies:
      ansi-styles: 3.2.1
      escape-string-regexp: 1.0.5
      supports-color: 5.5.0

  chalk@4.1.2:
    dependencies:
      ansi-styles: 4.3.0
      supports-color: 7.2.0

  chalk@5.3.0: {}

  character-entities-html4@2.1.0: {}

  character-entities-legacy@3.0.0: {}

  character-entities@2.0.2: {}

  character-reference-invalid@2.0.1: {}

  chokidar@3.6.0:
    dependencies:
      anymatch: 3.1.3
      braces: 3.0.3
      glob-parent: 5.1.2
      is-binary-path: 2.1.0
      is-glob: 4.0.3
      normalize-path: 3.0.0
      readdirp: 3.6.0
    optionalDependencies:
      fsevents: 2.3.3

  chownr@2.0.0:
    optional: true

  classnames@2.3.2: {}

  cli-cursor@5.0.0:
    dependencies:
      restore-cursor: 5.1.0

  cli-truncate@4.0.0:
    dependencies:
      slice-ansi: 5.0.0
      string-width: 7.2.0

  clone@2.1.2: {}

  clsx@2.1.1: {}

  color-convert@1.9.3:
    dependencies:
      color-name: 1.1.3

  color-convert@2.0.1:
    dependencies:
      color-name: 1.1.4

  color-name@1.1.3: {}

  color-name@1.1.4: {}

  color-string@1.9.1:
    dependencies:
      color-name: 1.1.4
      simple-swizzle: 0.2.2

  color-support@1.1.3:
    optional: true

  colorette@2.0.20: {}

  combined-stream@1.0.8:
    dependencies:
      delayed-stream: 1.0.0

  comma-separated-tokens@2.0.3: {}

  commander@12.1.0: {}

  commander@4.1.1: {}

  commander@8.3.0: {}

  concat-map@0.0.1: {}

  console-control-strings@1.1.0:
    optional: true

  convert-source-map@1.9.0: {}

  convert-source-map@2.0.0: {}

  cosmiconfig@7.1.0:
    dependencies:
      '@types/parse-json': 4.0.2
      import-fresh: 3.3.0
      parse-json: 5.2.0
      path-type: 4.0.0
      yaml: 1.10.2

  cross-fetch@3.1.8:
    dependencies:
      node-fetch: 2.7.0
    transitivePeerDependencies:
      - encoding

  cross-spawn@7.0.3:
    dependencies:
      path-key: 3.1.1
      shebang-command: 2.0.0
      which: 2.0.2

  crypto-js@4.2.0: {}

  css-color-keywords@1.0.0: {}

  css-to-react-native@3.2.0:
    dependencies:
      camelize: 1.0.1
      css-color-keywords: 1.0.0
      postcss-value-parser: 4.2.0

  cssesc@3.0.0: {}

  csstype@3.1.3: {}

  d3-array@3.2.4:
    dependencies:
      internmap: 2.0.3

  d3-color@3.1.0: {}

  d3-delaunay@6.0.4:
    dependencies:
      delaunator: 5.0.1

  d3-ease@3.0.1: {}

  d3-format@3.1.0: {}

  d3-interpolate@3.0.1:
    dependencies:
      d3-color: 3.1.0

  d3-path@3.1.0: {}

  d3-scale@4.0.2:
    dependencies:
      d3-array: 3.2.4
      d3-format: 3.1.0
      d3-interpolate: 3.0.1
      d3-time: 3.1.0
      d3-time-format: 4.1.0

  d3-shape@3.2.0:
    dependencies:
      d3-path: 3.1.0

  d3-time-format@4.1.0:
    dependencies:
      d3-time: 3.1.0

  d3-time@3.1.0:
    dependencies:
      d3-array: 3.2.4

  d3-timer@3.0.1: {}

  debug@4.3.6:
    dependencies:
      ms: 2.1.2

  decimal.js-light@2.5.1: {}

  decode-named-character-reference@1.0.2:
    dependencies:
      character-entities: 2.0.2

  decompress-response@4.2.1:
    dependencies:
      mimic-response: 2.1.0
    optional: true

  deep-is@0.1.4: {}

  delaunator@5.0.1:
    dependencies:
      robust-predicates: 3.0.2

  delayed-stream@1.0.0: {}

  delegates@1.0.0:
    optional: true

  dequal@2.0.3: {}

  detect-libc@2.0.3:
    optional: true

  detect-node-es@1.1.0: {}

  detect-node@2.1.0: {}

  devlop@1.1.0:
    dependencies:
      dequal: 2.0.3

  dfa@1.2.0: {}

  didyoumean@1.2.2: {}

  dir-glob@3.0.1:
    dependencies:
      path-type: 4.0.0

  dlv@1.1.3: {}

  dom-helpers@5.2.1:
    dependencies:
      '@babel/runtime': 7.25.4
      csstype: 3.1.3

  dommatrix@1.0.3: {}

  eastasianwidth@0.2.0: {}

  electron-to-chromium@1.5.13: {}

  emoji-regex@10.3.0: {}

  emoji-regex@8.0.0: {}

  emoji-regex@9.2.2: {}

  entities@4.5.0: {}

  environment@1.1.0: {}

  error-ex@1.3.2:
    dependencies:
      is-arrayish: 0.2.1

  esbuild@0.21.5:
    optionalDependencies:
      '@esbuild/aix-ppc64': 0.21.5
      '@esbuild/android-arm': 0.21.5
      '@esbuild/android-arm64': 0.21.5
      '@esbuild/android-x64': 0.21.5
      '@esbuild/darwin-arm64': 0.21.5
      '@esbuild/darwin-x64': 0.21.5
      '@esbuild/freebsd-arm64': 0.21.5
      '@esbuild/freebsd-x64': 0.21.5
      '@esbuild/linux-arm': 0.21.5
      '@esbuild/linux-arm64': 0.21.5
      '@esbuild/linux-ia32': 0.21.5
      '@esbuild/linux-loong64': 0.21.5
      '@esbuild/linux-mips64el': 0.21.5
      '@esbuild/linux-ppc64': 0.21.5
      '@esbuild/linux-riscv64': 0.21.5
      '@esbuild/linux-s390x': 0.21.5
      '@esbuild/linux-x64': 0.21.5
      '@esbuild/netbsd-x64': 0.21.5
      '@esbuild/openbsd-x64': 0.21.5
      '@esbuild/sunos-x64': 0.21.5
      '@esbuild/win32-arm64': 0.21.5
      '@esbuild/win32-ia32': 0.21.5
      '@esbuild/win32-x64': 0.21.5

  escalade@3.1.2: {}

  escape-string-regexp@1.0.5: {}

  escape-string-regexp@4.0.0: {}

  eslint-config-prettier@9.1.0(eslint@9.9.1):
    dependencies:
      eslint: 9.9.1

  eslint-plugin-react-hooks@5.1.0-rc-fb9a90fa48-20240614(eslint@9.9.1):
    dependencies:
      eslint: 9.9.1

  eslint-plugin-react-refresh@0.4.11(eslint@9.9.1):
    dependencies:
      eslint: 9.9.1

  eslint-scope@8.0.2:
    dependencies:
      esrecurse: 4.3.0
      estraverse: 5.3.0

  eslint-visitor-keys@3.4.3: {}

  eslint-visitor-keys@4.0.0: {}

  eslint@9.9.1:
    dependencies:
      '@eslint-community/eslint-utils': 4.4.0(eslint@9.9.1)
      '@eslint-community/regexpp': 4.11.0
      '@eslint/config-array': 0.18.0
      '@eslint/eslintrc': 3.1.0
      '@eslint/js': 9.9.1
      '@humanwhocodes/module-importer': 1.0.1
      '@humanwhocodes/retry': 0.3.0
      '@nodelib/fs.walk': 1.2.8
      ajv: 6.12.6
      chalk: 4.1.2
      cross-spawn: 7.0.3
      debug: 4.3.6
      escape-string-regexp: 4.0.0
      eslint-scope: 8.0.2
      eslint-visitor-keys: 4.0.0
      espree: 10.1.0
      esquery: 1.6.0
      esutils: 2.0.3
      fast-deep-equal: 3.1.3
      file-entry-cache: 8.0.0
      find-up: 5.0.0
      glob-parent: 6.0.2
      ignore: 5.3.2
      imurmurhash: 0.1.4
      is-glob: 4.0.3
      is-path-inside: 3.0.3
      json-stable-stringify-without-jsonify: 1.0.1
      levn: 0.4.1
      lodash.merge: 4.6.2
      minimatch: 3.1.2
      natural-compare: 1.4.0
      optionator: 0.9.4
      strip-ansi: 6.0.1
      text-table: 0.2.0
    transitivePeerDependencies:
      - supports-color

  espree@10.1.0:
    dependencies:
      acorn: 8.12.1
      acorn-jsx: 5.3.2(acorn@8.12.1)
      eslint-visitor-keys: 4.0.0

  esquery@1.6.0:
    dependencies:
      estraverse: 5.3.0

  esrecurse@4.3.0:
    dependencies:
      estraverse: 5.3.0

  estraverse@5.3.0: {}

  estree-util-is-identifier-name@3.0.0: {}

  esutils@2.0.3: {}

  eventemitter3@4.0.7: {}

  eventemitter3@5.0.1: {}

  events@3.3.0: {}

  execa@8.0.1:
    dependencies:
      cross-spawn: 7.0.3
      get-stream: 8.0.1
      human-signals: 5.0.0
      is-stream: 3.0.0
      merge-stream: 2.0.0
      npm-run-path: 5.3.0
      onetime: 6.0.0
      signal-exit: 4.1.0
      strip-final-newline: 3.0.0

  extend@3.0.2: {}

  fast-deep-equal@3.1.3: {}

  fast-equals@5.0.1: {}

  fast-glob@3.3.2:
    dependencies:
      '@nodelib/fs.stat': 2.0.5
      '@nodelib/fs.walk': 1.2.8
      glob-parent: 5.1.2
      merge2: 1.4.1
      micromatch: 4.0.8

  fast-json-stable-stringify@2.1.0: {}

  fast-levenshtein@2.0.6: {}

  fastq@1.17.1:
    dependencies:
      reusify: 1.0.4

  fbemitter@3.0.0:
    dependencies:
      fbjs: 3.0.5
    transitivePeerDependencies:
      - encoding

  fbjs-css-vars@1.0.2: {}

  fbjs@3.0.5:
    dependencies:
      cross-fetch: 3.1.8
      fbjs-css-vars: 1.0.2
      loose-envify: 1.4.0
      object-assign: 4.1.1
      promise: 7.3.1
      setimmediate: 1.0.5
      ua-parser-js: 1.0.38
    transitivePeerDependencies:
      - encoding

  file-entry-cache@8.0.0:
    dependencies:
      flat-cache: 4.0.1

  file-selector@0.6.0:
    dependencies:
      tslib: 2.7.0

  fill-range@7.1.1:
    dependencies:
      to-regex-range: 5.0.1

  find-root@1.1.0: {}

  find-up@5.0.0:
    dependencies:
      locate-path: 6.0.0
      path-exists: 4.0.0

  flat-cache@4.0.1:
    dependencies:
      flatted: 3.3.1
      keyv: 4.5.4

  flatted@3.3.1: {}

  flux@4.0.4(react@18.3.1):
    dependencies:
      fbemitter: 3.0.0
      fbjs: 3.0.5
      react: 18.3.1
    transitivePeerDependencies:
      - encoding

  follow-redirects@1.15.6: {}

  fontkit@2.0.4:
    dependencies:
      '@swc/helpers': 0.5.12
      brotli: 1.3.3
      clone: 2.1.2
      dfa: 1.2.0
      fast-deep-equal: 3.1.3
      restructure: 3.0.2
      tiny-inflate: 1.0.3
      unicode-properties: 1.4.1
      unicode-trie: 2.0.0

  foreground-child@3.3.0:
    dependencies:
      cross-spawn: 7.0.3
      signal-exit: 4.1.0

  form-data@4.0.0:
    dependencies:
      asynckit: 0.4.0
      combined-stream: 1.0.8
      mime-types: 2.1.35

  fraction.js@4.3.7: {}

  fs-minipass@2.1.0:
    dependencies:
      minipass: 3.3.6
    optional: true

  fs.realpath@1.0.0: {}

  fsevents@2.3.3:
    optional: true

  function-bind@1.1.2: {}

  gauge@3.0.2:
    dependencies:
      aproba: 2.0.0
      color-support: 1.1.3
      console-control-strings: 1.1.0
      has-unicode: 2.0.1
      object-assign: 4.1.1
      signal-exit: 3.0.7
      string-width: 4.2.3
      strip-ansi: 6.0.1
      wide-align: 1.1.5
    optional: true

  gensync@1.0.0-beta.2: {}

  get-east-asian-width@1.2.0: {}

  get-nonce@1.0.1: {}

  get-stream@8.0.1: {}

  glob-parent@5.1.2:
    dependencies:
      is-glob: 4.0.3

  glob-parent@6.0.2:
    dependencies:
      is-glob: 4.0.3

  glob@10.4.5:
    dependencies:
      foreground-child: 3.3.0
      jackspeak: 3.4.3
      minimatch: 9.0.5
      minipass: 7.1.2
      package-json-from-dist: 1.0.0
      path-scurry: 1.11.1

  glob@7.2.3:
    dependencies:
      fs.realpath: 1.0.0
      inflight: 1.0.6
      inherits: 2.0.4
      minimatch: 3.1.2
      once: 1.4.0
      path-is-absolute: 1.0.1

  globals@11.12.0: {}

  globals@14.0.0: {}

  globals@15.9.0: {}

  globby@11.1.0:
    dependencies:
      array-union: 2.1.0
      dir-glob: 3.0.1
      fast-glob: 3.3.2
      ignore: 5.3.2
      merge2: 1.4.1
      slash: 3.0.0

  goober@2.1.14(csstype@3.1.3):
    dependencies:
      csstype: 3.1.3

  graphemer@1.4.0: {}

  has-flag@3.0.0: {}

  has-flag@4.0.0: {}

  has-unicode@2.0.1:
    optional: true

  hasown@2.0.2:
    dependencies:
      function-bind: 1.1.2

  hast-util-from-dom@5.0.0:
    dependencies:
      '@types/hast': 3.0.4
      hastscript: 8.0.0
      web-namespaces: 2.0.1

  hast-util-from-html-isomorphic@2.0.0:
    dependencies:
      '@types/hast': 3.0.4
      hast-util-from-dom: 5.0.0
      hast-util-from-html: 2.0.2
      unist-util-remove-position: 5.0.0

  hast-util-from-html@2.0.2:
    dependencies:
      '@types/hast': 3.0.4
      devlop: 1.1.0
      hast-util-from-parse5: 8.0.1
      parse5: 7.1.2
      vfile: 6.0.2
      vfile-message: 4.0.2

  hast-util-from-parse5@8.0.1:
    dependencies:
      '@types/hast': 3.0.4
      '@types/unist': 3.0.3
      devlop: 1.1.0
      hastscript: 8.0.0
      property-information: 6.5.0
      vfile: 6.0.2
      vfile-location: 5.0.3
      web-namespaces: 2.0.1

  hast-util-is-element@3.0.0:
    dependencies:
      '@types/hast': 3.0.4

  hast-util-parse-selector@4.0.0:
    dependencies:
      '@types/hast': 3.0.4

  hast-util-to-jsx-runtime@2.3.0:
    dependencies:
      '@types/estree': 1.0.5
      '@types/hast': 3.0.4
      '@types/unist': 3.0.3
      comma-separated-tokens: 2.0.3
      devlop: 1.1.0
      estree-util-is-identifier-name: 3.0.0
      hast-util-whitespace: 3.0.0
      mdast-util-mdx-expression: 2.0.0
      mdast-util-mdx-jsx: 3.1.2
      mdast-util-mdxjs-esm: 2.0.1
      property-information: 6.5.0
      space-separated-tokens: 2.0.2
      style-to-object: 1.0.6
      unist-util-position: 5.0.0
      vfile-message: 4.0.2
    transitivePeerDependencies:
      - supports-color

  hast-util-to-text@4.0.2:
    dependencies:
      '@types/hast': 3.0.4
      '@types/unist': 3.0.3
      hast-util-is-element: 3.0.0
      unist-util-find-after: 5.0.0

  hast-util-whitespace@3.0.0:
    dependencies:
      '@types/hast': 3.0.4

  hastscript@8.0.0:
    dependencies:
      '@types/hast': 3.0.4
      comma-separated-tokens: 2.0.3
      hast-util-parse-selector: 4.0.0
      property-information: 6.5.0
      space-separated-tokens: 2.0.2

  hoist-non-react-statics@3.3.2:
    dependencies:
      react-is: 16.13.1

  hsl-to-hex@1.0.0:
    dependencies:
      hsl-to-rgb-for-reals: 1.1.1

  hsl-to-rgb-for-reals@1.1.1: {}

  html-url-attributes@3.0.0: {}

  https-proxy-agent@5.0.1:
    dependencies:
      agent-base: 6.0.2
      debug: 4.3.6
    transitivePeerDependencies:
      - supports-color
    optional: true

  human-signals@5.0.0: {}

  husky@9.1.5: {}

  hyphen@1.10.4: {}

  i@0.3.7: {}

  ignore@5.3.2: {}

  immer@10.1.1: {}

  import-fresh@3.3.0:
    dependencies:
      parent-module: 1.0.1
      resolve-from: 4.0.0

  imurmurhash@0.1.4: {}

  inflight@1.0.6:
    dependencies:
      once: 1.4.0
      wrappy: 1.0.2

  inherits@2.0.4: {}

  inline-style-parser@0.2.3: {}

  install@0.13.0: {}

  internmap@2.0.3: {}

  invariant@2.2.4:
    dependencies:
      loose-envify: 1.4.0

  is-alphabetical@2.0.1: {}

  is-alphanumerical@2.0.1:
    dependencies:
      is-alphabetical: 2.0.1
      is-decimal: 2.0.1

  is-arrayish@0.2.1: {}

  is-arrayish@0.3.2: {}

  is-binary-path@2.1.0:
    dependencies:
      binary-extensions: 2.3.0

  is-core-module@2.15.1:
    dependencies:
      hasown: 2.0.2

  is-decimal@2.0.1: {}

  is-extglob@2.1.1: {}

  is-fullwidth-code-point@3.0.0: {}

  is-fullwidth-code-point@4.0.0: {}

  is-fullwidth-code-point@5.0.0:
    dependencies:
      get-east-asian-width: 1.2.0

  is-glob@4.0.3:
    dependencies:
      is-extglob: 2.1.1

  is-hexadecimal@2.0.1: {}

  is-number@7.0.0: {}

  is-path-inside@3.0.3: {}

  is-plain-obj@4.1.0: {}

  is-stream@3.0.0: {}

  is-url@1.2.4: {}

  isexe@2.0.0: {}

  jackspeak@3.4.3:
    dependencies:
      '@isaacs/cliui': 8.0.2
    optionalDependencies:
      '@pkgjs/parseargs': 0.11.0

  jay-peg@1.0.2:
    dependencies:
      restructure: 3.0.2

  jiti@1.21.6: {}

  js-sha256@0.11.0: {}

  js-sha3@0.8.0: {}

  js-tokens@4.0.0: {}

  js-yaml@4.1.0:
    dependencies:
      argparse: 2.0.1

  jsesc@2.5.2: {}

  json-buffer@3.0.1: {}

  json-parse-even-better-errors@2.3.1: {}

  json-schema-traverse@0.4.1: {}

  json-stable-stringify-without-jsonify@1.0.1: {}

  json5@2.2.3: {}

  jwt-decode@4.0.0: {}

  katex@0.16.11:
    dependencies:
      commander: 8.3.0

  keycloak-js@25.0.4:
    dependencies:
      js-sha256: 0.11.0
      jwt-decode: 4.0.0

  keyv@4.5.4:
    dependencies:
      json-buffer: 3.0.1

  levn@0.4.1:
    dependencies:
      prelude-ls: 1.2.1
      type-check: 0.4.0

  lilconfig@2.1.0: {}

  lilconfig@3.1.2: {}

  lines-and-columns@1.2.4: {}

  lint-staged@15.2.9:
    dependencies:
      chalk: 5.3.0
      commander: 12.1.0
      debug: 4.3.6
      execa: 8.0.1
      lilconfig: 3.1.2
      listr2: 8.2.4
      micromatch: 4.0.8
      pidtree: 0.6.0
      string-argv: 0.3.2
      yaml: 2.5.0
    transitivePeerDependencies:
      - supports-color

  listr2@8.2.4:
    dependencies:
      cli-truncate: 4.0.0
      colorette: 2.0.20
      eventemitter3: 5.0.1
      log-update: 6.1.0
      rfdc: 1.4.1
      wrap-ansi: 9.0.0

  locate-path@6.0.0:
    dependencies:
      p-locate: 5.0.0

  lodash.curry@4.1.1: {}

  lodash.flow@3.5.0: {}

  lodash.merge@4.6.2: {}

  lodash@4.17.21: {}

  log-update@6.1.0:
    dependencies:
      ansi-escapes: 7.0.0
      cli-cursor: 5.0.0
      slice-ansi: 7.1.0
      strip-ansi: 7.1.0
      wrap-ansi: 9.0.0

  longest-streak@3.1.0: {}

  loose-envify@1.4.0:
    dependencies:
      js-tokens: 4.0.0

  lru-cache@10.4.3: {}

  lru-cache@5.1.1:
    dependencies:
      yallist: 3.1.1

<<<<<<< HEAD
  /magic-string@0.30.11:
    resolution: {integrity: sha512-+Wri9p0QHMy+545hKww7YAu5NyzF8iomPL/RQazugQ9+Ez4Ic3mERMd8ZTX5rfK944j+560ZJi8iAwgak1Ac7A==}
    dependencies:
      '@jridgewell/sourcemap-codec': 1.5.0
    dev: true

  /make-cancellable-promise@1.3.2:
    resolution: {integrity: sha512-GCXh3bq/WuMbS+Ky4JBPW1hYTOU+znU+Q5m9Pu+pI8EoUqIHk9+tviOKC6/qhHh8C4/As3tzJ69IF32kdz85ww==}
    dev: false
=======
  magic-string@0.30.11:
    dependencies:
      '@jridgewell/sourcemap-codec': 1.5.0
>>>>>>> 10011300

  make-cancellable-promise@1.3.2: {}

  make-dir@3.1.0:
    dependencies:
      semver: 6.3.1
    optional: true

  make-event-props@1.6.2: {}

  match-sorter@6.3.4:
    dependencies:
      '@babel/runtime': 7.25.4
      remove-accents: 0.5.0

  mdast-util-from-markdown@2.0.1:
    dependencies:
      '@types/mdast': 4.0.4
      '@types/unist': 3.0.3
      decode-named-character-reference: 1.0.2
      devlop: 1.1.0
      mdast-util-to-string: 4.0.0
      micromark: 4.0.0
      micromark-util-decode-numeric-character-reference: 2.0.1
      micromark-util-decode-string: 2.0.0
      micromark-util-normalize-identifier: 2.0.0
      micromark-util-symbol: 2.0.0
      micromark-util-types: 2.0.0
      unist-util-stringify-position: 4.0.0
    transitivePeerDependencies:
      - supports-color

  mdast-util-math@3.0.0:
    dependencies:
      '@types/hast': 3.0.4
      '@types/mdast': 4.0.4
      devlop: 1.1.0
      longest-streak: 3.1.0
      mdast-util-from-markdown: 2.0.1
      mdast-util-to-markdown: 2.1.0
      unist-util-remove-position: 5.0.0
    transitivePeerDependencies:
      - supports-color

  mdast-util-mdx-expression@2.0.0:
    dependencies:
      '@types/estree-jsx': 1.0.5
      '@types/hast': 3.0.4
      '@types/mdast': 4.0.4
      devlop: 1.1.0
      mdast-util-from-markdown: 2.0.1
      mdast-util-to-markdown: 2.1.0
    transitivePeerDependencies:
      - supports-color

  mdast-util-mdx-jsx@3.1.2:
    dependencies:
      '@types/estree-jsx': 1.0.5
      '@types/hast': 3.0.4
      '@types/mdast': 4.0.4
      '@types/unist': 3.0.3
      ccount: 2.0.1
      devlop: 1.1.0
      mdast-util-from-markdown: 2.0.1
      mdast-util-to-markdown: 2.1.0
      parse-entities: 4.0.1
      stringify-entities: 4.0.4
      unist-util-remove-position: 5.0.0
      unist-util-stringify-position: 4.0.0
      vfile-message: 4.0.2
    transitivePeerDependencies:
      - supports-color

  mdast-util-mdxjs-esm@2.0.1:
    dependencies:
      '@types/estree-jsx': 1.0.5
      '@types/hast': 3.0.4
      '@types/mdast': 4.0.4
      devlop: 1.1.0
      mdast-util-from-markdown: 2.0.1
      mdast-util-to-markdown: 2.1.0
    transitivePeerDependencies:
      - supports-color

  mdast-util-phrasing@4.1.0:
    dependencies:
      '@types/mdast': 4.0.4
      unist-util-is: 6.0.0

  mdast-util-to-hast@13.2.0:
    dependencies:
      '@types/hast': 3.0.4
      '@types/mdast': 4.0.4
      '@ungap/structured-clone': 1.2.0
      devlop: 1.1.0
      micromark-util-sanitize-uri: 2.0.0
      trim-lines: 3.0.1
      unist-util-position: 5.0.0
      unist-util-visit: 5.0.0
      vfile: 6.0.2

  mdast-util-to-markdown@2.1.0:
    dependencies:
      '@types/mdast': 4.0.4
      '@types/unist': 3.0.3
      longest-streak: 3.1.0
      mdast-util-phrasing: 4.1.0
      mdast-util-to-string: 4.0.0
      micromark-util-decode-string: 2.0.0
      unist-util-visit: 5.0.0
      zwitch: 2.0.4

  mdast-util-to-string@4.0.0:
    dependencies:
      '@types/mdast': 4.0.4

  media-engine@1.0.3: {}

  merge-refs@1.3.0(@types/react@18.3.4):
    dependencies:
      '@types/react': 18.3.4

  merge-stream@2.0.0: {}

  merge2@1.4.1: {}

  micromark-core-commonmark@2.0.1:
    dependencies:
      decode-named-character-reference: 1.0.2
      devlop: 1.1.0
      micromark-factory-destination: 2.0.0
      micromark-factory-label: 2.0.0
      micromark-factory-space: 2.0.0
      micromark-factory-title: 2.0.0
      micromark-factory-whitespace: 2.0.0
      micromark-util-character: 2.1.0
      micromark-util-chunked: 2.0.0
      micromark-util-classify-character: 2.0.0
      micromark-util-html-tag-name: 2.0.0
      micromark-util-normalize-identifier: 2.0.0
      micromark-util-resolve-all: 2.0.0
      micromark-util-subtokenize: 2.0.1
      micromark-util-symbol: 2.0.0
      micromark-util-types: 2.0.0

  micromark-extension-math@3.1.0:
    dependencies:
      '@types/katex': 0.16.7
      devlop: 1.1.0
      katex: 0.16.11
      micromark-factory-space: 2.0.0
      micromark-util-character: 2.1.0
      micromark-util-symbol: 2.0.0
      micromark-util-types: 2.0.0

  micromark-factory-destination@2.0.0:
    dependencies:
      micromark-util-character: 2.1.0
      micromark-util-symbol: 2.0.0
      micromark-util-types: 2.0.0

  micromark-factory-label@2.0.0:
    dependencies:
      devlop: 1.1.0
      micromark-util-character: 2.1.0
      micromark-util-symbol: 2.0.0
      micromark-util-types: 2.0.0

  micromark-factory-space@2.0.0:
    dependencies:
      micromark-util-character: 2.1.0
      micromark-util-types: 2.0.0

  micromark-factory-title@2.0.0:
    dependencies:
      micromark-factory-space: 2.0.0
      micromark-util-character: 2.1.0
      micromark-util-symbol: 2.0.0
      micromark-util-types: 2.0.0

  micromark-factory-whitespace@2.0.0:
    dependencies:
      micromark-factory-space: 2.0.0
      micromark-util-character: 2.1.0
      micromark-util-symbol: 2.0.0
      micromark-util-types: 2.0.0

  micromark-util-character@2.1.0:
    dependencies:
      micromark-util-symbol: 2.0.0
      micromark-util-types: 2.0.0

  micromark-util-chunked@2.0.0:
    dependencies:
      micromark-util-symbol: 2.0.0

  micromark-util-classify-character@2.0.0:
    dependencies:
      micromark-util-character: 2.1.0
      micromark-util-symbol: 2.0.0
      micromark-util-types: 2.0.0

  micromark-util-combine-extensions@2.0.0:
    dependencies:
      micromark-util-chunked: 2.0.0
      micromark-util-types: 2.0.0

  micromark-util-decode-numeric-character-reference@2.0.1:
    dependencies:
      micromark-util-symbol: 2.0.0

  micromark-util-decode-string@2.0.0:
    dependencies:
      decode-named-character-reference: 1.0.2
      micromark-util-character: 2.1.0
      micromark-util-decode-numeric-character-reference: 2.0.1
      micromark-util-symbol: 2.0.0

  micromark-util-encode@2.0.0: {}

  micromark-util-html-tag-name@2.0.0: {}

  micromark-util-normalize-identifier@2.0.0:
    dependencies:
      micromark-util-symbol: 2.0.0

  micromark-util-resolve-all@2.0.0:
    dependencies:
      micromark-util-types: 2.0.0

  micromark-util-sanitize-uri@2.0.0:
    dependencies:
      micromark-util-character: 2.1.0
      micromark-util-encode: 2.0.0
      micromark-util-symbol: 2.0.0

  micromark-util-subtokenize@2.0.1:
    dependencies:
      devlop: 1.1.0
      micromark-util-chunked: 2.0.0
      micromark-util-symbol: 2.0.0
      micromark-util-types: 2.0.0

  micromark-util-symbol@2.0.0: {}

  micromark-util-types@2.0.0: {}

  micromark@4.0.0:
    dependencies:
      '@types/debug': 4.1.12
      debug: 4.3.6
      decode-named-character-reference: 1.0.2
      devlop: 1.1.0
      micromark-core-commonmark: 2.0.1
      micromark-factory-space: 2.0.0
      micromark-util-character: 2.1.0
      micromark-util-chunked: 2.0.0
      micromark-util-combine-extensions: 2.0.0
      micromark-util-decode-numeric-character-reference: 2.0.1
      micromark-util-encode: 2.0.0
      micromark-util-normalize-identifier: 2.0.0
      micromark-util-resolve-all: 2.0.0
      micromark-util-sanitize-uri: 2.0.0
      micromark-util-subtokenize: 2.0.1
      micromark-util-symbol: 2.0.0
      micromark-util-types: 2.0.0
    transitivePeerDependencies:
      - supports-color

  micromatch@4.0.8:
    dependencies:
      braces: 3.0.3
      picomatch: 2.3.1

  microseconds@0.2.0: {}

  mime-db@1.52.0: {}

  mime-types@2.1.35:
    dependencies:
      mime-db: 1.52.0

  mimic-fn@4.0.0: {}

  mimic-function@5.0.1: {}

  mimic-response@2.1.0:
    optional: true

  minimatch@3.1.2:
    dependencies:
      brace-expansion: 1.1.11

  minimatch@9.0.5:
    dependencies:
      brace-expansion: 2.0.1

  minipass@3.3.6:
    dependencies:
      yallist: 4.0.0
    optional: true

  minipass@5.0.0:
    optional: true

  minipass@7.1.2: {}

  minizlib@2.1.2:
    dependencies:
      minipass: 3.3.6
      yallist: 4.0.0
    optional: true

  mkdirp@1.0.4:
    optional: true

  ms@2.1.2: {}

  mz@2.7.0:
    dependencies:
      any-promise: 1.3.0
      object-assign: 4.1.1
      thenify-all: 1.6.0

  nan@2.20.0:
    optional: true

  nano-time@1.0.0:
    dependencies:
      big-integer: 1.6.52

  nanoid@3.3.7: {}

  natural-compare@1.4.0: {}

  node-fetch@2.7.0:
    dependencies:
      whatwg-url: 5.0.0

  node-releases@2.0.18: {}

  nopt@5.0.0:
    dependencies:
      abbrev: 1.1.1
    optional: true

  normalize-path@3.0.0: {}

  normalize-range@0.1.2: {}

  normalize-svg-path@1.1.0:
    dependencies:
      svg-arc-to-cubic-bezier: 3.2.0

  npm-run-path@5.3.0:
    dependencies:
      path-key: 4.0.0

  npm@10.8.2: {}

  npmlog@5.0.1:
    dependencies:
      are-we-there-yet: 2.0.0
      console-control-strings: 1.1.0
      gauge: 3.0.2
      set-blocking: 2.0.0
    optional: true

  object-assign@4.1.1: {}

  object-hash@3.0.0: {}

  oblivious-set@1.0.0: {}

  oidc-client-ts@3.0.1:
    dependencies:
      jwt-decode: 4.0.0

  once@1.4.0:
    dependencies:
      wrappy: 1.0.2

  onetime@6.0.0:
    dependencies:
      mimic-fn: 4.0.0

  onetime@7.0.0:
    dependencies:
      mimic-function: 5.0.1

  optionator@0.9.4:
    dependencies:
      deep-is: 0.1.4
      fast-levenshtein: 2.0.6
      levn: 0.4.1
      prelude-ls: 1.2.1
      type-check: 0.4.0
      word-wrap: 1.2.5

  p-limit@3.1.0:
    dependencies:
      yocto-queue: 0.1.0

  p-locate@5.0.0:
    dependencies:
      p-limit: 3.1.0

  package-json-from-dist@1.0.0: {}

  pako@0.2.9: {}

  pako@1.0.11: {}

  parent-module@1.0.1:
    dependencies:
      callsites: 3.1.0

  parse-entities@4.0.1:
    dependencies:
      '@types/unist': 2.0.11
      character-entities: 2.0.2
      character-entities-legacy: 3.0.0
      character-reference-invalid: 2.0.1
      decode-named-character-reference: 1.0.2
      is-alphanumerical: 2.0.1
      is-decimal: 2.0.1
      is-hexadecimal: 2.0.1

  parse-json@5.2.0:
    dependencies:
      '@babel/code-frame': 7.24.7
      error-ex: 1.3.2
      json-parse-even-better-errors: 2.3.1
      lines-and-columns: 1.2.4

  parse-svg-path@0.1.2: {}

  parse5@7.1.2:
    dependencies:
      entities: 4.5.0

  path-exists@4.0.0: {}

  path-is-absolute@1.0.1: {}

  path-key@3.1.1: {}

  path-key@4.0.0: {}

  path-parse@1.0.7: {}

  path-scurry@1.11.1:
    dependencies:
      lru-cache: 10.4.3
      minipass: 7.1.2

  path-type@4.0.0: {}

  path2d@0.2.1:
    optional: true

  pdfjs-dist@2.16.105:
    dependencies:
      dommatrix: 1.0.3
      web-streams-polyfill: 3.3.3

  pdfjs-dist@4.4.168:
    optionalDependencies:
      canvas: 2.11.2
      path2d: 0.2.1
    transitivePeerDependencies:
      - encoding
      - supports-color

  picocolors@1.0.1: {}

  picomatch@2.3.1: {}

  pidtree@0.6.0: {}

  pify@2.3.0: {}

  pirates@4.0.6: {}

  postcss-import@15.1.0(postcss@8.4.41):
    dependencies:
      postcss: 8.4.41
      postcss-value-parser: 4.2.0
      read-cache: 1.0.0
      resolve: 1.22.8

  postcss-js@4.0.1(postcss@8.4.41):
    dependencies:
      camelcase-css: 2.0.1
      postcss: 8.4.41

  postcss-load-config@4.0.2(postcss@8.4.41):
    dependencies:
      lilconfig: 3.1.2
      postcss: 8.4.41
      yaml: 2.5.0

  postcss-nested@6.2.0(postcss@8.4.41):
    dependencies:
      postcss: 8.4.41
      postcss-selector-parser: 6.1.2

  postcss-selector-parser@6.1.2:
    dependencies:
      cssesc: 3.0.0
      util-deprecate: 1.0.2

  postcss-value-parser@4.2.0: {}

  postcss@8.4.38:
    dependencies:
      nanoid: 3.3.7
      picocolors: 1.0.1
      source-map-js: 1.2.0

  postcss@8.4.41:
    dependencies:
      nanoid: 3.3.7
      picocolors: 1.0.1
      source-map-js: 1.2.0
    dev: true

  postcss@8.4.45:
    dependencies:
      nanoid: 3.3.7
      picocolors: 1.0.1
      source-map-js: 1.2.0

  prelude-ls@1.2.1: {}

  prettier@3.3.3: {}

  promise@7.3.1:
    dependencies:
      asap: 2.0.6

  prop-types@15.8.1:
    dependencies:
      loose-envify: 1.4.0
      object-assign: 4.1.1
      react-is: 16.13.1

  property-information@6.5.0: {}

  proxy-from-env@1.1.0: {}

  punycode@2.3.1: {}

  pure-color@1.3.0: {}

  queue-microtask@1.2.3: {}

  queue@6.0.2:
    dependencies:
      inherits: 2.0.4

  react-base16-styling@0.6.0:
    dependencies:
      base16: 1.0.0
      lodash.curry: 4.1.1
      lodash.flow: 3.5.0
      pure-color: 1.3.0

  react-dom@18.3.1(react@18.3.1):
    dependencies:
      loose-envify: 1.4.0
      react: 18.3.1
      scheduler: 0.23.2

  react-dropzone@14.2.3(react@18.3.1):
    dependencies:
      attr-accept: 2.2.2
      file-selector: 0.6.0
      prop-types: 15.8.1
      react: 18.3.1

  react-hot-toast@2.4.1(csstype@3.1.3)(react-dom@18.3.1)(react@18.3.1):
    dependencies:
      goober: 2.1.14(csstype@3.1.3)
      react: 18.3.1
      react-dom: 18.3.1(react@18.3.1)
    transitivePeerDependencies:
      - csstype

  react-is@16.13.1: {}

  react-is@18.3.1: {}

  react-json-view@1.21.3(@types/react@18.3.4)(react-dom@18.3.1)(react@18.3.1):
    dependencies:
      flux: 4.0.4(react@18.3.1)
      react: 18.3.1
      react-base16-styling: 0.6.0
      react-dom: 18.3.1(react@18.3.1)
      react-lifecycles-compat: 3.0.4
      react-textarea-autosize: 8.5.3(@types/react@18.3.4)(react@18.3.1)
    transitivePeerDependencies:
      - '@types/react'
      - encoding

  react-lifecycles-compat@3.0.4: {}

  react-markdown@9.0.1(@types/react@18.3.4)(react@18.3.1):
    dependencies:
      '@types/hast': 3.0.4
      '@types/react': 18.3.4
      devlop: 1.1.0
      hast-util-to-jsx-runtime: 2.3.0
      html-url-attributes: 3.0.0
      mdast-util-to-hast: 13.2.0
      react: 18.3.1
      remark-parse: 11.0.0
      remark-rehype: 11.1.0
      unified: 11.0.5
      unist-util-visit: 5.0.0
      vfile: 6.0.2
    transitivePeerDependencies:
      - supports-color

  react-oidc-context@3.1.0(oidc-client-ts@3.0.1)(react@18.3.1):
    dependencies:
      oidc-client-ts: 3.0.1
      react: 18.3.1

  react-pdf@9.1.0(@types/react@18.3.4)(react-dom@18.3.1)(react@18.3.1):
    dependencies:
      '@types/react': 18.3.4
      clsx: 2.1.1
      dequal: 2.0.3
      make-cancellable-promise: 1.3.2
      make-event-props: 1.6.2
      merge-refs: 1.3.0(@types/react@18.3.4)
      pdfjs-dist: 4.4.168
      react: 18.3.1
      react-dom: 18.3.1(react@18.3.1)
      tiny-invariant: 1.3.3
      warning: 4.0.3
    transitivePeerDependencies:
      - encoding
      - supports-color

  react-query@3.39.3(react-dom@18.3.1)(react@18.3.1):
    dependencies:
      '@babel/runtime': 7.25.4
      broadcast-channel: 3.7.0
      match-sorter: 6.3.4
      react: 18.3.1
      react-dom: 18.3.1(react@18.3.1)

  react-redux@9.1.2(@types/react@18.3.4)(react@18.3.1)(redux@5.0.1):
    dependencies:
      '@types/react': 18.3.4
      '@types/use-sync-external-store': 0.0.3
      react: 18.3.1
      redux: 5.0.1
      use-sync-external-store: 1.2.2(react@18.3.1)

  react-refresh@0.14.2: {}

  react-remove-scroll-bar@2.3.4(@types/react@18.3.4)(react@18.3.1):
    dependencies:
      '@types/react': 18.3.4
      react: 18.3.1
      react-style-singleton: 2.2.1(@types/react@18.3.4)(react@18.3.1)
      tslib: 2.7.0

  react-remove-scroll-bar@2.3.6(@types/react@18.3.4)(react@18.3.1):
    dependencies:
      '@types/react': 18.3.4
      react: 18.3.1
      react-style-singleton: 2.2.1(@types/react@18.3.4)(react@18.3.1)
      tslib: 2.7.0

  react-remove-scroll@2.5.7(@types/react@18.3.4)(react@18.3.1):
    dependencies:
      '@types/react': 18.3.4
      react: 18.3.1
      react-remove-scroll-bar: 2.3.6(@types/react@18.3.4)(react@18.3.1)
      react-style-singleton: 2.2.1(@types/react@18.3.4)(react@18.3.1)
      tslib: 2.7.0
      use-callback-ref: 1.3.2(@types/react@18.3.4)(react@18.3.1)
      use-sidecar: 1.1.2(@types/react@18.3.4)(react@18.3.1)

  react-router-dom@6.26.1(react-dom@18.3.1)(react@18.3.1):
    dependencies:
      '@remix-run/router': 1.19.1
      react: 18.3.1
      react-dom: 18.3.1(react@18.3.1)
      react-router: 6.26.1(react@18.3.1)

  react-router@6.26.1(react@18.3.1):
    dependencies:
      '@remix-run/router': 1.19.1
      react: 18.3.1

  react-smooth@4.0.1(react-dom@18.3.1)(react@18.3.1):
    dependencies:
      fast-equals: 5.0.1
      prop-types: 15.8.1
      react: 18.3.1
      react-dom: 18.3.1(react@18.3.1)
      react-transition-group: 4.4.5(react-dom@18.3.1)(react@18.3.1)

  react-style-singleton@2.2.1(@types/react@18.3.4)(react@18.3.1):
    dependencies:
      '@types/react': 18.3.4
      get-nonce: 1.0.1
      invariant: 2.2.4
      react: 18.3.1
      tslib: 2.7.0

  react-textarea-autosize@8.5.3(@types/react@18.3.4)(react@18.3.1):
    dependencies:
      '@babel/runtime': 7.25.4
      react: 18.3.1
      use-composed-ref: 1.3.0(react@18.3.1)
      use-latest: 1.2.1(@types/react@18.3.4)(react@18.3.1)
    transitivePeerDependencies:
      - '@types/react'

  react-transition-group@4.4.5(react-dom@18.3.1)(react@18.3.1):
    dependencies:
      '@babel/runtime': 7.25.4
      dom-helpers: 5.2.1
      loose-envify: 1.4.0
      prop-types: 15.8.1
      react: 18.3.1
      react-dom: 18.3.1(react@18.3.1)

  react@18.3.1:
    dependencies:
      loose-envify: 1.4.0

  read-cache@1.0.0:
    dependencies:
      pify: 2.3.0

  readable-stream@3.6.2:
    dependencies:
      inherits: 2.0.4
      string_decoder: 1.3.0
      util-deprecate: 1.0.2
    optional: true

  readdirp@3.6.0:
    dependencies:
      picomatch: 2.3.1

  recharts-scale@0.4.5:
    dependencies:
      decimal.js-light: 2.5.1

  recharts@2.12.7(react-dom@18.3.1)(react@18.3.1):
    dependencies:
      clsx: 2.1.1
      eventemitter3: 4.0.7
      lodash: 4.17.21
      react: 18.3.1
      react-dom: 18.3.1(react@18.3.1)
      react-is: 16.13.1
      react-smooth: 4.0.1(react-dom@18.3.1)(react@18.3.1)
      recharts-scale: 0.4.5
      tiny-invariant: 1.3.3
      victory-vendor: 36.9.2

  redux-thunk@3.1.0(redux@5.0.1):
    dependencies:
      redux: 5.0.1

  redux@5.0.1: {}

  regenerator-runtime@0.14.1: {}

  rehype-katex@7.0.1:
    dependencies:
      '@types/hast': 3.0.4
      '@types/katex': 0.16.7
      hast-util-from-html-isomorphic: 2.0.0
      hast-util-to-text: 4.0.2
      katex: 0.16.11
      unist-util-visit-parents: 6.0.1
      vfile: 6.0.2

  remark-math@6.0.0:
    dependencies:
      '@types/mdast': 4.0.4
      mdast-util-math: 3.0.0
      micromark-extension-math: 3.1.0
      unified: 11.0.5
    transitivePeerDependencies:
      - supports-color

  remark-parse@11.0.0:
    dependencies:
      '@types/mdast': 4.0.4
      mdast-util-from-markdown: 2.0.1
      micromark-util-types: 2.0.0
      unified: 11.0.5
    transitivePeerDependencies:
      - supports-color

  remark-rehype@11.1.0:
    dependencies:
      '@types/hast': 3.0.4
      '@types/mdast': 4.0.4
      mdast-util-to-hast: 13.2.0
      unified: 11.0.5
      vfile: 6.0.2

  remove-accents@0.5.0: {}

  require-from-string@2.0.2: {}

  reselect@5.1.1: {}

  resolve-from@4.0.0: {}

  resolve@1.22.8:
    dependencies:
      is-core-module: 2.15.1
      path-parse: 1.0.7
      supports-preserve-symlinks-flag: 1.0.0

  restore-cursor@5.1.0:
    dependencies:
      onetime: 7.0.0
      signal-exit: 4.1.0

  restructure@3.0.2: {}

  reusify@1.0.4: {}

  rfdc@1.4.1: {}

  rimraf@3.0.2:
    dependencies:
      glob: 7.2.3

  robust-predicates@3.0.2: {}

  rollup@4.21.0:
    dependencies:
      '@types/estree': 1.0.5
    optionalDependencies:
      '@rollup/rollup-android-arm-eabi': 4.21.0
      '@rollup/rollup-android-arm64': 4.21.0
      '@rollup/rollup-darwin-arm64': 4.21.0
      '@rollup/rollup-darwin-x64': 4.21.0
      '@rollup/rollup-linux-arm-gnueabihf': 4.21.0
      '@rollup/rollup-linux-arm-musleabihf': 4.21.0
      '@rollup/rollup-linux-arm64-gnu': 4.21.0
      '@rollup/rollup-linux-arm64-musl': 4.21.0
      '@rollup/rollup-linux-powerpc64le-gnu': 4.21.0
      '@rollup/rollup-linux-riscv64-gnu': 4.21.0
      '@rollup/rollup-linux-s390x-gnu': 4.21.0
      '@rollup/rollup-linux-x64-gnu': 4.21.0
      '@rollup/rollup-linux-x64-musl': 4.21.0
      '@rollup/rollup-win32-arm64-msvc': 4.21.0
      '@rollup/rollup-win32-ia32-msvc': 4.21.0
      '@rollup/rollup-win32-x64-msvc': 4.21.0
      fsevents: 2.3.3

  run-parallel@1.2.0:
    dependencies:
      queue-microtask: 1.2.3

  safe-buffer@5.2.1: {}

  scheduler@0.17.0:
    dependencies:
      loose-envify: 1.4.0
      object-assign: 4.1.1

  scheduler@0.23.2:
    dependencies:
      loose-envify: 1.4.0

  semver@6.3.1: {}

  semver@7.6.3: {}

  set-blocking@2.0.0:
    optional: true

  setimmediate@1.0.5: {}

  shallowequal@1.1.0: {}

  shebang-command@2.0.0:
    dependencies:
      shebang-regex: 3.0.0

  shebang-regex@3.0.0: {}

  signal-exit@3.0.7:
    optional: true

  signal-exit@4.1.0: {}

  simple-concat@1.0.1:
    optional: true

  simple-get@3.1.1:
    dependencies:
      decompress-response: 4.2.1
      once: 1.4.0
      simple-concat: 1.0.1
    optional: true

  simple-swizzle@0.2.2:
    dependencies:
      is-arrayish: 0.3.2

  slash@3.0.0: {}

  slice-ansi@5.0.0:
    dependencies:
      ansi-styles: 6.2.1
      is-fullwidth-code-point: 4.0.0

  slice-ansi@7.1.0:
    dependencies:
      ansi-styles: 6.2.1
      is-fullwidth-code-point: 5.0.0

  source-map-js@1.2.0: {}

  source-map@0.5.7: {}

  space-separated-tokens@2.0.2: {}

  string-argv@0.3.2: {}

  string-width@4.2.3:
    dependencies:
      emoji-regex: 8.0.0
      is-fullwidth-code-point: 3.0.0
      strip-ansi: 6.0.1

  string-width@5.1.2:
    dependencies:
      eastasianwidth: 0.2.0
      emoji-regex: 9.2.2
      strip-ansi: 7.1.0

  string-width@7.2.0:
    dependencies:
      emoji-regex: 10.3.0
      get-east-asian-width: 1.2.0
      strip-ansi: 7.1.0

  string_decoder@1.3.0:
    dependencies:
      safe-buffer: 5.2.1

  stringify-entities@4.0.4:
    dependencies:
      character-entities-html4: 2.1.0
      character-entities-legacy: 3.0.0

  strip-ansi@6.0.1:
    dependencies:
      ansi-regex: 5.0.1

  strip-ansi@7.1.0:
    dependencies:
      ansi-regex: 6.0.1

  strip-final-newline@3.0.0: {}

  strip-json-comments@3.1.1: {}

  style-to-object@1.0.6:
    dependencies:
      inline-style-parser: 0.2.3

  styled-components@6.1.12(react-dom@18.3.1)(react@18.3.1):
    dependencies:
      '@emotion/is-prop-valid': 1.2.2
      '@emotion/unitless': 0.8.1
      '@types/stylis': 4.2.5
      css-to-react-native: 3.2.0
      csstype: 3.1.3
      postcss: 8.4.38
      react: 18.3.1
      react-dom: 18.3.1(react@18.3.1)
      shallowequal: 1.1.0
      stylis: 4.3.2
      tslib: 2.6.2

  stylis@4.2.0: {}

  stylis@4.3.2: {}

  sucrase@3.35.0:
    dependencies:
      '@jridgewell/gen-mapping': 0.3.5
      commander: 4.1.1
      glob: 10.4.5
      lines-and-columns: 1.2.4
      mz: 2.7.0
      pirates: 4.0.6
      ts-interface-checker: 0.1.13

  supports-color@5.5.0:
    dependencies:
      has-flag: 3.0.0

  supports-color@7.2.0:
    dependencies:
      has-flag: 4.0.0

  supports-preserve-symlinks-flag@1.0.0: {}

  svg-arc-to-cubic-bezier@3.2.0: {}

  tailwind-merge@2.5.2: {}

  tailwindcss@3.4.10:
    dependencies:
      '@alloc/quick-lru': 5.2.0
      arg: 5.0.2
      chokidar: 3.6.0
      didyoumean: 1.2.2
      dlv: 1.1.3
      fast-glob: 3.3.2
      glob-parent: 6.0.2
      is-glob: 4.0.3
      jiti: 1.21.6
      lilconfig: 2.1.0
      micromatch: 4.0.8
      normalize-path: 3.0.0
      object-hash: 3.0.0
      picocolors: 1.0.1
      postcss: 8.4.41
      postcss-import: 15.1.0(postcss@8.4.41)
      postcss-js: 4.0.1(postcss@8.4.41)
      postcss-load-config: 4.0.2(postcss@8.4.41)
      postcss-nested: 6.2.0(postcss@8.4.41)
      postcss-selector-parser: 6.1.2
      resolve: 1.22.8
      sucrase: 3.35.0
    transitivePeerDependencies:
      - ts-node

  tar@6.2.1:
    dependencies:
      chownr: 2.0.0
      fs-minipass: 2.1.0
      minipass: 5.0.0
      minizlib: 2.1.2
      mkdirp: 1.0.4
      yallist: 4.0.0
    optional: true

  text-table@0.2.0: {}

  thenify-all@1.6.0:
    dependencies:
      thenify: 3.3.1

  thenify@3.3.1:
    dependencies:
      any-promise: 1.3.0

  tiny-inflate@1.0.3: {}

  tiny-invariant@1.3.3: {}

  to-fast-properties@2.0.0: {}

  to-regex-range@5.0.1:
    dependencies:
      is-number: 7.0.0

  tr46@0.0.3: {}

  trim-lines@3.0.1: {}

  trough@2.2.0: {}

  ts-api-utils@1.3.0(typescript@5.5.4):
    dependencies:
      typescript: 5.5.4

  ts-interface-checker@0.1.13: {}

  tslib@2.6.2: {}

  tslib@2.7.0: {}

  turbo-darwin-64@2.0.14:
    optional: true

  turbo-darwin-arm64@2.0.14:
    optional: true

  turbo-linux-64@2.0.14:
    optional: true

  turbo-linux-arm64@2.0.14:
    optional: true

  turbo-windows-64@2.0.14:
    optional: true

  turbo-windows-arm64@2.0.14:
    optional: true

  turbo@2.0.14:
    optionalDependencies:
      turbo-darwin-64: 2.0.14
      turbo-darwin-arm64: 2.0.14
      turbo-linux-64: 2.0.14
      turbo-linux-arm64: 2.0.14
      turbo-windows-64: 2.0.14
      turbo-windows-arm64: 2.0.14

  type-check@0.4.0:
    dependencies:
      prelude-ls: 1.2.1

  typescript-eslint@8.2.0(eslint@9.9.1)(typescript@5.5.4):
    dependencies:
      '@typescript-eslint/eslint-plugin': 8.2.0(@typescript-eslint/parser@8.2.0)(eslint@9.9.1)(typescript@5.5.4)
      '@typescript-eslint/parser': 8.2.0(eslint@9.9.1)(typescript@5.5.4)
      '@typescript-eslint/utils': 8.2.0(eslint@9.9.1)(typescript@5.5.4)
      typescript: 5.5.4
    transitivePeerDependencies:
      - eslint
      - supports-color

  typescript@5.5.4: {}

  ua-parser-js@1.0.38: {}

  unicode-properties@1.4.1:
    dependencies:
      base64-js: 1.5.1
      unicode-trie: 2.0.0

  unicode-trie@2.0.0:
    dependencies:
      pako: 0.2.9
      tiny-inflate: 1.0.3

  unified@11.0.5:
    dependencies:
      '@types/unist': 3.0.3
      bail: 2.0.2
      devlop: 1.1.0
      extend: 3.0.2
      is-plain-obj: 4.1.0
      trough: 2.2.0
      vfile: 6.0.2

  unist-util-find-after@5.0.0:
    dependencies:
      '@types/unist': 3.0.3
      unist-util-is: 6.0.0

  unist-util-is@6.0.0:
    dependencies:
      '@types/unist': 3.0.3

  unist-util-position@5.0.0:
    dependencies:
      '@types/unist': 3.0.3

  unist-util-remove-position@5.0.0:
    dependencies:
      '@types/unist': 3.0.3
      unist-util-visit: 5.0.0

  unist-util-stringify-position@4.0.0:
    dependencies:
      '@types/unist': 3.0.3

  unist-util-visit-parents@6.0.1:
    dependencies:
      '@types/unist': 3.0.3
      unist-util-is: 6.0.0

  unist-util-visit@5.0.0:
    dependencies:
      '@types/unist': 3.0.3
      unist-util-is: 6.0.0
      unist-util-visit-parents: 6.0.1

  unload@2.2.0:
    dependencies:
      '@babel/runtime': 7.25.4
      detect-node: 2.1.0

  update-browserslist-db@1.1.0(browserslist@4.23.3):
    dependencies:
      browserslist: 4.23.3
      escalade: 3.1.2
      picocolors: 1.0.1

  uri-js@4.4.1:
    dependencies:
      punycode: 2.3.1

  use-callback-ref@1.3.2(@types/react@18.3.4)(react@18.3.1):
    dependencies:
      '@types/react': 18.3.4
      react: 18.3.1
      tslib: 2.7.0

  use-composed-ref@1.3.0(react@18.3.1):
    dependencies:
      react: 18.3.1

  use-isomorphic-layout-effect@1.1.2(@types/react@18.3.4)(react@18.3.1):
    dependencies:
      '@types/react': 18.3.4
      react: 18.3.1

  use-latest@1.2.1(@types/react@18.3.4)(react@18.3.1):
    dependencies:
      '@types/react': 18.3.4
      react: 18.3.1
      use-isomorphic-layout-effect: 1.1.2(@types/react@18.3.4)(react@18.3.1)

  use-sidecar@1.1.2(@types/react@18.3.4)(react@18.3.1):
    dependencies:
      '@types/react': 18.3.4
      detect-node-es: 1.1.0
      react: 18.3.1
      tslib: 2.7.0

  use-sync-external-store@1.2.2(react@18.3.1):
    dependencies:
      react: 18.3.1

  util-deprecate@1.0.2: {}

  vfile-location@5.0.3:
    dependencies:
      '@types/unist': 3.0.3
      vfile: 6.0.2

  vfile-message@4.0.2:
    dependencies:
      '@types/unist': 3.0.3
      unist-util-stringify-position: 4.0.0

  vfile@6.0.2:
    dependencies:
      '@types/unist': 3.0.3
      unist-util-stringify-position: 4.0.0
      vfile-message: 4.0.2

  victory-vendor@36.9.2:
    dependencies:
      '@types/d3-array': 3.2.1
      '@types/d3-ease': 3.0.2
      '@types/d3-interpolate': 3.0.4
      '@types/d3-scale': 4.0.8
      '@types/d3-shape': 3.1.6
      '@types/d3-time': 3.0.3
      '@types/d3-timer': 3.0.2
      d3-array: 3.2.4
      d3-ease: 3.0.1
      d3-interpolate: 3.0.1
      d3-scale: 4.0.2
      d3-shape: 3.2.0
      d3-time: 3.1.0
      d3-timer: 3.0.1

  vite-compatible-readable-stream@3.6.1:
    dependencies:
      inherits: 2.0.4
      string_decoder: 1.3.0
      util-deprecate: 1.0.2

<<<<<<< HEAD
  /vite-plugin-runtime-env@0.1.1(vite@5.4.3):
    resolution: {integrity: sha512-xm7aw/BV2o6avLi1UCR9mIG+KZVv2UQhoqb4gUIxhiP7hkiLCYnG3aTFLYrHb8CmAzXkTvBRb63yOnAgJWYbgA==}
    peerDependencies:
      vite: '*'
    dependencies:
      magic-string: 0.30.11
      vite: 5.4.3
    dev: true

  /vite@5.4.3:
    resolution: {integrity: sha512-IH+nl64eq9lJjFqU+/yrRnrHPVTlgy42/+IzbOdaFDVlyLgI/wDlf+FCobXLX1cT0X5+7LMyH1mIy2xJdLfo8Q==}
    engines: {node: ^18.0.0 || >=20.0.0}
    hasBin: true
    peerDependencies:
      '@types/node': ^18.0.0 || >=20.0.0
      less: '*'
      lightningcss: ^1.21.0
      sass: '*'
      sass-embedded: '*'
      stylus: '*'
      sugarss: '*'
      terser: ^5.4.0
    peerDependenciesMeta:
      '@types/node':
        optional: true
      less:
        optional: true
      lightningcss:
        optional: true
      sass:
        optional: true
      sass-embedded:
        optional: true
      stylus:
        optional: true
      sugarss:
        optional: true
      terser:
        optional: true
=======
  vite-plugin-runtime-env@0.1.1(vite@5.4.3):
    dependencies:
      magic-string: 0.30.11
      vite: 5.4.3

  vite@5.4.3:
>>>>>>> 10011300
    dependencies:
      esbuild: 0.21.5
      postcss: 8.4.45
      rollup: 4.21.0
    optionalDependencies:
      fsevents: 2.3.3

  warning@4.0.3:
    dependencies:
      loose-envify: 1.4.0

  web-namespaces@2.0.1: {}

  web-streams-polyfill@3.3.3: {}

  webidl-conversions@3.0.1: {}

  whatwg-url@5.0.0:
    dependencies:
      tr46: 0.0.3
      webidl-conversions: 3.0.1

  which@2.0.2:
    dependencies:
      isexe: 2.0.0

  wide-align@1.1.5:
    dependencies:
      string-width: 4.2.3
    optional: true

  word-wrap@1.2.5: {}

  wrap-ansi@7.0.0:
    dependencies:
      ansi-styles: 4.3.0
      string-width: 4.2.3
      strip-ansi: 6.0.1

  wrap-ansi@8.1.0:
    dependencies:
      ansi-styles: 6.2.1
      string-width: 5.1.2
      strip-ansi: 7.1.0

  wrap-ansi@9.0.0:
    dependencies:
      ansi-styles: 6.2.1
      string-width: 7.2.0
      strip-ansi: 7.1.0

  wrappy@1.0.2: {}

  yallist@3.1.1: {}

  yallist@4.0.0:
    optional: true

  yaml@1.10.2: {}

  yaml@2.5.0: {}

  yocto-queue@0.1.0: {}

  yoga-layout@2.0.1: {}

  zwitch@2.0.4: {}<|MERGE_RESOLUTION|>--- conflicted
+++ resolved
@@ -5664,16 +5664,7 @@
 
   attr-accept@2.2.2: {}
 
-<<<<<<< HEAD
-  /autoprefixer@10.4.20(postcss@8.4.45):
-    resolution: {integrity: sha512-XY25y5xSv/wEoqzDyXXME4AFfkZI0P23z6Fs3YgymDnKJkCGOnkL0iTxCa85UTqaSgfcqyf3UA6+c7wUvx/16g==}
-    engines: {node: ^10 || ^12 || >=14}
-    hasBin: true
-    peerDependencies:
-      postcss: ^8.1.0
-=======
   autoprefixer@10.4.20(postcss@8.4.45):
->>>>>>> 10011300
     dependencies:
       browserslist: 4.23.3
       caniuse-lite: 1.0.30001653
@@ -6641,21 +6632,9 @@
     dependencies:
       yallist: 3.1.1
 
-<<<<<<< HEAD
-  /magic-string@0.30.11:
-    resolution: {integrity: sha512-+Wri9p0QHMy+545hKww7YAu5NyzF8iomPL/RQazugQ9+Ez4Ic3mERMd8ZTX5rfK944j+560ZJi8iAwgak1Ac7A==}
+  magic-string@0.30.11:
     dependencies:
       '@jridgewell/sourcemap-codec': 1.5.0
-    dev: true
-
-  /make-cancellable-promise@1.3.2:
-    resolution: {integrity: sha512-GCXh3bq/WuMbS+Ky4JBPW1hYTOU+znU+Q5m9Pu+pI8EoUqIHk9+tviOKC6/qhHh8C4/As3tzJ69IF32kdz85ww==}
-    dev: false
-=======
-  magic-string@0.30.11:
-    dependencies:
-      '@jridgewell/sourcemap-codec': 1.5.0
->>>>>>> 10011300
 
   make-cancellable-promise@1.3.2: {}
 
@@ -7181,7 +7160,6 @@
       nanoid: 3.3.7
       picocolors: 1.0.1
       source-map-js: 1.2.0
-    dev: true
 
   postcss@8.4.45:
     dependencies:
@@ -7938,54 +7916,12 @@
       string_decoder: 1.3.0
       util-deprecate: 1.0.2
 
-<<<<<<< HEAD
-  /vite-plugin-runtime-env@0.1.1(vite@5.4.3):
-    resolution: {integrity: sha512-xm7aw/BV2o6avLi1UCR9mIG+KZVv2UQhoqb4gUIxhiP7hkiLCYnG3aTFLYrHb8CmAzXkTvBRb63yOnAgJWYbgA==}
-    peerDependencies:
-      vite: '*'
+  vite-plugin-runtime-env@0.1.1(vite@5.4.3):
     dependencies:
       magic-string: 0.30.11
       vite: 5.4.3
-    dev: true
-
-  /vite@5.4.3:
-    resolution: {integrity: sha512-IH+nl64eq9lJjFqU+/yrRnrHPVTlgy42/+IzbOdaFDVlyLgI/wDlf+FCobXLX1cT0X5+7LMyH1mIy2xJdLfo8Q==}
-    engines: {node: ^18.0.0 || >=20.0.0}
-    hasBin: true
-    peerDependencies:
-      '@types/node': ^18.0.0 || >=20.0.0
-      less: '*'
-      lightningcss: ^1.21.0
-      sass: '*'
-      sass-embedded: '*'
-      stylus: '*'
-      sugarss: '*'
-      terser: ^5.4.0
-    peerDependenciesMeta:
-      '@types/node':
-        optional: true
-      less:
-        optional: true
-      lightningcss:
-        optional: true
-      sass:
-        optional: true
-      sass-embedded:
-        optional: true
-      stylus:
-        optional: true
-      sugarss:
-        optional: true
-      terser:
-        optional: true
-=======
-  vite-plugin-runtime-env@0.1.1(vite@5.4.3):
-    dependencies:
-      magic-string: 0.30.11
-      vite: 5.4.3
 
   vite@5.4.3:
->>>>>>> 10011300
     dependencies:
       esbuild: 0.21.5
       postcss: 8.4.45
