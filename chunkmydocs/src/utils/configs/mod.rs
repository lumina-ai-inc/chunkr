pub mod extraction_config;
<<<<<<< HEAD
pub mod auth_config;
=======
pub mod pdf2png_config;
>>>>>>> f8f1edf2
<|MERGE_RESOLUTION|>--- conflicted
+++ resolved
@@ -1,6 +1,3 @@
 pub mod extraction_config;
-<<<<<<< HEAD
 pub mod auth_config;
-=======
-pub mod pdf2png_config;
->>>>>>> f8f1edf2
+pub mod pdf2png_config;