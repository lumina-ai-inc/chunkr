use crate::utils::configs::stripe_config::Config as StripeConfig;
use reqwest::Client as ReqwestClient;

pub async fn create_stripe_customer(email: &str) -> Result<String, Box<dyn std::error::Error>> {
    let stripe_config = StripeConfig::from_env()?;
    let client = ReqwestClient::new();
    let stripe_response = client
        .post("https://api.stripe.com/v1/customers")
        .header("Authorization", format!("Bearer {}", stripe_config.api_key))
        .form(&[("name", email)])
        .send()
        .await?;

    if !stripe_response.status().is_success() {
        return Err(Box::new(std::io::Error::new(
            std::io::ErrorKind::Other,
            "Failed to create Stripe customer",
        )));
    }

    let stripe_customer: serde_json::Value = stripe_response.json().await?;
    let stripe_customer_id = stripe_customer["id"]
        .as_str()
        .unwrap_or_default()
        .to_string();
    Ok(stripe_customer_id)
}

pub async fn create_stripe_setup_intent(
    customer_id: &str,
    stripe_config: &StripeConfig,
) -> Result<serde_json::Value, Box<dyn std::error::Error>> {
    let client = ReqwestClient::new();

    let form_data = vec![
        ("customer", customer_id),
        ("payment_method_types[]", "card"),
        ("usage", "off_session"),
    ];

    let stripe_response = match client
        .post("https://api.stripe.com/v1/setup_intents")
        .header("Authorization", format!("Bearer {}", stripe_config.api_key))
        .form(&form_data)
        .send()
        .await
    {
        Ok(response) => response,
        Err(e) => return Err(Box::new(e)),
    };

    if !stripe_response.status().is_success() {
        let error_message = match stripe_response.text().await {
            Ok(text) => format!("Failed to create Stripe SetupIntent: {}", text),
            Err(_) => "Failed to create Stripe SetupIntent".to_string(),
        };
        return Err(Box::new(std::io::Error::new(
            std::io::ErrorKind::Other,
            error_message,
        )));
    }

    let setup_intent: serde_json::Value = match stripe_response.json().await {
        Ok(json) => json,
        Err(e) => return Err(Box::new(e)),
    };

    Ok(setup_intent)
}
<<<<<<< HEAD
pub async fn create_stripe_setup_session(
    customer_id: &str,
    stripe_config: &StripeConfig,
) -> Result<String, Box<dyn std::error::Error>> {
=======
pub async fn create_customer_session(
    customer_id: &str,
    stripe_config: &StripeConfig,
) -> Result<serde_json::Value, Box<dyn std::error::Error>> {
>>>>>>> 10011300
    let client = ReqwestClient::new();

    let form_data = vec![
        ("customer", customer_id),
<<<<<<< HEAD
        ("mode", "setup"),
        ("payment_method_types[]", "card"),
    ];

    let stripe_response = client
        .post("https://api.stripe.com/v1/checkout/sessions")
=======
        ("components[payment_element][enabled]", "true"),
        (
            "components[payment_element][features][payment_method_redisplay]",
            "enabled",
        ),
        (
            "components[payment_element][features][payment_method_allow_redisplay_filters][]",
            "always",
        ),
        (
            "components[payment_element][features][payment_method_allow_redisplay_filters][]",
            "limited",
        ),
        (
            "components[payment_element][features][payment_method_allow_redisplay_filters][]",
            "unspecified",
        ),
        (
            "components[payment_element][features][payment_method_remove]",
            "enabled",
        ),
        (
            "components[payment_element][features][payment_method_save]",
            "disabled",
        ),
        (
            "components[payment_element][features][payment_method_redisplay_limit]",
            "1",
        ),
        // (
        //     "components[payment_element][features][payment_method_save_usage]",
        //     "off_session",
        // ),
    ];

    let stripe_response = client
        .post("https://api.stripe.com/v1/customer_sessions")
>>>>>>> 10011300
        .header("Authorization", format!("Bearer {}", stripe_config.api_key))
        .form(&form_data)
        .send()
        .await?;

    if !stripe_response.status().is_success() {
        let error_message = stripe_response.text().await?;
        return Err(Box::new(std::io::Error::new(
            std::io::ErrorKind::Other,
<<<<<<< HEAD
            format!("Failed to create Stripe Setup Session: {}", error_message),
=======
            format!(
                "Failed to create Stripe Customer Session: {}",
                error_message
            ),
>>>>>>> 10011300
        )));
    }

    let session: serde_json::Value = stripe_response.json().await?;
<<<<<<< HEAD
    let client_secret = session["client_secret"]
        .as_str()
        .ok_or("Client secret not found in response")?
        .to_string();

    Ok(client_secret)
=======

    Ok(session)
>>>>>>> 10011300
}
pub async fn list_payment_methods(
    customer_id: &str,
    stripe_config: &StripeConfig,
) -> Result<Vec<serde_json::Value>, Box<dyn std::error::Error>> {
    let client = ReqwestClient::new();

    let url = format!(
        "https://api.stripe.com/v1/customers/{}/payment_methods",
        customer_id
    );

    let stripe_response = client
        .get(&url)
        .header("Authorization", format!("Bearer {}", stripe_config.api_key))
        .send()
        .await?;

    if !stripe_response.status().is_success() {
        let error_message = stripe_response.text().await?;
        return Err(Box::new(std::io::Error::new(
            std::io::ErrorKind::Other,
            format!("Failed to list payment methods: {}", error_message),
        )));
    }

    let response: serde_json::Value = stripe_response.json().await?;
    let payment_methods = response["data"]
        .as_array()
        .ok_or("No payment methods found")?
        .to_vec();

    Ok(payment_methods)
}

pub async fn delete_payment_method(
    payment_method_id: &str,
    stripe_config: &StripeConfig,
) -> Result<(), Box<dyn std::error::Error>> {
    let client = ReqwestClient::new();

    let url = format!(
        "https://api.stripe.com/v1/payment_methods/{}/detach",
        payment_method_id
    );

    let stripe_response = client
        .post(&url)
        .header("Authorization", format!("Bearer {}", stripe_config.api_key))
        .send()
        .await?;

    if !stripe_response.status().is_success() {
        let error_message = stripe_response.text().await?;
        return Err(Box::new(std::io::Error::new(
            std::io::ErrorKind::Other,
            format!("Failed to delete payment method: {}", error_message),
        )));
    }

    Ok(())
}

pub async fn update_payment_method(
    payment_method_id: &str,
    update_data: serde_json::Value,
    stripe_config: &StripeConfig,
) -> Result<serde_json::Value, Box<dyn std::error::Error>> {
    let client = ReqwestClient::new();

    let url = format!(
        "https://api.stripe.com/v1/payment_methods/{}",
        payment_method_id
    );

    let stripe_response = client
        .post(&url)
        .header("Authorization", format!("Bearer {}", stripe_config.api_key))
        .json(&update_data)
        .send()
        .await?;

    if !stripe_response.status().is_success() {
        let error_message = stripe_response.text().await?;
        return Err(Box::new(std::io::Error::new(
            std::io::ErrorKind::Other,
            format!("Failed to update payment method: {}", error_message),
        )));
    }

    let updated_payment_method: serde_json::Value = stripe_response.json().await?;

    Ok(updated_payment_method)
}<|MERGE_RESOLUTION|>--- conflicted
+++ resolved
@@ -67,29 +67,14 @@
 
     Ok(setup_intent)
 }
-<<<<<<< HEAD
-pub async fn create_stripe_setup_session(
-    customer_id: &str,
-    stripe_config: &StripeConfig,
-) -> Result<String, Box<dyn std::error::Error>> {
-=======
 pub async fn create_customer_session(
     customer_id: &str,
     stripe_config: &StripeConfig,
 ) -> Result<serde_json::Value, Box<dyn std::error::Error>> {
->>>>>>> 10011300
     let client = ReqwestClient::new();
 
     let form_data = vec![
         ("customer", customer_id),
-<<<<<<< HEAD
-        ("mode", "setup"),
-        ("payment_method_types[]", "card"),
-    ];
-
-    let stripe_response = client
-        .post("https://api.stripe.com/v1/checkout/sessions")
-=======
         ("components[payment_element][enabled]", "true"),
         (
             "components[payment_element][features][payment_method_redisplay]",
@@ -127,7 +112,6 @@
 
     let stripe_response = client
         .post("https://api.stripe.com/v1/customer_sessions")
->>>>>>> 10011300
         .header("Authorization", format!("Bearer {}", stripe_config.api_key))
         .form(&form_data)
         .send()
@@ -137,29 +121,16 @@
         let error_message = stripe_response.text().await?;
         return Err(Box::new(std::io::Error::new(
             std::io::ErrorKind::Other,
-<<<<<<< HEAD
-            format!("Failed to create Stripe Setup Session: {}", error_message),
-=======
             format!(
                 "Failed to create Stripe Customer Session: {}",
                 error_message
             ),
->>>>>>> 10011300
         )));
     }
 
     let session: serde_json::Value = stripe_response.json().await?;
-<<<<<<< HEAD
-    let client_secret = session["client_secret"]
-        .as_str()
-        .ok_or("Client secret not found in response")?
-        .to_string();
-
-    Ok(client_secret)
-=======
 
     Ok(session)
->>>>>>> 10011300
 }
 pub async fn list_payment_methods(
     customer_id: &str,
