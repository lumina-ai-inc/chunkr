--- conflicted
+++ resolved
@@ -1,16 +1,10 @@
 use chrono::{DateTime, Utc};
-<<<<<<< HEAD
-=======
 use chunkmydocs::models::server::user::InvoiceStatus;
->>>>>>> 10011300
 use chunkmydocs::utils::configs::stripe_config::Config as StripeConfig;
 use chunkmydocs::utils::db::deadpool_postgres::{Client, Pool};
 use reqwest::Client as ReqwestClient;
 use serde_json::json;
-<<<<<<< HEAD
-=======
 use tokio_postgres::Row;
->>>>>>> 10011300
 use uuid::Uuid;
 
 pub async fn process_daily_invoices(pool: &Pool) -> Result<(), Box<dyn std::error::Error>> {
@@ -158,43 +152,6 @@
     Ok(())
 }
 
-<<<<<<< HEAD
-pub async fn invoices_to_execute(pool: &Pool) -> Result<(), Box<dyn std::error::Error>> {
-    let client: Client = pool.get().await?;
-
-    // Get all invoices that are not completed and are either ongoing or failed
-    let invoices = client
-        .query(
-            "SELECT i.invoice_id, i.invoice_status, MIN(ti.created_at) as oldest_task_date
-             FROM invoices i
-             JOIN task_invoices ti ON i.invoice_id = ti.invoice_id
-             WHERE i.invoice_status IN ('ongoing', 'failed')
-             GROUP BY i.invoice_id, i.invoice_status",
-            &[],
-        )
-        .await?;
-
-    for row in invoices {
-        let invoice_id: String = row.get("invoice_id");
-        let invoice_status: String = row.get("invoice_status");
-        let oldest_task_date: DateTime<Utc> = row.get("oldest_task_date");
-
-        if invoice_status == "failed" {
-            // Skip failed invoices
-            continue;
-        }
-
-        // Check if the invoice has been ongoing for more than 30 days
-        if invoice_status == "ongoing" && (Utc::now() - oldest_task_date).num_days() > 30 {
-            create_and_send_invoice(&pool, &invoice_id).await?;
-        }
-    }
-
-    Ok(())
-}
-
-=======
->>>>>>> 10011300
 pub async fn create_and_send_invoice(
     db_pool: &Pool,
     invoice_id: &str,
@@ -221,23 +178,14 @@
 
     let row = &rows[0];
     let stripe_customer_id: String = row.get("stripe_customer_id");
-<<<<<<< HEAD
-    let amount_due: f64 = row.get("amount_due");
-
-    // Create line items based on usage
-    let mut line_items = Vec::new();
-=======
 
     // Create line items based on usage
     let mut line_items = Vec::new();
     let mut discount_message = String::new();
->>>>>>> 10011300
     for row in &rows {
         let usage_type: String = row.get("usage_type");
         let pages: i32 = row.get("pages");
 
-<<<<<<< HEAD
-=======
         // Check for discounts
         let discount_query = "
             SELECT amount FROM discounts 
@@ -252,7 +200,6 @@
             .ok()
             .map(|r: Row| r.get("amount"));
 
->>>>>>> 10011300
         let (price_id, quantity) = match usage_type.as_str() {
             "Fast" => (StripeConfig::from_env()?.page_fast_price_id, pages),
             "HighQuality" => (StripeConfig::from_env()?.page_high_quality_price_id, pages),
@@ -260,12 +207,6 @@
             _ => return Err("Invalid usage type".into()),
         };
 
-<<<<<<< HEAD
-        line_items.push(json!({
-            "price": price_id,
-            "quantity": quantity,
-        }));
-=======
         // Apply discount if available
         if let Some(amount) = discount_amount {
             let discounted_price = (pages as f64 * amount).min(row.get::<_, f64>("amount_due"));
@@ -290,7 +231,6 @@
                 "quantity": quantity,
             }));
         }
->>>>>>> 10011300
     }
 
     // Create invoice in Stripe
@@ -303,10 +243,7 @@
             ("customer", stripe_customer_id.as_str()),
             ("auto_advance", "true"),
             ("collection_method", "charge_automatically"),
-<<<<<<< HEAD
-=======
             ("description", &discount_message), // Add discount message to invoice
->>>>>>> 10011300
         ])
         .send()
         .await?;
