--- conflicted
+++ resolved
@@ -2,11 +2,7 @@
 use chunkmydocs::extraction::pdla::pdla_extraction;
 use chunkmydocs::models::rrq::queue::QueuePayload;
 use chunkmydocs::models::server::extract::ExtractionPayload;
-<<<<<<< HEAD
-use chunkmydocs::models::server::segment::{Chunk, Segment};
-=======
 use chunkmydocs::models::server::segment::Segment;
->>>>>>> c99a488e
 use chunkmydocs::models::server::task::Status;
 use chunkmydocs::utils::configs::extraction_config;
 use chunkmydocs::utils::db::deadpool_postgres;
@@ -14,13 +10,7 @@
 use chunkmydocs::utils::json2mkd::json_2_mkd::hierarchical_chunk_and_add_markdown;
 use chunkmydocs::utils::rrq::consumer::consumer;
 use chunkmydocs::utils::storage::config_s3::create_client;
-<<<<<<< HEAD
 use chunkmydocs::utils::storage::services::{download_to_tempfile, upload_to_s3};
-use std::path::PathBuf;
-=======
-use chunkmydocs::utils::storage::services::{ download_to_tempfile, upload_to_s3 };
-use chrono::{ DateTime, Utc };
->>>>>>> c99a488e
 
 pub async fn log_task(
     task_id: String,
@@ -71,14 +61,7 @@
             &reqwest_client,
             &extraction_item.input_location,
             None,
-<<<<<<< HEAD
-        )
-        .await?;
-        let output_path: PathBuf;
-        let chunks: Vec<Chunk>;
-=======
         ).await?;
->>>>>>> c99a488e
 
         let output_path = pdla_extraction(
             temp_file.path(),
@@ -90,12 +73,8 @@
         let file_content = tokio::fs::read_to_string(&output_path).await?;
         let segments: Vec<Segment> = serde_json::from_str(&file_content)?;
 
-<<<<<<< HEAD
-        chunks = hierarchical_chunk_and_add_markdown(segments, extraction_item.target_chunk_length)
+        let chunks = hierarchical_chunk_and_add_markdown(segments, extraction_item.target_chunk_length)
             .await?;
-=======
-        let chunks = chunk_and_add_markdown(segments, extraction_item.target_chunk_length).await?;
->>>>>>> c99a488e
 
         let chunked_content = serde_json::to_string(&chunks)?;
         tokio::fs::write(&output_path, chunked_content).await?;
