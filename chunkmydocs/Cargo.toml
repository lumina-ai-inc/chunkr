--- conflicted
+++ resolved
@@ -59,12 +59,9 @@
 anyhow = "1.0.86"
 openssl = "0.10.66"
 postgres-openssl = "0.5.0"
-<<<<<<< HEAD
 jsonwebtoken = "9.3.0"
 lazy_static = "1.5.0"
-=======
->>>>>>> f8f1edf2
-base64 = "0.22.1"
+
 
 [[bin]]
 name = "task-processor"
