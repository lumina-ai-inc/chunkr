.lh
.env
.venv
venv
output
test
output-gpu
staging
examples
annotated
annotated-gpu
sample
input
.whisper
.env
__pycache__
.DS_Store
node_modules
.turbo
*.log
dist
dist-ssr
*.local
.env
.cache
server/dist
public/dist
input2
output
test
output-gpu
staging
examples
annotated
annotated-gpu
sample
samples
test_images
# Ignore Rust build artifacts
target/
**/*.rs.bk

# Ignore environment variable files
.env

# Ignore specific IDE/editor files
.idea/
.vscode/
*.swp

# Ignore compiled libraries
*.rlib

# Ignore Cargo.lock if it's a library
Cargo.lock

# Ignore backup files
*.bak
*.tmp

.lh

*secret.yaml

# Local .terraform directories
**/.terraform/*

# .tfstate files
*.tfstate
*.tfstate.*

# Crash log files
crash.log
crash.*.log

# Exclude all .tfvars files, which are likely to contain sensitive data, such as
# password, private keys, and other secrets. These should not be part of version 
# control as they are data points which are potentially sensitive and subject 
# to change depending on the environment.
*.tfvars
*.tfvars.json

# Ignore override files as they are usually used to override resources locally and so
# are not checked in
override.tf
override.tf.json
*_override.tf
*_override.tf.json

# Ignore transient lock info files created by terraform apply
.terraform.tfstate.lock.info

# Include override files you do wish to add to version control using negated pattern
# !example_override.tf

# Include tfplan files to ignore the plan output of command: terraform plan -out=tfplan
# example: *tfplan*

# Ignore CLI configuration files
.terraformrc
terraform.rc

log.py
logs.md
commit.py
commits.md

<<<<<<< HEAD
# Ignore SSH keys
id_rsa
id_rsa.pub
id_ed25519
id_ed25519.pub
*.pem
commits.md
=======
terraform/dev/gcp
terraform/dev
>>>>>>> 10011300
<|MERGE_RESOLUTION|>--- conflicted
+++ resolved
@@ -105,7 +105,6 @@
 commit.py
 commits.md
 
-<<<<<<< HEAD
 # Ignore SSH keys
 id_rsa
 id_rsa.pub
@@ -113,7 +112,5 @@
 id_ed25519.pub
 *.pem
 commits.md
-=======
 terraform/dev/gcp
-terraform/dev
->>>>>>> 10011300
+terraform/dev