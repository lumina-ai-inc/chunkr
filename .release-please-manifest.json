{
<<<<<<< HEAD
    "core": "1.9.0",
=======
    "core": "1.10.0",
>>>>>>> e2d35036
    "clients/python-client": "0.0.48",
    "services": "0.1.1",
    "apps/web": "1.2.1",
    "kube/charts/chunkr": "1.3.1",
<<<<<<< HEAD
    ".": "1.12.1"
=======
    ".": "1.13.0"
>>>>>>> e2d35036
}<|MERGE_RESOLUTION|>--- conflicted
+++ resolved
@@ -1,16 +1,8 @@
 {
-<<<<<<< HEAD
-    "core": "1.9.0",
-=======
     "core": "1.10.0",
->>>>>>> e2d35036
     "clients/python-client": "0.0.48",
     "services": "0.1.1",
     "apps/web": "1.2.1",
     "kube/charts/chunkr": "1.3.1",
-<<<<<<< HEAD
-    ".": "1.12.1"
-=======
     ".": "1.13.0"
->>>>>>> e2d35036
 }