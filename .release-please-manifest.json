{
    "core": "1.11.0",
    "clients/python-client": "0.0.49",
    "services": "0.1.2",
<<<<<<< HEAD
    "apps/web": "1.3.2",
    "kube/charts/chunkr": "1.3.1",
    ".": "1.14.2"
=======
    "apps/web": "1.4.0",
    "kube/charts/chunkr": "1.3.1",
    ".": "1.15.0"
>>>>>>> 74859b82
}<|MERGE_RESOLUTION|>--- conflicted
+++ resolved
@@ -2,13 +2,7 @@
     "core": "1.11.0",
     "clients/python-client": "0.0.49",
     "services": "0.1.2",
-<<<<<<< HEAD
-    "apps/web": "1.3.2",
-    "kube/charts/chunkr": "1.3.1",
-    ".": "1.14.2"
-=======
     "apps/web": "1.4.0",
     "kube/charts/chunkr": "1.3.1",
     ".": "1.15.0"
->>>>>>> 74859b82
 }